<<<<<<< HEAD
--- config-2_1.yml	2022-11-07 21:17:20.000000000 -0500
+++ config-2_1.yml.HIGHRES	2022-11-07 21:20:40.000000000 -0500
@@ -136,14 +136,14 @@
=======
--- config-2_1.yml	2023-02-07 20:47:06.000000000 -0500
+++ config-2_1.yml.HIGHRES	2023-02-07 20:49:38.000000000 -0500
@@ -40,8 +40,8 @@
     CASSANDRA_SKIP_SYNC: true
     DTEST_REPO: https://github.com/apache/cassandra-dtest.git
     DTEST_BRANCH: trunk
-    CCM_MAX_HEAP_SIZE: 1024M
-    CCM_HEAP_NEWSIZE: 256M
+    CCM_MAX_HEAP_SIZE: 2048M
+    CCM_HEAP_NEWSIZE: 512M
 
     # Whether the repeated test iterations should stop on the first failure by default.
     REPEATED_TESTS_STOP_ON_FAILURE: false
@@ -134,14 +134,14 @@
>>>>>>> 788b4eca
 j8_par_executor: &j8_par_executor
   executor:
     name: java8-executor
-    #exec_resource_class: xlarge
-  parallelism: 4
+    exec_resource_class: xlarge
+  parallelism: 100
 
 j8_small_par_executor: &j8_small_par_executor
   executor:
     name: java8-executor
-    #exec_resource_class: xlarge
-  parallelism: 1
+    exec_resource_class: xlarge
+  parallelism: 5
 
 j8_small_executor: &j8_small_executor
   executor:
<<<<<<< HEAD
@@ -154,68 +154,74 @@
=======
@@ -152,34 +152,38 @@
>>>>>>> 788b4eca
 j8_medium_par_executor: &j8_medium_par_executor
   executor:
     name: java8-executor
-    #exec_resource_class: xlarge
-  parallelism: 1
+    exec_resource_class: xlarge
+  parallelism: 2
 
 j8_seq_executor: &j8_seq_executor
   executor:
     name: java8-executor
-    #exec_resource_class: xlarge
+    exec_resource_class: xlarge
   parallelism: 1 # sequential, single container tests: no parallelism benefits
 
 j11_par_executor: &j11_par_executor
   executor:
     name: java11-executor
-    #exec_resource_class: xlarge
-  parallelism: 4
+    exec_resource_class: xlarge
+  parallelism: 100
 
-j11_small_par_executor: &j11_small_par_executor
+j11_small_executor: &j11_small_executor
   executor:
     name: java11-executor
-    #exec_resource_class: xlarge
+    exec_resource_class: medium
   parallelism: 1
 
-j11_small_executor: &j11_small_executor
+j11_small_par_executor: &j11_small_par_executor
   executor:
     name: java11-executor
-    #exec_resource_class: medium
-  parallelism: 1
+    exec_resource_class: xlarge
+  parallelism: 5
 
 j11_seq_executor: &j11_seq_executor
   executor:
     name: java11-executor
-    #exec_resource_class: xlarge
+    exec_resource_class: xlarge
   parallelism: 1 # sequential, single container tests: no parallelism benefits
 
 j8_repeated_utest_executor: &j8_repeated_utest_executor
   executor:
     name: java8-executor
-  parallelism: 4
+    exec_resource_class: xlarge
+  parallelism: 100
 
 j8_repeated_dtest_executor: &j8_repeated_dtest_executor
   executor:
     name: java8-executor
-  parallelism: 4
+    exec_resource_class: xlarge
+  parallelism: 100
 
 j8_repeated_upgrade_dtest_executor: &j8_repeated_upgrade_dtest_executor
   executor:
     name: java8-executor
-  parallelism: 4
+    exec_resource_class: xlarge
+  parallelism: 100
 
 j8_repeated_jvm_upgrade_dtest_executor: &j8_repeated_jvm_upgrade_dtest_executor
   executor:
     name: java8-executor
-  parallelism: 4
+    exec_resource_class: xlarge
+  parallelism: 100
 
<<<<<<< HEAD
 j11_repeated_utest_executor: &j11_repeated_utest_executor
   executor:
     name: java11-executor
-  parallelism: 4
+    exec_resource_class: xlarge
+  parallelism: 100
 
 j11_repeated_dtest_executor: &j11_repeated_dtest_executor
   executor:
     name: java11-executor
-  parallelism: 4
+    exec_resource_class: xlarge
+  parallelism: 100
 
 j8_separate_jobs: &j8_separate_jobs
   jobs:
=======
 separate_jobs: &separate_jobs
   jobs:
@@ -675,7 +679,7 @@
           pytest_extra_args: '--skip-resource-intensive-tests'
 
   j8_dtests_large_vnode:
-    <<: *j8_par_executor
+    <<: *j8_seq_executor
     steps:
       - attach_workspace:
           at: /home/cassandra
@@ -689,7 +693,7 @@
           pytest_extra_args: '--use-vnodes --num-tokens=32 --only-resource-intensive-tests --force-resource-intensive-tests'
 
   j8_dtests_large:
-    <<: *j8_par_executor
+    <<: *j8_seq_executor
     steps:
       - attach_workspace:
           at: /home/cassandra
>>>>>>> 788b4eca
<|MERGE_RESOLUTION|>--- conflicted
+++ resolved
@@ -1,23 +1,6 @@
-<<<<<<< HEAD
---- config-2_1.yml	2022-11-07 21:17:20.000000000 -0500
-+++ config-2_1.yml.HIGHRES	2022-11-07 21:20:40.000000000 -0500
-@@ -136,14 +136,14 @@
-=======
---- config-2_1.yml	2023-02-07 20:47:06.000000000 -0500
-+++ config-2_1.yml.HIGHRES	2023-02-07 20:49:38.000000000 -0500
-@@ -40,8 +40,8 @@
-     CASSANDRA_SKIP_SYNC: true
-     DTEST_REPO: https://github.com/apache/cassandra-dtest.git
-     DTEST_BRANCH: trunk
--    CCM_MAX_HEAP_SIZE: 1024M
--    CCM_HEAP_NEWSIZE: 256M
-+    CCM_MAX_HEAP_SIZE: 2048M
-+    CCM_HEAP_NEWSIZE: 512M
- 
-     # Whether the repeated test iterations should stop on the first failure by default.
-     REPEATED_TESTS_STOP_ON_FAILURE: false
-@@ -134,14 +134,14 @@
->>>>>>> 788b4eca
+--- config-2_1.yml	2023-02-07 21:00:52.000000000 -0500
++++ config-2_1.yml.HIGHRES	2023-02-07 21:03:37.000000000 -0500
+@@ -145,14 +145,14 @@
  j8_par_executor: &j8_par_executor
    executor:
      name: java8-executor
@@ -36,11 +19,7 @@
  
  j8_small_executor: &j8_small_executor
    executor:
-<<<<<<< HEAD
-@@ -154,68 +154,74 @@
-=======
-@@ -152,34 +152,38 @@
->>>>>>> 788b4eca
+@@ -163,74 +163,80 @@
  j8_medium_par_executor: &j8_medium_par_executor
    executor:
      name: java8-executor
@@ -64,22 +43,28 @@
 +    exec_resource_class: xlarge
 +  parallelism: 100
  
--j11_small_par_executor: &j11_small_par_executor
-+j11_small_executor: &j11_small_executor
+ j11_small_par_executor: &j11_small_par_executor
    executor:
      name: java11-executor
 -    #exec_resource_class: xlarge
+-  parallelism: 1
++    exec_resource_class: xlarge
++  parallelism: 5
+ 
+ j11_small_executor: &j11_small_executor
+   executor:
+     name: java11-executor
+-    #exec_resource_class: medium
 +    exec_resource_class: medium
    parallelism: 1
  
--j11_small_executor: &j11_small_executor
-+j11_small_par_executor: &j11_small_par_executor
+ j11_medium_par_executor: &j11_medium_par_executor
    executor:
      name: java11-executor
--    #exec_resource_class: medium
+-    #exec_resource_class: xlarge
 -  parallelism: 1
 +    exec_resource_class: xlarge
-+  parallelism: 5
++  parallelism: 2
  
  j11_seq_executor: &j11_seq_executor
    executor:
@@ -116,7 +101,6 @@
 +    exec_resource_class: xlarge
 +  parallelism: 100
  
-<<<<<<< HEAD
  j11_repeated_utest_executor: &j11_repeated_utest_executor
    executor:
      name: java11-executor
@@ -133,11 +117,8 @@
  
  j8_separate_jobs: &j8_separate_jobs
    jobs:
-=======
- separate_jobs: &separate_jobs
-   jobs:
-@@ -675,7 +679,7 @@
-           pytest_extra_args: '--skip-resource-intensive-tests'
+@@ -1787,7 +1793,7 @@
+         pytest_extra_args: '--skip-resource-intensive-tests'
  
    j8_dtests_large_vnode:
 -    <<: *j8_par_executor
@@ -145,8 +126,8 @@
      steps:
        - attach_workspace:
            at: /home/cassandra
-@@ -689,7 +693,7 @@
-           pytest_extra_args: '--use-vnodes --num-tokens=32 --only-resource-intensive-tests --force-resource-intensive-tests'
+@@ -1801,7 +1807,7 @@
+           pytest_extra_args: '--use-vnodes --num-tokens=16 --only-resource-intensive-tests --force-resource-intensive-tests'
  
    j8_dtests_large:
 -    <<: *j8_par_executor
@@ -154,4 +135,21 @@
      steps:
        - attach_workspace:
            at: /home/cassandra
->>>>>>> 788b4eca
+@@ -1815,7 +1821,7 @@
+           pytest_extra_args: '--num-tokens=16 --only-resource-intensive-tests --force-resource-intensive-tests'
+ 
+   j11_dtests_large_vnode:
+-    <<: *j11_par_executor
++    <<: *j11_seq_executor
+     steps:
+       - attach_workspace:
+           at: /home/cassandra
+@@ -1829,7 +1835,7 @@
+           pytest_extra_args: '--use-vnodes --num-tokens=16 --only-resource-intensive-tests --force-resource-intensive-tests'
+ 
+   j11_dtests_large:
+-    <<: *j11_par_executor
++    <<: *j11_seq_executor
+     steps:
+       - attach_workspace:
+           at: /home/cassandra