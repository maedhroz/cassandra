--- conflicted
+++ resolved
@@ -1,21 +1,6 @@
-<<<<<<< HEAD
-@@ -19,14 +19,14 @@ default_env_vars: &default_env_vars
-=======
---- .circleci/config-2_1.yml	2021-10-18 11:17:08.000000000 +0100
-+++ .circleci/config-2_1.yml.HIGHRES	2021-10-18 11:22:50.000000000 +0100
-@@ -40,8 +40,8 @@
-     CASSANDRA_SKIP_SYNC: true
-     DTEST_REPO: git://github.com/apache/cassandra-dtest.git
-     DTEST_BRANCH: trunk
--    CCM_MAX_HEAP_SIZE: 1024M
--    CCM_HEAP_NEWSIZE: 256M
-+    CCM_MAX_HEAP_SIZE: 2048M
-+    CCM_HEAP_NEWSIZE: 512M
- 
-     # The Ant test target to run, for example:
-     # REPEATED_UTEST_TARGET: testsome
-@@ -100,46 +100,50 @@
->>>>>>> 7e95c92d
+--- .circleci/config-2_1.yml	2021-10-18 11:48:35.000000000 +0100
++++ .circleci/config-2_1.yml.HIGHRES	2021-10-18 12:03:47.000000000 +0100
+@@ -101,14 +101,14 @@
  j8_par_executor: &j8_par_executor
    executor:
      name: java8-executor
@@ -30,16 +15,11 @@
 -    #exec_resource_class: xlarge
 -  parallelism: 1
 +    exec_resource_class: xlarge
-<<<<<<< HEAD
 +  parallelism: 5
  
  j8_small_executor: &j8_small_executor
    executor:
-@@ -37,32 +37,32 @@ j8_small_executor: &j8_small_executor
-=======
-+  parallelism: 2
- 
->>>>>>> 7e95c92d
+@@ -119,62 +119,68 @@
  j8_medium_par_executor: &j8_medium_par_executor
    executor:
      name: java8-executor
@@ -55,21 +35,14 @@
 +    exec_resource_class: xlarge
    parallelism: 1 # sequential, single container tests: no parallelism benefits
  
-<<<<<<< HEAD
  j11_par_executor: &j11_par_executor
    executor:
      name: java11-executor
 -    #exec_resource_class: xlarge
-=======
- j8_repeated_utest_executor: &j8_repeated_utest_executor
-   executor:
-     name: java8-executor
->>>>>>> 7e95c92d
 -  parallelism: 4
 +    exec_resource_class: xlarge
 +  parallelism: 100
  
-<<<<<<< HEAD
 -j11_small_par_executor: &j11_small_par_executor
 +j11_small_executor: &j11_small_executor
    executor:
@@ -87,8 +60,13 @@
 +    exec_resource_class: xlarge
 +  parallelism: 2
  
- j8_with_dtests_jobs: &j8_with_dtests_jobs
-=======
+ j8_repeated_utest_executor: &j8_repeated_utest_executor
+   executor:
+     name: java8-executor
+-  parallelism: 4
++    exec_resource_class: xlarge
++  parallelism: 100
+ 
  j8_repeated_dtest_executor: &j8_repeated_dtest_executor
    executor:
      name: java8-executor
@@ -110,6 +88,19 @@
 +    exec_resource_class: xlarge
 +  parallelism: 100
  
- with_dtests_jobs: &with_dtest_jobs
->>>>>>> 7e95c92d
+ j11_repeated_utest_executor: &j11_repeated_utest_executor
+   executor:
+     name: java11-executor
+-  parallelism: 4
++    exec_resource_class: xlarge
++  parallelism: 100
+ 
+ j11_repeated_dtest_executor: &j11_repeated_dtest_executor
+   executor:
+     name: java11-executor
+-  parallelism: 4
++    exec_resource_class: xlarge
++  parallelism: 100
+ 
+ j8_with_dtests_jobs: &j8_with_dtests_jobs
    jobs: