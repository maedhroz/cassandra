--- conflicted
+++ resolved
@@ -458,19 +458,12 @@
     return set(colnames[1:]) - set(existcols)
 
 
-<<<<<<< HEAD
-COPY_COMMON_OPTIONS = ['DELIMITER', 'QUOTE', 'ESCAPE', 'HEADER', 'NULL',
-                       'MAXATTEMPTS', 'REPORTFREQUENCY']
-COPY_FROM_OPTIONS = ['CHUNKSIZE', 'INGESTRATE', 'MAXBATCHSIZE', 'MINBATCHSIZE', 'TTL']
-COPY_TO_OPTIONS = ['ENCODING', 'TIMEFORMAT', 'PAGESIZE', 'PAGETIMEOUT', 'MAXREQUESTS']
-=======
 COPY_COMMON_OPTIONS = ['DELIMITER', 'QUOTE', 'ESCAPE', 'HEADER', 'NULL', 'DATETIMEFORMAT',
                        'MAXATTEMPTS', 'REPORTFREQUENCY', 'DECIMALSEP', 'THOUSANDSSEP', 'BOOLSTYLE',
                        'NUMPROCESSES', 'CONFIGFILE', 'RATEFILE']
 COPY_FROM_OPTIONS = ['CHUNKSIZE', 'INGESTRATE', 'MAXBATCHSIZE', 'MINBATCHSIZE', 'MAXROWS',
                      'SKIPROWS', 'SKIPCOLS', 'MAXPARSEERRORS', 'MAXINSERTERRORS', 'ERRFILE', 'TTL']
 COPY_TO_OPTIONS = ['ENCODING', 'PAGESIZE', 'PAGETIMEOUT', 'BEGINTOKEN', 'ENDTOKEN', 'MAXOUTPUTSIZE', 'MAXREQUESTS']
->>>>>>> 85b8d02a
 
 
 @cqlsh_syntax_completer('copyOption', 'optnames')
@@ -1792,9 +1785,6 @@
             '%Y-%m-%d %H:%M:%S%z'   defaults to time_format value in cqlshrc
           MAXATTEMPTS=5           - the maximum number of attempts per batch or range
           REPORTFREQUENCY=0.25    - the frequency with which we display status updates in seconds
-<<<<<<< HEAD
-          TTL=3600                - the time to live in seconds, by default data will not expire (COPY FROM)
-=======
           DECIMALSEP='.'          - the separator for decimal values
           THOUSANDSSEP=''         - the separator for thousands digit groups
           BOOLSTYLE='True,False'  - the representation for booleans, case insensitive, specify true followed by false,
@@ -1837,7 +1827,6 @@
           MAXOUTPUTSIZE='-1'       - the maximum size of the output file measured in number of lines,
                                      beyond this maximum the output file will be split into segments,
                                      -1 means unlimited.
->>>>>>> 85b8d02a
 
         When entering CSV data on STDIN, you can use the sequence "\."
         on a line by itself to end the data input.
