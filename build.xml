--- conflicted
+++ resolved
@@ -64,25 +64,13 @@
     <property name="test.long.src" value="${test.dir}/long"/>
     <property name="test.burn.src" value="${test.dir}/burn"/>
     <property name="test.microbench.src" value="${test.dir}/microbench"/>
-<<<<<<< HEAD
-    <property name="dist.dir" value="${build.dir}/dist"/>
-    <property name="tmp.dir" value="${java.io.tmpdir}"/>
-
-    <property name="source.version" value="1.8"/>
-    <property name="target.version" value="1.8"/>
-
-=======
-    <property name="test.pig.src" value="${test.dir}/pig"/>
     <property name="test.distributed.src" value="${test.dir}/distributed"/>
     <property name="dist.dir" value="${build.dir}/dist"/>
     <property name="tmp.dir" value="${java.io.tmpdir}"/>
-	
-    <property name="source.version" value="1.7"/>
-    <property name="source.test.version" value="1.8"/>
-    <property name="target.version" value="1.7"/>
-    <property name="target.test.version" value="1.8"/>
-	
->>>>>>> fdb17350
+
+    <property name="source.version" value="1.8"/>
+    <property name="target.version" value="1.8"/>
+
     <condition property="version" value="${base.version}">
       <isset property="release"/>
     </condition>
@@ -1151,14 +1139,9 @@
      debuglevel="${debuglevel}"
      destdir="${test.classes}"
      includeantruntime="true"
-<<<<<<< HEAD
      source="${source.version}"
      target="${target.version}"
      encoding="utf-8">
-=======
-     source="${source.test.version}" 
-     target="${target.test.version}">
->>>>>>> fdb17350
      <classpath>
         <path refid="cassandra.classpath"/>
      </classpath>
@@ -1388,12 +1371,8 @@
       <fileset file="${test.conf}/commitlog_compression.yaml"/>
     </concat>
     <path id="all-test-classes-path">
-<<<<<<< HEAD
       <fileset dir="${test.unit.src}" includes="**/${test.name}.java" />
-=======
-      <fileset dir="${test.unit.src}" excludes="**/pig/*.java" includes="**/${test.name}.java" />
       <fileset dir="${test.distributed.src}" includes="**/${test.name}.java" />
->>>>>>> fdb17350
     </path>
     <property name="all-test-classes" refid="all-test-classes-path"/>
     <testparallel testdelegate="testlist-compression" />
@@ -1853,11 +1832,7 @@
   <classpathentry kind="src" path="interface/thrift/gen-java"/>
   <classpathentry kind="src" output="build/test/classes" path="test/unit"/>
   <classpathentry kind="src" output="build/test/classes" path="test/long"/>
-<<<<<<< HEAD
-=======
-  <classpathentry kind="src" output="build/test/classes" path="test/pig"/>
   <classpathentry kind="src" output="build/test/classes" path="test/distributed"/>
->>>>>>> fdb17350
   <classpathentry kind="src" output="build/test/classes" path="test/resources" />
   <classpathentry kind="src" path="tools/stress/src"/>
   <classpathentry kind="con" path="org.eclipse.jdt.launching.JRE_CONTAINER"/>
