--- conflicted
+++ resolved
@@ -142,7 +142,6 @@
     <property name="jacoco.finalexecfile" value="${jacoco.export.dir}/jacoco.exec" />
 
     <property name="jflex.version" value="1.8.2"/>
-<<<<<<< HEAD
     <property name="jamm.version" value="0.4.0"/>
     <property name="ecj.version" value="3.33.0"/>
     <!-- When updating ASM, please, do consider whether you might need to update also FBUtilities#ASM_BYTECODE_VERSION
@@ -150,25 +149,6 @@
       for newer JDKs (CASSANDRA-17873). -->
     <property name="asm.version" value="9.4"/>
     <property name="allocation-instrumenter.version" value="3.1.0"/>
-=======
-
-    <!-- https://mvnrepository.com/artifact/net.openhft/chronicle-bom/1.16.23 -->
-    <property name="chronicle-queue.version" value="5.20.123" />
-    <property name="chronicle-core.version" value="2.20.126" />
-    <property name="chronicle-bytes.version" value="2.20.111" />
-    <property name="chronicle-wire.version" value="2.20.117" />
-    <property name="chronicle-threads.version" value="2.20.111" />
-
-    <property name="dtest-api.version" value="0.0.16" />
-
-    <condition property="maven-ant-tasks.jar.exists">
-      <available file="${build.dir}/maven-ant-tasks-${maven-ant-tasks.version}.jar" />
-    </condition>
-
-    <condition property="maven-ant-tasks.jar.local">
-      <available file="${maven-ant-tasks.local}/${maven-ant-tasks.version}/maven-ant-tasks-${maven-ant-tasks.version}.jar" />
-    </condition>
->>>>>>> ac3b3560
 
     <condition property="is.source.artifact">
       <available file="${build.src.java}" type="dir" />
@@ -260,7 +240,6 @@
         <string>--add-exports java.management.rmi/com.sun.jmx.remote.internal.rmi=ALL-UNNAMED</string>
         <string>--add-exports java.rmi/sun.rmi.registry=ALL-UNNAMED</string>
         <string>--add-exports java.rmi/sun.rmi.server=ALL-UNNAMED</string>
-        <string>--add-exports java.rmi/sun.rmi.transport=ALL-UNNAMED</string>
         <string>--add-exports java.rmi/sun.rmi.transport.tcp=ALL-UNNAMED</string>
         <string>--add-exports java.sql/java.sql=ALL-UNNAMED</string>
         <string>--add-exports java.base/java.lang.ref=ALL-UNNAMED</string>
@@ -1918,14 +1897,11 @@
       <echo file=".idea/compiler.xml"><![CDATA[<?xml version="1.0" encoding="UTF-8"?>
 <project version="4">
   <component name="JavacSettings">
-<<<<<<< HEAD
     <option name="ADDITIONAL_OPTIONS_STRING" value="--add-exports java.rmi/sun.rmi.registry=ALL-UNNAMED
+                                                    --add-exports java.rmi/sun.rmi.transport=ALL-UNNAMED
                                                     --add-exports java.rmi/sun.rmi.transport.tcp=ALL-UNNAMED
                                                     --add-exports java.base/jdk.internal.ref=ALL-UNNAMED
                                                     --add-exports java.base/sun.nio.ch=ALL-UNNAMED" />
-=======
-    <option name="ADDITIONAL_OPTIONS_STRING" value="--add-exports java.rmi/sun.rmi.registry=ALL-UNNAMED --add-exports java.rmi/sun.rmi.transport.tcp=ALL-UNNAMED --add-exports java.rmi/sun.rmi.transport=ALL-UNNAMED" />
->>>>>>> ac3b3560
   </component>
 </project>]]></echo>
   </target>
