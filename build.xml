<!--
  Licensed to the Apache Software Foundation (ASF) under one or more
  contributor license agreements.  See the NOTICE file distributed with
  this work for additional information regarding copyright ownership.
  The ASF licenses this file to You under the Apache License, Version 2.0
  (the "License"); you may not use this file except in compliance with
  the License.  You may obtain a copy of the License at

      http://www.apache.org/licenses/LICENSE-2.0

  Unless required by applicable law or agreed to in writing, software
  distributed under the License is distributed on an "AS IS" BASIS,
  WITHOUT WARRANTIES OR CONDITIONS OF ANY KIND, either express or implied.
  See the License for the specific language governing permissions and
  limitations under the License.
-->
<project basedir="." default="jar" name="apache-cassandra"
         xmlns:artifact="antlib:org.apache.maven.artifact.ant"
         xmlns:if="ant:if"
         xmlns:unless="ant:unless">

    <fail message="You need to use Ant of version at least 1.10 to continue.">
      <condition>
        <not>
          <antversion atleast="1.10"/>
        </not>
      </condition>
    </fail>

    <property environment="env"/>
    <property file="build.properties" />
    <property file="build.properties.default" />
    <property name="debuglevel" value="source,lines,vars"/>

    <!-- default version and SCM information -->
    <property name="base.version" value="3.11.14"/>
    <property name="scm.connection" value="scm:https://gitbox.apache.org/repos/asf/cassandra.git"/>
    <property name="scm.developerConnection" value="scm:https://gitbox.apache.org/repos/asf/cassandra.git"/>
    <property name="scm.url" value="https://gitbox.apache.org/repos/asf?p=cassandra.git;a=tree"/>

    <!-- directory details -->
    <property name="basedir" value="."/>
    <property name="build.src" value="${basedir}/src"/>
    <property name="build.src.java" value="${basedir}/src/java"/>
    <property name="build.src.antlr" value="${basedir}/src/antlr"/>
    <property name="build.src.jdkoverride" value="${basedir}/src/jdkoverride" />
    <property name="build.src.resources" value="${basedir}/src/resources"/>
    <property name="build.src.gen-java" value="${basedir}/src/gen-java"/>
    <property name="build.lib" value="${basedir}/lib"/>
    <property name="build.dir" value="${basedir}/build"/>
    <property name="build.dir.lib" value="${basedir}/build/lib"/>
    <property name="build.test.dir" value="${build.dir}/test"/>
    <property name="build.classes" value="${build.dir}/classes"/>
    <property name="build.classes.main" value="${build.classes}/main" />
    <property name="build.classes.thrift" value="${build.classes}/thrift" />
    <property name="javadoc.dir" value="${build.dir}/javadoc"/>
    <property name="javadoc.jars.dir" value="${build.dir}/javadocs"/>
    <property name="interface.dir" value="${basedir}/interface"/>
    <property name="interface.thrift.dir" value="${interface.dir}/thrift"/>
    <property name="interface.thrift.gen-java" value="${interface.thrift.dir}/gen-java"/>
    <property name="test.dir" value="${basedir}/test"/>
    <property name="test.resources" value="${test.dir}/resources"/>
    <property name="test.lib" value="${build.dir}/test/lib"/>
    <property name="test.classes" value="${build.dir}/test/classes"/>
    <property name="test.conf" value="${test.dir}/conf"/>
    <property name="test.data" value="${test.dir}/data"/>
    <property name="test.name" value="*Test"/>
    <property name="test.classlistfile" value="testlist.txt"/>
    <property name="test.classlistprefix" value="unit"/>
    <property name="benchmark.name" value=""/>
    <property name="test.methods" value=""/>
    <property name="test.unit.src" value="${test.dir}/unit"/>
    <property name="test.long.src" value="${test.dir}/long"/>
    <property name="test.burn.src" value="${test.dir}/burn"/>
    <property name="test.microbench.src" value="${test.dir}/microbench"/>
    <property name="test.distributed.src" value="${test.dir}/distributed"/>
    <property name="dist.dir" value="${build.dir}/dist"/>
    <property name="tmp.dir" value="${java.io.tmpdir}"/>

    <property name="doc.dir" value="${basedir}/doc"/>

    <property name="source.version" value="1.8"/>
    <property name="target.version" value="1.8"/>

    <condition property="version" value="${base.version}">
      <isset property="release"/>
    </condition>
    <property name="version" value="${base.version}-SNAPSHOT"/>
    <property name="version.properties.dir"
              value="${build.src.resources}/org/apache/cassandra/config/" />
    <property name="final.name" value="${ant.project.name}-${version}"/>

    <property name="local.repository" value="${user.home}/.m2/repository" />

    <!-- details of what version of Maven ANT Tasks to fetch -->
    <property name="maven-ant-tasks.version" value="2.1.3" />
    <property name="maven-ant-tasks.local" value="${local.repository}/org/apache/maven/maven-ant-tasks"/>
    <property name="maven-ant-tasks.url"
              value="https://repo.maven.apache.org/maven2/org/apache/maven/maven-ant-tasks" />
    <!-- details of how and which Maven repository we publish to -->
    <property name="maven.version" value="3.0.3" />
    <condition property="maven-repository-url" value="https://repository.apache.org/service/local/staging/deploy/maven2">
      <isset property="release"/>
    </condition>
    <condition property="maven-repository-id" value="apache.releases.https">
      <isset property="release"/>
    </condition>
    <property name="maven-repository-url" value="https://repository.apache.org/content/repositories/snapshots"/>
    <property name="maven-repository-id" value="apache.snapshots.https"/>

    <property name="test.timeout" value="240000" />
    <property name="test.long.timeout" value="600000" />
    <property name="test.burn.timeout" value="60000000" />
    <property name="test.distributed.timeout" value="360000" />

    <!-- default for cql tests. Can be override by -Dcassandra.test.use_prepared=false -->
    <property name="cassandra.test.use_prepared" value="true" />

    <!-- skip flushing schema tables during tests -->
    <property name="cassandra.test.flush_local_schema_changes" value="false" />

    <!-- https://www.eclemma.org/jacoco/ -->
    <property name="jacoco.export.dir" value="${build.dir}/jacoco/" />
    <property name="jacoco.partials.dir" value="${jacoco.export.dir}/partials" />
    <property name="jacoco.partialexecfile" value="${jacoco.partials.dir}/partial.exec" />
    <property name="jacoco.finalexecfile" value="${jacoco.export.dir}/jacoco.exec" />
    <property name="jacoco.version" value="0.7.5.201505241946"/>

    <property name="byteman.version" value="3.0.3"/>
    <property name="bytebuddy.version" value="1.10.10"/>
    <property name="jamm.version" value="0.3.0"/>

    <property name="ecj.version" value="4.4.2"/>
    <property name="asm.version" value="5.0.4"/>

    <condition property="maven-ant-tasks.jar.exists">
      <available file="${build.dir}/maven-ant-tasks-${maven-ant-tasks.version}.jar" />
    </condition>

    <condition property="maven-ant-tasks.jar.local">
      <available file="${maven-ant-tasks.local}/${maven-ant-tasks.version}/maven-ant-tasks-${maven-ant-tasks.version}.jar" />
    </condition>

    <condition property="is.source.artifact">
      <available file="${build.src.java}" type="dir" />
    </condition>

    <!-- Check if all tests are being run or just one. If it's all tests don't spam the console with test output.
         If it's an individual test print the output from the test under the assumption someone is debugging the test
         and wants to know what is going on without having to context switch to the log file that is generated.
         Debug level output still needs to be retrieved from the log file.  -->
    <script language="javascript">
        if (project.getProperty("cassandra.keepBriefBrief") == null)
        {
            if (project.getProperty("test.name").equals("*Test"))
                project.setProperty("cassandra.keepBriefBrief", "true");
            else
                project.setProperty("cassandra.keepBriefBrief", "false");
        }
    </script>

    <!--
         Add all the dependencies.
    -->
    <path id="maven-ant-tasks.classpath" path="${build.dir}/maven-ant-tasks-${maven-ant-tasks.version}.jar" />
    <path id="cassandra.classpath">
        <pathelement location="${build.classes.main}" />
        <pathelement location="${build.classes.thrift}" />
        <fileset dir="${build.dir.lib}">
            <include name="**/*.jar" />
        </fileset>
    </path>
    <path id="cassandra.classpath.test">
        <file file="${build.dir}/${final.name}.jar"/> <!-- we need the jar for tests and benchmarks (multi-version jar) -->
        <fileset dir="${build.dir.lib}">
            <include name="**/*.jar" />
        </fileset>
        <fileset dir="${test.lib}/jars">
            <include name="**/*.jar" />
            <exclude name="**/ant-*.jar"/>
        </fileset>
    </path>

  <macrodef name="create-javadoc">
    <attribute name="destdir"/>
    <element name="filesets"/>
    <sequential>
      <javadoc destdir="@{destdir}" author="true" version="true" use="true"
        windowtitle="${ant.project.name} API" classpathref="cassandra.classpath"
        bottom="Copyright &amp;copy; 2009-2022 The Apache Software Foundation"
        useexternalfile="yes" encoding="UTF-8"
        maxmemory="256m">
        <filesets/>
      </javadoc>
    </sequential>
  </macrodef>

    <!--
        Setup the output directories.
    -->
    <target name="init">
        <fail unless="is.source.artifact"
            message="Not a source artifact, stopping here." />
        <mkdir dir="${build.classes.main}"/>
        <mkdir dir="${build.classes.thrift}"/>
        <mkdir dir="${test.lib}"/>
        <mkdir dir="${test.classes}"/>
        <mkdir dir="${stress.test.classes}"/>
        <mkdir dir="${build.src.gen-java}"/>
        <mkdir dir="${build.dir.lib}"/>
        <mkdir dir="${jacoco.export.dir}"/>
        <mkdir dir="${jacoco.partials.dir}"/>
    </target>

    <target name="clean" description="Remove all locally created artifacts">
        <delete dir="${build.test.dir}" />
        <delete dir="${build.classes}" />
        <delete dir="${build.src.gen-java}" />
        <delete dir="${version.properties.dir}" />
        <delete dir="${jacoco.export.dir}" />
        <delete dir="${jacoco.partials.dir}"/>
    </target>
    <target depends="clean" name="cleanall"/>

    <target name="realclean" depends="clean" description="Remove the entire build directory and all downloaded artifacts">
			  <delete dir="${build.lib}" />
        <delete dir="${build.dir}" />
    </target>

    <!--
       This generates the CQL grammar files from Cql.g
    -->
    <target name="check-gen-cql3-grammar">
        <uptodate property="cql3current"
                targetfile="${build.src.gen-java}/org/apache/cassandra/cql3/Cql.tokens">
            <srcfiles dir="${build.src.antlr}">
                <include name="*.g"/>
            </srcfiles>
        </uptodate>
    </target>

    <target name="gen-cql3-grammar" depends="check-gen-cql3-grammar" unless="cql3current">
      <echo>Building Grammar ${build.src.antlr}/Cql.g  ...</echo>
      <java classname="org.antlr.Tool"
            classpathref="cql3-grammar.classpath"
            failonerror="true">
         <arg value="-Xconversiontimeout" />
         <arg value="10000" />
         <arg value="${build.src.antlr}/Cql.g" />
         <arg value="-fo" />
         <arg value="${build.src.gen-java}/org/apache/cassandra/cql3/" />
         <arg value="-Xmaxinlinedfastates"/>
         <arg value="10"/> <!-- default is 60 -->
      </java>
    </target>

    <target name="generate-cql-html" depends="resolver-init" description="Generate HTML from textile source">
        <taskdef classpathref="wikitext.classpath" resource="wikitexttasks.properties" />
        <wikitext-to-html markupLanguage="Textile">
            <fileset dir="${basedir}">
                <include name="doc/cql3/*.textile"/>
            </fileset>
        </wikitext-to-html>
    </target>

    <target name="gen-asciidoc" description="Generate dynamic asciidoc pages" depends="jar" unless="ant.gen-doc.skip">
        <exec executable="make" osfamily="unix" dir="${doc.dir}">
            <arg value="gen-asciidoc"/>
        </exec>
    </target>

    <target name="gen-doc" description="Generate documentation" depends="gen-asciidoc,generate-cql-html" unless="ant.gen-doc.skip">
        <exec executable="make" osfamily="unix" dir="${doc.dir}">
            <arg value="html"/>
        </exec>
    </target>

    <!--
        Generates Java sources for tokenization support from jflex
        grammar files
    -->
    <target name="generate-jflex-java" description="Generate Java from jflex grammar">
      <taskdef classname="jflex.anttask.JFlexTask" classpathref="jflex.classpath" name="jflex" />
        <jflex file="${build.src.java}/org/apache/cassandra/index/sasi/analyzer/StandardTokenizerImpl.jflex" destdir="${build.src.gen-java}/" />
    </target>

    <!--
       Fetch Maven Ant Tasks and Cassandra's dependencies
       These targets are intentionally free of dependencies so that they
       can be run stand-alone from a binary release artifact.
    -->
    <target name="maven-ant-tasks-localrepo" unless="maven-ant-tasks.jar.exists" if="maven-ant-tasks.jar.local"
            depends="init" description="Fetch Maven ANT Tasks from Maven Local Repository">
      <copy file="${maven-ant-tasks.local}/${maven-ant-tasks.version}/maven-ant-tasks-${maven-ant-tasks.version}.jar"
           tofile="${build.dir}/maven-ant-tasks-${maven-ant-tasks.version}.jar"/>
      <property name="maven-ant-tasks.jar.exists" value="true"/>
    </target>

    <target name="maven-ant-tasks-download" depends="init,maven-ant-tasks-localrepo" unless="maven-ant-tasks.jar.exists"
            description="Fetch Maven ANT Tasks from Maven Central Repositroy">
      <echo>Downloading Maven ANT Tasks...</echo>
      <get src="${maven-ant-tasks.url}/${maven-ant-tasks.version}/maven-ant-tasks-${maven-ant-tasks.version}.jar"
           dest="${build.dir}/maven-ant-tasks-${maven-ant-tasks.version}.jar" usetimestamp="true" />
      <copy file="${build.dir}/maven-ant-tasks-${maven-ant-tasks.version}.jar"
            tofile="${maven-ant-tasks.local}/${maven-ant-tasks.version}/maven-ant-tasks-${maven-ant-tasks.version}.jar"/>
    </target>

    <target name="maven-ant-tasks-init" depends="maven-ant-tasks-download,resolver-init" unless="maven-ant-tasks.initialized"
            description="Initialize Maven ANT Tasks">
      <typedef uri="antlib:org.apache.maven.artifact.ant" classpathref="maven-ant-tasks.classpath" />
      <property name="maven-ant-tasks.initialized" value="true"/>
    </target>

    <!-- this task defines the dependencies that will be fetched by Maven ANT Tasks
         the dependencies are re-used for publishing artifacts to Maven Central
         in order to keep everything consistent -->
    <target name="maven-declare-dependencies" depends="maven-ant-tasks-init"
            description="Define dependencies and dependency versions">
      <!-- The parent pom defines the versions of all dependencies -->
      <artifact:pom id="parent-pom"
                    groupId="org.apache.cassandra"
                    artifactId="cassandra-parent"
                    packaging="pom"
                    version="${version}"
                    url="https://cassandra.apache.org"
                    name="Apache Cassandra"
                    inceptionYear="2009"
                    description="The Apache Cassandra Project develops a highly scalable second-generation distributed database, bringing together Dynamo's fully distributed design and Bigtable's ColumnFamily-based data model.">

        <!-- Inherit from the ASF template pom file, ref http://maven.apache.org/pom/asf/ -->
        <parent groupId="org.apache" artifactId="apache" version="22"/>
        <license name="The Apache Software License, Version 2.0" url="https://www.apache.org/licenses/LICENSE-2.0.txt"/>
        <scm connection="${scm.connection}" developerConnection="${scm.developerConnection}" url="${scm.url}"/>
        <dependencyManagement>
          <dependency groupId="org.xerial.snappy" artifactId="snappy-java" version="1.1.1.7"/>
          <dependency groupId="net.jpountz.lz4" artifactId="lz4" version="1.3.0"/>
          <dependency groupId="com.ning" artifactId="compress-lzf" version="0.8.4"/>
          <dependency groupId="com.google.guava" artifactId="guava" version="18.0">
            <exclusion groupId="com.google.code.findbugs" artifactId="jsr305" />
            <exclusion groupId="org.codehaus.mojo" artifactId="animal-sniffer-annotations" />
            <exclusion groupId="com.google.guava" artifactId="listenablefuture" />
            <exclusion groupId="com.google.guava" artifactId="failureaccess" />
            <exclusion groupId="org.checkerframework" artifactId="checker-qual" />
            <exclusion groupId="com.google.errorprone" artifactId="error_prone_annotations" />
          </dependency>
          <dependency groupId="org.hdrhistogram" artifactId="HdrHistogram" version="2.1.9"/>
          <dependency groupId="commons-cli" artifactId="commons-cli" version="1.1"/>
          <dependency groupId="commons-codec" artifactId="commons-codec" version="1.9"/>
          <dependency groupId="commons-io" artifactId="commons-io" version="2.6" scope="test"/>
          <dependency groupId="org.apache.commons" artifactId="commons-lang3" version="3.1"/>
          <dependency groupId="org.apache.commons" artifactId="commons-math3" version="3.2"/>
          <dependency groupId="com.googlecode.concurrentlinkedhashmap" artifactId="concurrentlinkedhashmap-lru" version="1.4"/>
          <dependency groupId="org.antlr" artifactId="antlr" version="3.5.2">
            <exclusion groupId="org.antlr" artifactId="stringtemplate"/>
          </dependency>
          <dependency groupId="org.antlr" artifactId="ST4" version="4.0.8"/>
          <dependency groupId="org.antlr" artifactId="antlr-runtime" version="3.5.2">
            <exclusion groupId="org.antlr" artifactId="stringtemplate"/>
          </dependency>
          <dependency groupId="org.slf4j" artifactId="slf4j-api" version="1.7.25"/>
          <dependency groupId="org.slf4j" artifactId="log4j-over-slf4j" version="1.7.25"/>
          <dependency groupId="org.slf4j" artifactId="jcl-over-slf4j" version="1.7.25" />
          <dependency groupId="ch.qos.logback" artifactId="logback-core" version="1.2.9"/>
          <dependency groupId="ch.qos.logback" artifactId="logback-classic" version="1.2.9"/>
          <dependency groupId="com.fasterxml.jackson.core" artifactId="jackson-core" version="2.13.2"/>
          <dependency groupId="com.fasterxml.jackson.core" artifactId="jackson-databind" version="2.13.2.2"/>
          <dependency groupId="com.fasterxml.jackson.core" artifactId="jackson-annotations" version="2.13.2"/>
          <dependency groupId="com.googlecode.json-simple" artifactId="json-simple" version="1.1"/>
          <dependency groupId="com.boundary" artifactId="high-scale-lib" version="1.0.6"/>
          <dependency groupId="com.github.jbellis" artifactId="jamm" version="${jamm.version}"/>
          <dependency groupId="com.thinkaurelius.thrift" artifactId="thrift-server" version="0.3.7">
            <exclusion groupId="org.slf4j" artifactId="slf4j-log4j12"/>
            <exclusion groupId="junit" artifactId="junit"/>
          </dependency>
          <dependency groupId="org.yaml" artifactId="snakeyaml" version="1.26"/>
          <dependency groupId="org.apache.thrift" artifactId="libthrift" version="0.9.2">
	         <exclusion groupId="commons-logging" artifactId="commons-logging"/>
	         <exclusion groupId="org.apache.httpcomponents" artifactId="httpclient"/>
	         <exclusion groupId="org.apache.httpcomponents" artifactId="httpcore"/>
          </dependency>
          <dependency groupId="junit" artifactId="junit" version="4.12" scope="test">
            <exclusion groupId="org.hamcrest" artifactId="hamcrest-core"/>
          </dependency>
          <dependency groupId="org.mockito" artifactId="mockito-core" version="3.2.4" scope="test"/>
          <dependency groupId="org.apache.cassandra" artifactId="dtest-api" version="0.0.13" scope="test"/>
          <dependency groupId="org.reflections" artifactId="reflections" version="0.9.12" scope="test"/>
          <dependency groupId="org.quicktheories" artifactId="quicktheories" version="0.25" scope="test"/>
          <dependency groupId="org.apache.hadoop" artifactId="hadoop-core" version="1.0.3" scope="provided">
          	<exclusion groupId="org.mortbay.jetty" artifactId="servlet-api"/>
          	<exclusion groupId="commons-logging" artifactId="commons-logging"/>
          	<exclusion groupId="org.eclipse.jdt" artifactId="core"/>
		    <exclusion groupId="ant" artifactId="ant"/>
		    <exclusion groupId="junit" artifactId="junit"/>
            <exclusion groupId="org.codehaus.jackson" artifactId="jackson-mapper-asl"/>
          </dependency>
          <dependency groupId="org.apache.hadoop" artifactId="hadoop-minicluster" version="1.0.3" scope="provided">
		    <exclusion groupId="asm" artifactId="asm"/> <!-- this is the outdated version 3.1 -->
            <exclusion groupId="org.codehaus.jackson" artifactId="jackson-mapper-asl"/>
          </dependency>
          <dependency groupId="net.java.dev.jna" artifactId="jna" version="4.2.2"/>

          <dependency groupId="org.jacoco" artifactId="org.jacoco.agent" version="${jacoco.version}"/>
          <dependency groupId="org.jacoco" artifactId="org.jacoco.ant" version="${jacoco.version}"/>

          <dependency groupId="org.jboss.byteman" artifactId="byteman-install" version="${byteman.version}"/>
          <dependency groupId="org.jboss.byteman" artifactId="byteman" version="${byteman.version}"/>
          <dependency groupId="org.jboss.byteman" artifactId="byteman-submit" version="${byteman.version}"/>
          <dependency groupId="org.jboss.byteman" artifactId="byteman-bmunit" version="${byteman.version}"/>

          <dependency groupId="net.bytebuddy" artifactId="byte-buddy" version="${bytebuddy.version}" />
          <dependency groupId="net.bytebuddy" artifactId="byte-buddy-agent" version="${bytebuddy.version}" />

          <dependency groupId="org.openjdk.jmh" artifactId="jmh-core" version="1.21" scope="test"/>
          <dependency groupId="org.openjdk.jmh" artifactId="jmh-generator-annprocess" version="1.21" scope="test"/>

          <dependency groupId="org.apache.ant" artifactId="ant-junit" version="1.9.4" scope="test"/>

          <dependency groupId="org.apache.cassandra" artifactId="cassandra-all" version="${version}" />
          <!--dependency groupId="org.apache.cassandra" artifactId="cassandra-thrift" version="${version}" scope="provided"/-->
          <dependency groupId="io.dropwizard.metrics" artifactId="metrics-core" version="3.1.5" />
          <dependency groupId="io.dropwizard.metrics" artifactId="metrics-jvm" version="3.1.5" />
          <dependency groupId="io.dropwizard.metrics" artifactId="metrics-logback" version="3.1.5"/>
          <dependency groupId="com.addthis.metrics" artifactId="reporter-config3" version="3.0.3">
            <exclusion groupId="org.hibernate" artifactId="hibernate-validator" />
          </dependency>
          <dependency groupId="org.mindrot" artifactId="jbcrypt" version="0.4" />
          <dependency groupId="io.airlift" artifactId="airline" version="0.6">
            <exclusion groupId="com.google.code.findbugs" artifactId="jsr305" />
          </dependency>
					<dependency groupId="io.netty" artifactId="netty-bom" version="4.1.58.Final" type="pom" scope="provided"/>
          <dependency groupId="io.netty" artifactId="netty-all" version="4.0.44.Final" />
          <dependency groupId="com.google.code.findbugs" artifactId="jsr305" version="2.0.2" scope="provided"/>
          <dependency groupId="com.clearspring.analytics" artifactId="stream" version="2.5.2">
            <exclusion groupId="it.unimi.dsi" artifactId="fastutil" />
          </dependency>
          <dependency groupId="com.datastax.cassandra" artifactId="cassandra-driver-core" version="3.0.1" classifier="shaded">
            <exclusion groupId="io.netty" artifactId="netty-buffer"/>
            <exclusion groupId="io.netty" artifactId="netty-codec"/>
            <exclusion groupId="io.netty" artifactId="netty-handler"/>
            <exclusion groupId="io.netty" artifactId="netty-transport"/>
            <exclusion groupId="com.github.jnr" artifactId="jnr-ffi"/>
            <exclusion groupId="com.github.jnr" artifactId="jnr-posix"/>
          </dependency>
          <dependency groupId="org.eclipse.jdt.core.compiler" artifactId="ecj" version="4.4.2" />
          <dependency groupId="org.caffinitas.ohc" artifactId="ohc-core" version="0.4.4" />
          <dependency groupId="org.caffinitas.ohc" artifactId="ohc-core-j8" version="0.4.4" />
          <dependency groupId="net.ju-n.compile-command-annotations" artifactId="compile-command-annotations" version="1.2.0" scope="provided"/>
          <dependency groupId="org.fusesource" artifactId="sigar" version="1.6.4">
          	<exclusion groupId="log4j" artifactId="log4j"/>
          </dependency>
          <dependency groupId="joda-time" artifactId="joda-time" version="2.4" />
          <dependency groupId="com.carrotsearch" artifactId="hppc" version="0.5.4" />
          <dependency groupId="de.jflex" artifactId="jflex" version="1.6.0">
            <exclusion groupId="org.apache.ant" artifactId="ant"/>
          </dependency>
          <dependency groupId="com.github.rholder" artifactId="snowball-stemmer" version="1.3.0.581.1" />
          <dependency groupId="com.googlecode.concurrent-trees" artifactId="concurrent-trees" version="2.4.0" />
          <dependency groupId="com.github.ben-manes.caffeine" artifactId="caffeine" version="2.2.6" />
          <dependency groupId="org.jctools" artifactId="jctools-core" version="1.2.1"/>
          <dependency groupId="org.ow2.asm" artifactId="asm" version="${asm.version}"/>
          <dependency groupId="org.ow2.asm" artifactId="asm-tree" version="${asm.version}" scope="test"/>
          <dependency groupId="org.ow2.asm" artifactId="asm-commons" version="${asm.version}" scope="test"/>
          <dependency groupId="javax.inject" artifactId="javax.inject" version="1"/>
          <dependency groupId="com.google.j2objc" artifactId="j2objc-annotations" version="1.3" scope="provided"/>
          <dependency groupId="org.junit" artifactId="junit-bom" version="5.6.0" type="pom"/>
          <!-- when updating assertj, make sure to also update the corresponding junit-bom dependency -->
          <dependency groupId="org.assertj" artifactId="assertj-core" version="3.15.0" scope="test"/>
          <dependency groupId="org.hamcrest" artifactId="hamcrest" version="2.2" scope="test"/>
        </dependencyManagement>
        <developer id="adelapena" name="Andres de la Peña"/>
        <developer id="alakshman" name="Avinash Lakshman"/>
        <developer id="aleksey" name="Aleksey Yeschenko"/>
        <developer id="amorton" name="Aaron Morton"/>
        <developer id="aweisberg" name="Ariel Weisberg"/>
        <developer id="bdeggleston" name="Blake Eggleston"/>
        <developer id="benedict" name="Benedict Elliott Smith"/>
        <developer id="benjamin" name="Benjamin Lerer"/>
        <developer id="blambov" name="Branimir Lambov"/>
        <developer id="brandonwilliams" name="Brandon Williams"/>
        <developer id="carl" name="Carl Yeksigian"/>
        <developer id="dbrosius" name="David Brosiusd"/>
        <developer id="dikang" name="Dikang Gu"/>
        <developer id="eevans" name="Eric Evans"/>
        <developer id="edimitrova" name="Ekaterina Dimitrova"/>
        <developer id="gdusbabek" name="Gary Dusbabek"/>
        <developer id="goffinet" name="Chris Goffinet"/>
        <developer id="ifesdjeen" name="Alex Petrov"/>
        <developer id="jaakko" name="Laine Jaakko Olavi"/>
        <developer id="jake" name="T Jake Luciani"/>
        <developer id="jasonbrown" name="Jason Brown"/>
        <developer id="jbellis" name="Jonathan Ellis"/>
        <developer id="jfarrell" name="Jake Farrell"/>
        <developer id="jjirsa" name="Jeff Jirsa"/>
        <developer id="jkni" name="Joel Knighton"/>
        <developer id="jmckenzie" name="Josh McKenzie"/>
        <developer id="johan" name="Johan Oskarsson"/>
        <developer id="junrao" name="Jun Rao"/>
        <developer id="jzhuang" name="Jay Zhuang"/>
        <developer id="kohlisankalp" name="Sankalp Kohli"/>
        <developer id="marcuse" name="Marcus Eriksson"/>
        <developer id="mck" name="Michael Semb Wever"/>
        <developer id="mishail" name="Mikhail Stepura"/>
        <developer id="mshuler" name="Michael Shuler"/>
        <developer id="paulo" name="Paulo Motta"/>
        <developer id="pmalik" name="Prashant Malik"/>
        <developer id="rstupp" name="Robert Stupp"/>
        <developer id="scode" name="Peter Schuller"/>
        <developer id="beobal" name="Sam Tunnicliffe"/>
        <developer id="slebresne" name="Sylvain Lebresne"/>
        <developer id="stefania" name="Stefania Alborghetti"/>
        <developer id="tylerhobbs" name="Tyler Hobbs"/>
        <developer id="vijay" name="Vijay Parthasarathy"/>
        <developer id="xedin" name="Pavel Yaskevich"/>
        <developer id="yukim" name="Yuki Morishita"/>
        <developer id="zznate" name="Nate McCall"/>
      </artifact:pom>

      <!-- each dependency set then defines the subset of the dependencies for that dependency set -->
      <artifact:pom id="build-deps-pom"
                    artifactId="cassandra-build-deps">
        <parent groupId="org.apache.cassandra"
                artifactId="cassandra-parent"
                version="${version}"
                relativePath="${final.name}-parent.pom"/>
        <dependency groupId="junit" artifactId="junit"/>
        <dependency groupId="commons-io" artifactId="commons-io"/>
        <dependency groupId="org.mockito" artifactId="mockito-core" />
        <dependency groupId="org.quicktheories" artifactId="quicktheories" />
        <dependency groupId="org.apache.cassandra" artifactId="dtest-api" />
        <dependency groupId="org.reflections" artifactId="reflections" />
      	<dependency groupId="com.google.code.findbugs" artifactId="jsr305"/>
        <dependency groupId="org.openjdk.jmh" artifactId="jmh-core"/>
        <dependency groupId="org.openjdk.jmh" artifactId="jmh-generator-annprocess"/>
        <dependency groupId="net.ju-n.compile-command-annotations" artifactId="compile-command-annotations"/>
        <dependency groupId="org.apache.ant" artifactId="ant-junit" />
        <!-- adding this dependency is necessary for assertj. When updating assertj, need to also update the version of
             this that the new assertj's `assertj-parent-pom` depends on. -->
        <dependency groupId="org.junit" artifactId="junit-bom" type="pom"/>
        <!-- coverage debs -->
        <dependency groupId="org.jacoco" artifactId="org.jacoco.agent"/>
        <dependency groupId="org.jacoco" artifactId="org.jacoco.ant"/>
				
        <dependency groupId="org.junit" artifactId="junit-bom" type="pom" scope="test"/>
        <dependency groupId="org.assertj" artifactId="assertj-core" scope="test"/>
        <dependency groupId="org.hamcrest" artifactId="hamcrest" scope="test"/>
        <!-- coverage debs -->
        <dependency groupId="org.jacoco" artifactId="org.jacoco.agent" scope="test"/>
        <dependency groupId="org.jacoco" artifactId="org.jacoco.ant" scope="test"/>
      </artifact:pom>

      <!-- now the pom's for artifacts being deployed to Maven Central -->

      <artifact:pom id="all-pom"
                    artifactId="cassandra-all"
                    url="https://cassandra.apache.org"
                    name="Apache Cassandra">
        <parent groupId="org.apache.cassandra"
                artifactId="cassandra-parent"
                version="${version}"
                relativePath="${final.name}-parent.pom"/>
        <scm connection="${scm.connection}" developerConnection="${scm.developerConnection}" url="${scm.url}"/>
        <dependency groupId="org.xerial.snappy" artifactId="snappy-java"/>
        <dependency groupId="net.jpountz.lz4" artifactId="lz4"/>
        <dependency groupId="com.ning" artifactId="compress-lzf"/>
        <dependency groupId="com.google.guava" artifactId="guava"/>
        <dependency groupId="commons-cli" artifactId="commons-cli"/>
        <dependency groupId="commons-codec" artifactId="commons-codec"/>
        <dependency groupId="org.apache.commons" artifactId="commons-lang3"/>
        <dependency groupId="org.apache.commons" artifactId="commons-math3"/>
        <dependency groupId="com.googlecode.concurrentlinkedhashmap" artifactId="concurrentlinkedhashmap-lru"/>
        <dependency groupId="org.antlr" artifactId="antlr" scope="provided"/>
        <dependency groupId="org.antlr" artifactId="ST4"/>
        <dependency groupId="org.antlr" artifactId="antlr-runtime"/>
        <dependency groupId="org.slf4j" artifactId="slf4j-api"/>
        <dependency groupId="org.slf4j" artifactId="log4j-over-slf4j"/>
        <dependency groupId="org.slf4j" artifactId="jcl-over-slf4j"/>
        <dependency groupId="com.fasterxml.jackson.core" artifactId="jackson-core"/>
        <dependency groupId="com.fasterxml.jackson.core" artifactId="jackson-databind"/>
        <dependency groupId="com.fasterxml.jackson.core" artifactId="jackson-annotations"/>
        <dependency groupId="com.googlecode.json-simple" artifactId="json-simple"/>
        <dependency groupId="com.boundary" artifactId="high-scale-lib"/>
        <dependency groupId="org.yaml" artifactId="snakeyaml"/>
        <dependency groupId="org.mindrot" artifactId="jbcrypt"/>
        <dependency groupId="io.airlift" artifactId="airline"/>
        <dependency groupId="io.dropwizard.metrics" artifactId="metrics-core"/>
        <dependency groupId="io.dropwizard.metrics" artifactId="metrics-jvm"/>
        <dependency groupId="io.dropwizard.metrics" artifactId="metrics-logback"/>
        <dependency groupId="com.addthis.metrics" artifactId="reporter-config3"/>
        <dependency groupId="com.thinkaurelius.thrift" artifactId="thrift-server"/>
        <dependency groupId="com.clearspring.analytics" artifactId="stream"/>

        <dependency groupId="ch.qos.logback" artifactId="logback-core"/>
        <dependency groupId="ch.qos.logback" artifactId="logback-classic"/>

        <dependency groupId="org.apache.thrift" artifactId="libthrift"/>
        <!--dependency groupId="org.apache.cassandra" artifactId="cassandra-thrift" /-->

        <!-- don't need hadoop classes to run, but if you use the hadoop stuff -->
        <dependency groupId="org.apache.hadoop" artifactId="hadoop-core" optional="true" scope="provided"/>
        <dependency groupId="org.apache.hadoop" artifactId="hadoop-minicluster" optional="true" scope="provided"/>

        <!-- don't need the Java Driver to run, but if you use the hadoop stuff or UDFs -->
        <dependency groupId="com.datastax.cassandra" artifactId="cassandra-driver-core" classifier="shaded" optional="true"/>

        <!-- don't need jna to run, but nice to have -->
        <dependency groupId="net.java.dev.jna" artifactId="jna"/>

        <!-- don't need jamm unless running a server in which case it needs to be a -javagent to be used anyway -->
        <dependency groupId="com.github.jbellis" artifactId="jamm"/>

        <dependency groupId="io.netty" artifactId="netty-all"/>
        <dependency groupId="joda-time" artifactId="joda-time"/>
        <dependency groupId="org.fusesource" artifactId="sigar"/>
        <dependency groupId="org.eclipse.jdt.core.compiler" artifactId="ecj"/>
        <dependency groupId="org.caffinitas.ohc" artifactId="ohc-core"/>
        <dependency groupId="org.caffinitas.ohc" artifactId="ohc-core-j8"/>
        <dependency groupId="com.github.ben-manes.caffeine" artifactId="caffeine" />
        <dependency groupId="org.jctools" artifactId="jctools-core"/>
        <dependency groupId="org.ow2.asm" artifactId="asm" />
        <dependency groupId="javax.inject" artifactId="javax.inject"/>
        <dependency groupId="com.google.j2objc" artifactId="j2objc-annotations"/>
        <dependency groupId="org.hdrhistogram" artifactId="HdrHistogram"/>

        <!-- sasi deps -->
        <dependency groupId="de.jflex" artifactId="jflex" />
        <dependency groupId="com.github.rholder" artifactId="snowball-stemmer" />
        <dependency groupId="com.googlecode.concurrent-trees" artifactId="concurrent-trees" />

        <!-- compile tools -->
        <dependency groupId="com.google.code.findbugs" artifactId="jsr305" scope="provided"/>
        <dependency groupId="net.ju-n.compile-command-annotations" artifactId="compile-command-annotations" scope="provided"/>
        <dependency groupId="org.assertj" artifactId="assertj-core" scope="provided"/>
        <dependency groupId="org.jboss.byteman" artifactId="byteman-install" scope="provided"/>
        <dependency groupId="org.jboss.byteman" artifactId="byteman" scope="provided"/>
        <dependency groupId="org.jboss.byteman" artifactId="byteman-submit" scope="provided"/>
        <dependency groupId="org.jboss.byteman" artifactId="byteman-bmunit" scope="provided"/>
      </artifact:pom>
      <artifact:pom id="thrift-pom"
                    artifactId="cassandra-thrift"
                    url="https://cassandra.apache.org"
                    name="Apache Cassandra">
        <parent groupId="org.apache.cassandra"
                artifactId="cassandra-parent"
                version="${version}"
                relativePath="${final.name}-parent.pom"/>
        <scm connection="${scm.connection}" developerConnection="${scm.developerConnection}" url="${scm.url}"/>
        <dependency groupId="org.apache.commons" artifactId="commons-lang3"/>
        <dependency groupId="org.slf4j" artifactId="slf4j-api"/>
        <dependency groupId="org.slf4j" artifactId="log4j-over-slf4j"/>
        <dependency groupId="org.slf4j" artifactId="jcl-over-slf4j"/>
        <dependency groupId="org.apache.thrift" artifactId="libthrift"/>
        <dependency groupId="com.carrotsearch" artifactId="hppc"/>
      </artifact:pom>
    </target>

    <!-- deprecated: legacy compatibility for build scripts in other repositories -->
    <target name="maven-ant-tasks-retrieve-build" depends="resolver-retrieve-build"/>

    <target name="echo-base-version">
        <echo message="${base.version}" />
    </target>

    <!--
       Generate thrift code.  We have targets to build java because
       Cassandra depends on it, and python because that is what the system
       tests run.
    -->
    <target name="check-gen-thrift-java">
      <uptodate property="thriftUpToDate" srcfile="${interface.dir}/cassandra.thrift"
            targetfile="${interface.thrift.gen-java}/org/apache/cassandra/thrift/Cassandra.java" />
    </target>
    <target name="gen-thrift-java" unless="thriftUpToDate" depends="check-gen-thrift-java"
            description="Generate Thrift Java artifacts">
      <echo>Generating Thrift Java code from ${basedir}/interface/cassandra.thrift...</echo>
      <exec executable="thrift" dir="${basedir}/interface" failonerror="true">
        <arg line="--gen java:hashcode" />
        <arg line="-o ${interface.thrift.dir}" />
        <arg line="cassandra.thrift" />
      </exec>
      <antcall target="write-java-license-headers" />
    </target>

    <target name="gen-thrift-py" description="Generate Thrift Python artifacts">
      <echo>Generating Thrift Python code from ${basedir}/interface/cassandra.thrift...</echo>
      <exec executable="thrift" dir="${basedir}/interface" failonerror="true">
        <arg line="--gen py" />
        <arg line="-o ${interface.thrift.dir}" />
        <arg line="cassandra.thrift" />
      </exec>
      <exec executable="thrift" dir="${basedir}/interface" failonerror="true">
        <arg line="--gen py:twisted" />
        <arg line="-o ${interface.thrift.dir}" />
        <arg line="cassandra.thrift" />
      </exec>
    </target>

    <!-- create properties file with C version -->
    <target name="createVersionPropFile">
      <taskdef name="propertyfile" classname="org.apache.tools.ant.taskdefs.optional.PropertyFile"/>
      <mkdir dir="${version.properties.dir}"/>
      <propertyfile file="${version.properties.dir}/version.properties">
        <entry key="CassandraVersion" value="${version}"/>
      </propertyfile>
    </target>

    <target name="test-run" depends="build"
            description="Run in test mode.  Not for production use!">
      <java classname="org.apache.cassandra.service.CassandraDaemon" fork="true">
        <classpath>
          <path refid="cassandra.classpath"/>
          <pathelement location="${test.conf}"/>
        </classpath>
        <jvmarg value="-Dstorage-config=${test.conf}"/>
        <jvmarg value="-javaagent:${build.lib}/jamm-${jamm.version}.jar" />
        <jvmarg value="-ea"/>
      </java>
    </target>

    <!--
        The build target builds all the .class files
    -->
    <target name="build" depends="resolver-retrieve-build,build-project" description="Compile Cassandra classes"/>
    <target name="codecoverage" depends="jacoco-run,jacoco-report" description="Create code coverage report"/>

    <target depends="init,gen-cql3-grammar,generate-cql-html,generate-jflex-java,rat-check"
            name="build-project">
        <echo message="${ant.project.name}: ${ant.file}"/>
        <!-- Order matters! -->
        <javac
               debug="true" debuglevel="${debuglevel}" encoding="utf-8"
               destdir="${build.classes.thrift}" includeantruntime="false" source="${source.version}" target="${target.version}">
            <src path="${interface.thrift.dir}/gen-java"/>
            <classpath refid="cassandra.classpath"/>
        </javac>
        <javac fork="true"
               debug="true" debuglevel="${debuglevel}" encoding="utf-8"
               destdir="${build.classes.main}" includeantruntime="false" source="${source.version}" target="${target.version}">
            <src path="${build.src.java}"/>
            <src path="${build.src.gen-java}"/>
            <compilerarg value="-XDignore.symbol.file"/>
            <compilerarg value="-Xbootclasspath/p:${build.src.jdkoverride}"/>
            <classpath refid="cassandra.classpath"/>
        </javac>
        <antcall target="createVersionPropFile"/>
        <copy todir="${build.classes.main}">
            <fileset dir="${build.src.resources}" />
        </copy>
	<copy todir="${basedir}/conf" file="${build.classes.main}/META-INF/hotspot_compiler"/>
    </target>

    <!-- Stress build file -->
    <property name="stress.build.src" value="${basedir}/tools/stress/src" />
    <property name="stress.test.src" value="${basedir}/tools/stress/test/unit" />
    <property name="stress.build.classes" value="${build.classes}/stress" />
    <property name="stress.test.classes" value="${build.dir}/test/stress-classes" />
	<property name="stress.manifest" value="${stress.build.classes}/MANIFEST.MF" />

    <target name="stress-build-test" depends="stress-build" description="Compile stress tests">
        <javac debug="true" debuglevel="${debuglevel}" destdir="${stress.test.classes}"
               includeantruntime="false"
               source="${source.version}"
               target="${target.version}"
               encoding="utf-8">
            <classpath>
                <path refid="cassandra.classpath.test"/>
                <pathelement location="${stress.build.classes}" />
            </classpath>
            <src path="${stress.test.src}"/>
        </javac>
    </target>

    <target name="stress-build" depends="build" description="build stress tool">
        <mkdir dir="${stress.build.classes}" />
        <javac compiler="modern" debug="true" debuglevel="${debuglevel}" encoding="utf-8" destdir="${stress.build.classes}" includeantruntime="true" source="${source.version}" target="${target.version}">
            <src path="${stress.build.src}" />
            <classpath>
                <path refid="cassandra.classpath" />
            </classpath>
        </javac>
        <copy todir="${stress.build.classes}">
            <fileset dir="${stress.build.src}/resources" />
        </copy>
    </target>

    <target name="stress-test" depends="stress-build-test, build-test" description="Runs stress tests">
        <testmacro inputdir="${stress.test.src}"
                       timeout="${test.timeout}">
        </testmacro>
    </target>

	<target name="_write-poms" depends="maven-declare-dependencies">
	    <artifact:writepom pomRefId="parent-pom" file="${build.dir}/${final.name}-parent.pom"/>
	    <artifact:writepom pomRefId="thrift-pom" file="${build.dir}/${ant.project.name}-thrift-${version}.pom"/>
	    <artifact:writepom pomRefId="all-pom" file="${build.dir}/${final.name}.pom"/>
	    <artifact:writepom pomRefId="build-deps-pom" file="${build.dir}/tmp-${final.name}-deps.pom"/>
	</target>

	<target name="write-poms" unless="without.maven">
	    <antcall target="_write-poms" />
	</target>

    <!--
        The jar target makes cassandra.jar output.
    -->
    <target name="jar"
            depends="build, stress-build, write-poms, resolver-dist-lib"
            description="Assemble Cassandra JAR files">
      <mkdir dir="${build.classes.main}/META-INF" />
      <mkdir dir="${build.classes.thrift}/META-INF" />
      <copy file="LICENSE.txt"
            tofile="${build.classes.main}/META-INF/LICENSE.txt"/>
      <copy file="LICENSE.txt"
            tofile="${build.classes.thrift}/META-INF/LICENSE.txt"/>
      <copy file="NOTICE.txt"
            tofile="${build.classes.main}/META-INF/NOTICE.txt"/>
      <copy file="NOTICE.txt"
            tofile="${build.classes.thrift}/META-INF/NOTICE.txt"/>

      <!-- Thrift Jar -->
      <jar jarfile="${build.dir}/${ant.project.name}-thrift-${version}.jar"
           basedir="${build.classes.thrift}">
        <fileset dir="${build.classes.main}">
          <include name="org/apache/cassandra/thrift/ITransportFactory*.class" />
          <include name="org/apache/cassandra/thrift/TFramedTransportFactory*.class" />
        </fileset>
        <manifest>
          <attribute name="Implementation-Title" value="Cassandra"/>
          <attribute name="Implementation-Version" value="${version}"/>
          <attribute name="Implementation-Vendor" value="Apache"/>
        </manifest>
      </jar>

      <!-- Main Jar -->
      <jar jarfile="${build.dir}/${final.name}.jar">
        <fileset dir="${build.classes.main}">
          <exclude name="org/apache/cassandra/thrift/ITransportFactory*.class" />
          <exclude name="org/apache/cassandra/thrift/TFramedTransportFactory*.class" />
        </fileset>
        <manifest>
        <!-- <section name="org/apache/cassandra/infrastructure"> -->
          <attribute name="Implementation-Title" value="Cassandra"/>
          <attribute name="Implementation-Version" value="${version}"/>
          <attribute name="Implementation-Vendor" value="Apache"/>
          <attribute name="Premain-Class"
                     value="org.apache.cassandra.infrastructure.continuations.CAgent"/>
          <attribute name="Class-Path"
                     value="${ant.project.name}-thrift-${version}.jar" />
        <!-- </section> -->
        </manifest>
      </jar>

      <!-- Stress jar -->
      <mkdir dir="${stress.build.classes}" />
      <manifest file="${stress.manifest}">
        <attribute name="Built-By" value="Pavel Yaskevich"/>
        <attribute name="Main-Class" value="org.apache.cassandra.stress.Stress"/>
      </manifest>
      <mkdir dir="${stress.build.classes}/META-INF" />
      <mkdir dir="${build.dir}/tools/lib/" />
      <jar destfile="${build.dir}/tools/lib/stress.jar" manifest="${stress.manifest}">
        <fileset dir="${stress.build.classes}"/>
      </jar>
    </target>

    <!--
        The javadoc-jar target makes cassandra-javadoc.jar output required for publishing to Maven central repository.
    -->
    <target name="javadoc-jar" depends="javadoc" unless="no-javadoc" description="Assemble Cassandra JavaDoc JAR file">
      <mkdir dir="${javadoc.jars.dir}"/>
      <create-javadoc destdir="${javadoc.jars.dir}/thrift">
        <filesets>
          <fileset dir="${interface.thrift.dir}/gen-java" defaultexcludes="yes">
            <include name="org/apache/**/*.java"/>
          </fileset>
        </filesets>
      </create-javadoc>
      <jar jarfile="${build.dir}/${ant.project.name}-thrift-${version}-javadoc.jar"
           basedir="${javadoc.jars.dir}/thrift"/>

      <create-javadoc destdir="${javadoc.jars.dir}/main">
        <filesets>
          <fileset dir="${build.src.java}" defaultexcludes="yes">
            <include name="org/apache/**/*.java"/>
          </fileset>
          <fileset dir="${build.src.gen-java}" defaultexcludes="yes">
            <include name="org/apache/**/*.java"/>
          </fileset>
        </filesets>
      </create-javadoc>
      <jar jarfile="${build.dir}/${final.name}-javadoc.jar" basedir="${javadoc.jars.dir}/main"/>
      <!-- javadoc task always rebuilds so might as well remove the generated docs to prevent
           being pulled into the distribution by accident -->
      <delete quiet="true" dir="${javadoc.jars.dir}"/>
    </target>

    <!--
        The sources-jar target makes cassandra-sources.jar output required for publishing to Maven central repository.
    -->
    <target name="sources-jar" depends="init" description="Assemble Cassandra Sources JAR file">
      <jar jarfile="${build.dir}/${ant.project.name}-thrift-${version}-sources.jar">
        <fileset dir="${interface.thrift.dir}/gen-java" defaultexcludes="yes">
          <include name="org/apache/**/*.java"/>
        </fileset>
      </jar>
      <jar jarfile="${build.dir}/${final.name}-sources.jar">
        <fileset dir="${build.src.java}" defaultexcludes="yes">
          <include name="org/apache/**/*.java"/>
        </fileset>
        <fileset dir="${build.src.gen-java}" defaultexcludes="yes">
          <include name="org/apache/**/*.java"/>
        </fileset>
      </jar>
    </target>

    <!-- creates release tarballs -->
<<<<<<< HEAD
    <target name="artifacts" depends="jar,gen-doc,build-test,stress-build-test,sources-jar,javadoc-jar"
=======
    <target name="artifacts" depends="jar,build-test,sources-jar"
>>>>>>> 9e32c444
            description="Create Cassandra release artifacts">
      <mkdir dir="${dist.dir}"/>
      <!-- fix the control linefeed so that builds on windows works on linux -->
      <fixcrlf srcdir="bin" includes="**/*" excludes="**/*.bat, **/*.ps1" eol="lf" eof="remove" />
      <fixcrlf srcdir="conf" includes="**/*" excludes="**/*.bat, **/*.ps1" eol="lf" eof="remove" />
      <fixcrlf srcdir="tools/bin" includes="**/*" excludes="**/*.bat, **/*.ps1" eol="lf" eof="remove" />
      <copy todir="${dist.dir}/lib">
        <fileset dir="${build.lib}"/>
        <fileset dir="${build.dir}">
          <include name="${final.name}.jar" />
          <include name="${ant.project.name}-thrift-${version}.jar" />
        </fileset>
      </copy>

      <copy todir="${dist.dir}/doc" failonerror="false">
        <fileset dir="doc">
          <include name="cql3/CQL.html" />
          <include name="cql3/CQL.css" />
          <include name="SASI.md" />
        </fileset>
      </copy>
      <copy todir="${dist.dir}/doc/html">
        <fileset dir="doc" />
        <globmapper from="build/html/*" to="*"/>
      </copy>
      <copy todir="${dist.dir}/bin">
        <fileset dir="bin"/>
      </copy>
      <copy todir="${dist.dir}/conf">
        <fileset dir="conf"/>
      </copy>
      <copy todir="${dist.dir}/interface">
        <fileset dir="interface">
          <include name="**/*.thrift" />
        </fileset>
      </copy>
      <copy todir="${dist.dir}/pylib">
        <fileset dir="pylib">
          <include name="**" />
          <exclude name="**/*.pyc" />
        </fileset>
      </copy>
      <copy todir="${dist.dir}/">
        <fileset dir="${basedir}">
          <include name="*.txt" />
        </fileset>
      </copy>
      <copy todir="${dist.dir}/tools/bin">
        <fileset dir="${basedir}/tools/bin"/>
      </copy>
      <copy todir="${dist.dir}/tools/">
        <fileset dir="${basedir}/tools/">
            <include name="*.yaml"/>
	</fileset>
      </copy>
      <copy todir="${dist.dir}/tools/lib">
        <fileset dir="${build.dir}/tools/lib/">
            <include name="*.jar" />
        </fileset>
      </copy>
      <tar compression="gzip" longfile="gnu"
        destfile="${build.dir}/${final.name}-bin.tar.gz">

        <!-- Everything but bin/ (default mode) -->
        <tarfileset dir="${dist.dir}" prefix="${final.name}">
          <include name="**"/>
          <exclude name="bin/*" />
          <exclude name="tools/bin/*"/>
        </tarfileset>
        <!-- Shell includes in bin/ (default mode) -->
        <tarfileset dir="${dist.dir}" prefix="${final.name}">
          <include name="bin/*.in.sh" />
          <include name="tools/bin/*.in.sh" />
        </tarfileset>
        <!-- Executable scripts in bin/ -->
        <tarfileset dir="${dist.dir}" prefix="${final.name}" mode="755">
          <include name="bin/*"/>
          <include name="tools/bin/*"/>
          <exclude name="bin/*.in.sh" />
          <exclude name="tools/bin/*.in.sh" />
        </tarfileset>
      </tar>

      <tar compression="gzip" longfile="gnu"
           destfile="${build.dir}/${final.name}-src.tar.gz">

        <tarfileset dir="${basedir}"
                    prefix="${final.name}-src">
          <include name="**"/>
          <exclude name="build/**" />
					<exclude name="lib/**" />
          <exclude name="src/gen-java/**" />
          <exclude name=".git/**" />
          <exclude name="venv/**" />
          <exclude name="src/resources/org/apache/cassandra/config/version.properties" />
          <exclude name="conf/hotspot_compiler" />
          <exclude name="doc/cql3/CQL.html" />
					<exclude name="doc/build/**" />
          <exclude name="bin/*" /> <!-- handled separately below -->
          <exclude name="tools/bin/*" /> <!-- handled separately below -->
          <!-- exclude python generated files -->
          <exclude name="**/__pycache__/**" />
          <!-- exclude Eclipse files -->
          <exclude name=".project" />
          <exclude name=".classpath" />
          <exclude name=".settings/**" />
          <exclude name=".externalToolBuilders/**" />
          <!-- exclude NetBeans files -->
          <exclude name="ide/nbproject/private/**" />
        </tarfileset>

        <!-- Shell includes and batch files in bin/ and tools/bin/ -->
        <tarfileset dir="${basedir}" prefix="${final.name}-src">
          <include name="bin/*.in.sh" />
          <include name="bin/*.bat" />
          <include name="tools/bin/*.in.sh" />
          <include name="tools/bin/*.bat" />
        </tarfileset>
        <!-- Everything else (assumed to be scripts), is executable -->
        <tarfileset dir="${basedir}" prefix="${final.name}-src" mode="755">
          <include name="bin/*"/>
          <exclude name="bin/*.in.sh" />
          <exclude name="bin/*.bat" />
          <include name="tools/bin/*"/>
          <exclude name="tools/bin/*.in.sh" />
          <exclude name="tools/bin/*.bat" />
        </tarfileset>
      </tar>

      <checksum forceOverwrite="yes" todir="${build.dir}" fileext=".sha256" algorithm="SHA-256">
        <fileset dir="${build.dir}">
          <include name="${final.name}-bin.tar.gz" />
          <include name="${final.name}-src.tar.gz" />
        </fileset>
      </checksum>
      <checksum forceOverwrite="yes" todir="${build.dir}" fileext=".sha512" algorithm="SHA-512">
        <fileset dir="${build.dir}">
          <include name="${final.name}-bin.tar.gz" />
          <include name="${final.name}-src.tar.gz" />
        </fileset>
      </checksum>
    </target>

  <target name="build-jmh" depends="build-test" description="Create JMH uber jar">
      <jar jarfile="${build.test.dir}/deps.jar">
          <zipgroupfileset dir="${build.dir.lib}/jars">
              <include name="*jmh*.jar"/>
              <include name="jopt*.jar"/>
              <include name="commons*.jar"/>
          </zipgroupfileset>
          <zipgroupfileset dir="${build.lib}" includes="*.jar"/>
      </jar>
      <jar jarfile="${build.test.dir}/benchmarks.jar">
          <manifest>
              <attribute name="Main-Class" value="org.openjdk.jmh.Main"/>
          </manifest>
          <zipfileset src="${build.test.dir}/deps.jar" excludes="META-INF/*.SF" />
          <fileset dir="${build.classes.main}"/>
          <fileset dir="${test.classes}"/>
      </jar>
  </target>

  <target name="build-test" depends="jar,stress-build" description="Compile test classes" unless="no-build-test">
    <javac
     compiler="modern"
     debug="true"
     debuglevel="${debuglevel}"
     destdir="${test.classes}"
     includeantruntime="true"
     source="${source.version}"
     target="${target.version}"
     encoding="utf-8">
     <classpath>
        <path refid="cassandra.classpath.test"/>
     </classpath>
     <compilerarg value="-XDignore.symbol.file"/>
     <src path="${test.unit.src}"/>
     <src path="${test.long.src}"/>
     <src path="${test.burn.src}"/>
     <src path="${test.microbench.src}"/>
     <src path="${test.distributed.src}"/>
    </javac>

    <!-- Non-java resources needed by the test suite -->
    <copy todir="${test.classes}">
      <fileset dir="${test.resources}"/>
    </copy>
  </target>

  <!-- Run tests separately and report errors after and generate a junit report -->
  <macrodef name="testhelper">
    <attribute name="testdelegate"/>
    <sequential>
      <testhelper_ testdelegate="@{testdelegate}"/>
      <fail message="Some test(s) failed.">
        <condition>
            <and>
            <isset property="testfailed"/>
            <not>
              <isset property="ant.test.failure.ignore"/>
            </not>
          </and>
        </condition>
      </fail>
    </sequential>
  </macrodef>

  <!-- Run a list of junit tasks but don't track errors or generate a report after
       If a test fails the testfailed property will be set. All the tests are run using the testdelegate
       macro that is specified as an attribute and they will be run sequentially in this ant process -->
  <scriptdef name="testhelper_" language="javascript">
    <attribute name="testdelegate"/>
    <![CDATA[
        sep = project.getProperty("path.separator");
        all = project.getProperty("all-test-classes").split(sep);
        var p = project.createTask('sequential');
        for (i = 0; i < all.length; i++) {
            if (all[i] == undefined) continue;
            task = project.createTask( attributes.get("testdelegate") );
            task.setDynamicAttribute( "test.file.list", "" + all[i]);
            p.addTask(task);
        }
        p.perform();
    ]]>
  </scriptdef>

  <!-- Defines how to run a set of tests. If you change the defaults for attributes
       you should also update them in testmacro.,
       The two are split because the helper doesn't generate
       a junit report or fail on errors -->
  <macrodef name="testmacrohelper">
    <attribute name="inputdir" />
    <attribute name="timeout" default="${test.timeout}" />
    <attribute name="forkmode" default="perTest"/>
    <element name="optjvmargs" implicit="true" optional="true" />
    <attribute name="filter" default="**/${test.name}.java"/>
    <attribute name="exclude" default="" />
    <attribute name="filelist" default="" />
    <attribute name="testtag" default=""/>
    <attribute name="usejacoco" default="no"/>
    <attribute name="showoutput" default="false"/>

    <sequential>
      <condition property="additionalagent"
                 value="-javaagent:${build.dir.lib}/jars/jacocoagent.jar=destfile=${jacoco.partialexecfile}"
                 else="">
        <istrue value="${usejacoco}"/>
      </condition>
      <taskdef name="junit-timeout" classname="org.apache.cassandra.JStackJUnitTask">
        <classpath>
          <pathelement location="${test.classes}"/>
        </classpath>
      </taskdef>
      <mkdir dir="${build.test.dir}/cassandra"/>
      <mkdir dir="${build.test.dir}/output"/>
      <mkdir dir="${build.test.dir}/output/@{testtag}"/>
      <junit-timeout fork="on" forkmode="@{forkmode}" failureproperty="testfailed" maxmemory="1024m" timeout="@{timeout}" showoutput="@{showoutput}">
        <formatter classname="org.apache.cassandra.CassandraXMLJUnitResultFormatter" extension=".xml" usefile="true"/>
        <formatter classname="org.apache.cassandra.CassandraBriefJUnitResultFormatter" usefile="false"/>
        <jvmarg value="-Dstorage-config=${test.conf}"/>
        <jvmarg value="-Djava.awt.headless=true"/>
        <!-- Cassandra 3.0+ needs <jvmarg line="... ${additionalagent}" /> here! (not value=) -->
        <jvmarg line="-javaagent:${build.lib}/jamm-${jamm.version}.jar ${additionalagent}" />
        <jvmarg value="-ea"/>
        <jvmarg value="-Djava.io.tmpdir=${tmp.dir}"/>
        <jvmarg value="-Dcassandra.debugrefcount=true"/>
        <jvmarg value="-Xss256k"/>
        <!-- When we do classloader manipulation SoftReferences can cause memory leaks
             that can OOM our test runs. The next two settings informs our GC
             algorithm to limit the metaspace size and clean up SoftReferences
             more aggressively rather than waiting. See CASSANDRA-14922 for more details.
        -->
        <jvmarg value="-XX:MaxMetaspaceSize=384M" />
        <jvmarg value="-XX:SoftRefLRUPolicyMSPerMB=0" />
        <jvmarg value="-Dcassandra.memtable_row_overhead_computation_step=100"/>
        <jvmarg value="-Dcassandra.test.use_prepared=${cassandra.test.use_prepared}"/>
        <jvmarg value="-Dcassandra.test.sstableformatdevelopment=true"/>
        <!-- The first time SecureRandom initializes can be slow if it blocks on /dev/random -->
        <jvmarg value="-Djava.security.egd=file:/dev/urandom" />
        <jvmarg value="-Dcassandra.testtag=@{testtag}"/>
        <jvmarg value="-Dcassandra.keepBriefBrief=${cassandra.keepBriefBrief}" />
        <jvmarg value="-Dcassandra.strict.runtime.checks=true" />
        <!-- disable shrinks in quicktheories CASSANDRA-15554 -->
        <jvmarg value="-DQT_SHRINKS=0"/>
	<optjvmargs/>
        <classpath>
          <pathelement path="${java.class.path}"/>
          <pathelement location="${stress.build.classes}"/>
          <path refid="cassandra.classpath" />
          <pathelement location="${test.classes}"/>
          <pathelement location="${stress.test.classes}"/>
          <pathelement location="${test.conf}"/>
          <fileset dir="${test.lib}">
            <include name="**/*.jar" />
              <exclude name="**/ant-*.jar"/>
          </fileset>
        </classpath>
        <batchtest todir="${build.test.dir}/output/@{testtag}">
            <fileset dir="@{inputdir}" includes="@{filter}" excludes="@{exclude}"/>
            <filelist dir="@{inputdir}" files="@{filelist}"/>
        </batchtest>
      </junit-timeout>

      <delete quiet="true" failonerror="false" dir="${build.test.dir}/cassandra/commitlog"/>
      <delete quiet="true" failonerror="false" dir="${build.test.dir}/cassandra/cdc_raw"/>
      <delete quiet="true" failonerror="false" dir="${build.test.dir}/cassandra/data"/>
      <delete quiet="true" failonerror="false" dir="${build.test.dir}/cassandra/saved_caches"/>
      <delete quiet="true" failonerror="false" dir="${build.test.dir}/cassandra/hints"/>
    </sequential>
  </macrodef>

  <target name="testold" depends="build-test" description="Execute unit tests">
    <testmacro inputdir="${test.unit.src}" timeout="${test.timeout}">
      <jvmarg value="-Dlegacy-sstable-root=${test.data}/legacy-sstables"/>
      <jvmarg value="-Dinvalid-legacy-sstable-root=${test.data}/invalid-legacy-sstables"/>
      <jvmarg value="-Dmigration-sstable-root=${test.data}/migration-sstables"/>
      <jvmarg value="-Dcassandra.ring_delay_ms=1000"/>
      <jvmarg value="-Dcassandra.tolerate_sstable_size=true"/>
      <jvmarg value="-Dcassandra.skip_sync=true" />
    </testmacro>
    <fileset dir="${test.unit.src}" />
  </target>

  <!-- Will not generate a junit report or fail on error  -->
  <macrodef name="testlist">
    <attribute name="test.file.list"/>
    <sequential>
      <testmacrohelper inputdir="${test.dir}/${test.classlistprefix}" filelist="@{test.file.list}" exclude="**/*.java" timeout="${test.timeout}">
        <jvmarg value="-Dlegacy-sstable-root=${test.data}/legacy-sstables"/>
        <jvmarg value="-Dinvalid-legacy-sstable-root=${test.data}/invalid-legacy-sstables"/>
        <jvmarg value="-Dmigration-sstable-root=${test.data}/migration-sstables"/>
        <jvmarg value="-Dcassandra.ring_delay_ms=1000"/>
        <jvmarg value="-Dcassandra.tolerate_sstable_size=true"/>
        <jvmarg value="-Dcassandra.skip_sync=true" />
      </testmacrohelper>
    </sequential>
  </macrodef>

  <!-- Will not generate a junit report  -->
  <macrodef name="testlist-compression">
    <attribute name="test.file.list" />
    <sequential>
      <property name="compressed_yaml" value="${build.test.dir}/cassandra.compressed.yaml"/>
      <concat destfile="${compressed_yaml}">
          <fileset file="${test.conf}/cassandra.yaml"/>
          <fileset file="${test.conf}/commitlog_compression.yaml"/>
      </concat>
      <testmacrohelper inputdir="${test.unit.src}" filelist="@{test.file.list}"
                       exclude="**/*.java" timeout="${test.timeout}" testtag="compression">
        <jvmarg value="-Dlegacy-sstable-root=${test.data}/legacy-sstables"/>
        <jvmarg value="-Dinvalid-legacy-sstable-root=${test.data}/invalid-legacy-sstables"/>
        <jvmarg value="-Dmigration-sstable-root=${test.data}/migration-sstables"/>
        <jvmarg value="-Dcassandra.test.compression=true"/>
        <jvmarg value="-Dcassandra.ring_delay_ms=1000"/>
        <jvmarg value="-Dcassandra.tolerate_sstable_size=true"/>
        <jvmarg value="-Dcassandra.config=file:///${compressed_yaml}"/>
        <jvmarg value="-Dcassandra.skip_sync=true" />
      </testmacrohelper>
    </sequential>
  </macrodef>

  <macrodef name="testlist-cdc">
    <attribute name="test.file.list" />
    <sequential>
      <property name="cdc_yaml" value="${build.test.dir}/cassandra.cdc.yaml"/>
      <concat destfile="${cdc_yaml}">
        <fileset file="${test.conf}/cassandra.yaml"/>
        <fileset file="${test.conf}/cdc.yaml"/>
      </concat>
      <testmacrohelper inputdir="${test.unit.src}" filelist="@{test.file.list}"
                       exclude="**/*.java" timeout="${test.timeout}" testtag="cdc">
        <jvmarg value="-Dlegacy-sstable-root=${test.data}/legacy-sstables"/>
        <jvmarg value="-Dinvalid-legacy-sstable-root=${test.data}/invalid-legacy-sstables"/>
        <jvmarg value="-Dmigration-sstable-root=${test.data}/migration-sstables"/>
        <jvmarg value="-Dcassandra.ring_delay_ms=1000"/>
        <jvmarg value="-Dcassandra.tolerate_sstable_size=true"/>
        <jvmarg value="-Dcassandra.config=file:///${cdc_yaml}"/>
        <jvmarg value="-Dcassandra.skip_sync=true" />
      </testmacrohelper>
    </sequential>
  </macrodef>

  <!--
    Run named ant task with jacoco, such as "ant jacoco-run -Dtaskname=test"
    the target run must enable the jacoco agent if usejacoco is 'yes' -->
  <target name="jacoco-run" description="run named task with jacoco instrumentation">
    <condition property="runtask" value="${taskname}" else="test">
      <isset property="taskname"/>
    </condition>
    <antcall target="${runtask}">
      <param name="usejacoco" value="yes"/>
    </antcall>
  </target>

  <!-- Use this with an FQDN for test class, and an optional csv list of methods like this:
    ant testsome -Dtest.name=org.apache.cassandra.service.StorageServiceServerTest
    ant testsome -Dtest.name=org.apache.cassandra.service.StorageServiceServerTest -Dtest.methods=testRegularMode,testGetAllRangesEmpty
  -->
  <target name="testsome" depends="build-test" description="Execute specific unit tests" >
    <testmacro inputdir="${test.unit.src}" timeout="${test.timeout}">
      <test unless:blank="${test.methods}" name="${test.name}" methods="${test.methods}" outfile="build/test/output/TEST-${test.name}-${test.methods}"/>
      <test if:blank="${test.methods}" name="${test.name}" outfile="build/test/output/TEST-${test.name}"/>
      <jvmarg value="-Dlegacy-sstable-root=${test.data}/legacy-sstables"/>
      <jvmarg value="-Dinvalid-legacy-sstable-root=${test.data}/invalid-legacy-sstables"/>
      <jvmarg value="-Dmigration-sstable-root=${test.data}/migration-sstables"/>
      <jvmarg value="-Dcassandra.ring_delay_ms=1000"/>
      <jvmarg value="-Dcassandra.tolerate_sstable_size=true"/>
      <jvmarg value="-Dcassandra.skip_sync=true" />
    </testmacro>
  </target>

  <!-- Use this with an FQDN for test class, and an optional csv list of methods like this:
    ant burn-testsome -Dtest.name=org.apache.cassandra.utils.memory.LongBufferPoolTest
    ant burn-testsome -Dtest.name=org.apache.cassandra.utils.memory.LongBufferPoolTest -Dtest.methods=testAllocate
  -->
  <target name="burn-testsome" depends="build-test" description="Execute specific burn unit tests" >
    <testmacro inputdir="${test.burn.src}" timeout="${test.burn.timeout}">
      <test unless:blank="${test.methods}" name="${test.name}" methods="${test.methods}"/>
      <test if:blank="${test.methods}" name="${test.name}"/>
    </testmacro>
  </target>
  <target name="test-compression" depends="build-test,stress-build" description="Execute unit tests with sstable compression enabled">
    <path id="all-test-classes-path">
      <fileset dir="${test.unit.src}" includes="**/${test.name}.java" />
      <fileset dir="${test.distributed.src}" includes="**/${test.name}.java" />
    </path>
    <property name="all-test-classes" refid="all-test-classes-path"/>
    <testhelper testdelegate="testlist-compression" />
  </target>

  <target name="test-cdc" depends="build-test" description="Execute unit tests with change-data-capture enabled">
    <path id="all-test-classes-path">
      <fileset dir="${test.unit.src}" includes="**/${test.name}.java" />
    </path>
    <property name="all-test-classes" refid="all-test-classes-path"/>
    <testhelper testdelegate="testlist-cdc" />
  </target>

  <target name="msg-ser-gen-test" depends="build-test" description="Generates message serializations">
    <testmacro inputdir="${test.unit.src}"
        timeout="${test.timeout}" filter="**/SerializationsTest.java">
      <jvmarg value="-Dcassandra.test-serialization-writes=True"/>
    </testmacro>
  </target>

  <target name="msg-ser-test" depends="build-test" description="Tests message serializations">
      <testmacro inputdir="${test.unit.src}" timeout="${test.timeout}"
               filter="**/SerializationsTest.java"/>
  </target>

  <target name="msg-ser-test-7" depends="build-test" description="Generates message serializations">
    <testmacro inputdir="${test.unit.src}"
        timeout="${test.timeout}" filter="**/SerializationsTest.java">
      <jvmarg value="-Dcassandra.version=0.7"/>
    </testmacro>
  </target>

  <target name="msg-ser-test-10" depends="build-test" description="Tests message serializations on 1.0 messages">
    <testmacro inputdir="${test.unit.src}"
        timeout="${test.timeout}" filter="**/SerializationsTest.java">
      <jvmarg value="-Dcassandra.version=1.0"/>
    </testmacro>
  </target>

  <target name="test-burn" depends="build-test" description="Execute functional tests">
    <testmacro inputdir="${test.burn.src}"
               timeout="${test.burn.timeout}">
    </testmacro>
  </target>

  <target name="long-test" depends="build-test" description="Execute functional tests">
    <testmacro inputdir="${test.long.src}"
               timeout="${test.long.timeout}">
      <jvmarg value="-Dcassandra.ring_delay_ms=1000"/>
      <jvmarg value="-Dcassandra.tolerate_sstable_size=true"/>
    </testmacro>
  </target>

  <target name="cql-test" depends="build-test" description="Execute CQL tests">
    <sequential>
      <echo message="running CQL tests"/>
      <mkdir dir="${build.test.dir}/cassandra"/>
      <mkdir dir="${build.test.dir}/output"/>
      <junit fork="on" forkmode="once" failureproperty="testfailed" maxmemory="1024m" timeout="${test.timeout}">
        <formatter type="brief" usefile="false"/>
        <jvmarg value="-Dstorage-config=${test.conf}"/>
        <jvmarg value="-Djava.awt.headless=true"/>
        <jvmarg value="-javaagent:${build.lib}/jamm-${jamm.version}.jar" />
        <jvmarg value="-ea"/>
        <jvmarg value="-Xss256k"/>
        <jvmarg value="-Dcassandra.memtable_row_overhead_computation_step=100"/>
        <jvmarg value="-Dcassandra.test.use_prepared=${cassandra.test.use_prepared}"/>
        <jvmarg value="-Dcassandra.skip_sync=true" />
        <classpath>
          <path refid="cassandra.classpath" />
          <pathelement location="${test.classes}"/>
          <pathelement location="${test.conf}"/>
          <fileset dir="${test.lib}">
            <include name="**/*.jar" />
          </fileset>
        </classpath>
        <batchtest todir="${build.test.dir}/output">
            <fileset dir="${test.unit.src}" includes="**/cql3/*Test.java">
                <contains text="CQLTester" casesensitive="yes"/>
            </fileset>
        </batchtest>
      </junit>
      <fail message="Some CQL test(s) failed.">
        <condition>
            <and>
            <isset property="testfailed"/>
            <not>
              <isset property="ant.test.failure.ignore"/>
            </not>
          </and>
        </condition>
      </fail>
    </sequential>
  </target>

  <!-- Use this with an simple class name for test class, and an optional csv list of methods like this:
      ant cql-test-some -Dtest.name=ListsTest
      ant cql-test-some -Dtest.name=ListsTest -Dtest.methods=testPrecisionTime_getNext_simple
    -->
  <target name="cql-test-some" depends="build-test" description="Execute specific CQL tests" >
    <sequential>
      <echo message="running ${test.methods} tests from ${test.name}"/>
      <mkdir dir="${build.test.dir}/cassandra"/>
      <mkdir dir="${build.test.dir}/output"/>
      <junit fork="on" forkmode="once" failureproperty="testfailed" maxmemory="1024m" timeout="${test.timeout}">
        <formatter type="brief" usefile="false"/>
        <jvmarg value="-Dstorage-config=${test.conf}"/>
        <jvmarg value="-Djava.awt.headless=true"/>
        <jvmarg value="-javaagent:${build.lib}/jamm-${jamm.version}.jar" />
        <jvmarg value="-ea"/>
        <jvmarg value="-Xss256k"/>
        <jvmarg value="-Dcassandra.test.use_prepared=${cassandra.test.use_prepared}"/>
        <jvmarg value="-Dcassandra.memtable_row_overhead_computation_step=100"/>
        <jvmarg value="-Dcassandra.skip_sync=true" />
        <classpath>
          <path refid="cassandra.classpath" />
          <pathelement location="${test.classes}"/>
          <pathelement location="${test.conf}"/>
          <fileset dir="${test.lib}">
            <include name="**/*.jar" />
          </fileset>
        </classpath>
        <test unless:blank="${test.methods}" name="org.apache.cassandra.cql3.${test.name}" methods="${test.methods}" todir="${build.test.dir}/output"/>
        <test if:blank="${test.methods}" name="org.apache.cassandra.cql3.${test.name}" todir="${build.test.dir}/output"/>
      </junit>
    </sequential>
  </target>

  <!-- Use JaCoCo ant extension without needing externally saved lib -->
  <target name="jacoco-init" depends="resolver-init">
    <typedef uri="antlib:org.jacoco.ant" classpathref="jacocoant.classpath"/>
  </target>

  <target name="jacoco-merge" depends="jacoco-init">
    <jacoco:merge destfile="${jacoco.finalexecfile}" xmlns:jacoco="antlib:org.jacoco.ant">
        <fileset dir="${jacoco.export.dir}" includes="*.exec,**/*.exec"/>
    </jacoco:merge>
  </target>

  <target name="jacoco-report" depends="jacoco-merge">
    <jacoco:report xmlns:jacoco="antlib:org.jacoco.ant">
      <executiondata>
        <file file="${jacoco.finalexecfile}" />
      </executiondata>
      <structure name="JaCoCo Cassandara Coverage Report">
        <classfiles>
          <fileset dir="${build.classes.main}">
            <include name="**/*.class"/>
          </fileset>
        </classfiles>
        <sourcefiles encoding="UTF-8">
          <dirset dir="${build.src}">
            <include name="java"/>
            <include name="gen-java"/>
          </dirset>
        </sourcefiles>
      </structure>
      <!-- to produce reports in different formats. -->
      <html destdir="${jacoco.export.dir}" />
      <csv destfile="${jacoco.export.dir}/report.csv" />
      <xml destfile="${jacoco.export.dir}/report.xml" />
    </jacoco:report>
  </target>

  <target name="jacoco-cleanup" description="Destroy JaCoCo exec data and reports">
    <delete file="${jacoco.partialexecfile}"/>
    <delete dir="${jacoco.export.dir}"/>
  </target>

  <target name="javadoc" depends="init" description="Create javadoc" unless="no-javadoc">
    <create-javadoc destdir="${javadoc.dir}">
      <filesets>
      <fileset dir="${build.src.java}" defaultexcludes="yes">
        <include name="org/apache/**/*.java"/>
      </fileset>
      <fileset dir="${interface.thrift.gen-java}" defaultexcludes="yes">
        <include name="org/apache/**/*.java"/>
      </fileset>
      </filesets>
    </create-javadoc>
   </target>

  <!-- Run tests and reports errors and generates a junit report after -->
  <macrodef name="testmacro">
    <attribute name="inputdir" />
    <attribute name="timeout" default="${test.timeout}" />
    <attribute name="forkmode" default="perTest"/>
    <attribute name="showoutput" default="true"/>
    <element name="optjvmargs" implicit="true" optional="true" />
    <attribute name="filter" default="**/${test.name}.java"/>
    <attribute name="exclude" default="" />
    <attribute name="filelist" default="" />
    <attribute name="testtag" default=""/>

    <sequential>
      <testmacrohelper inputdir="@{inputdir}" timeout="@{timeout}"
                       forkmode="@{forkmode}" filter="@{filter}"
                       exclude="@{exclude}" filelist="@{filelist}"
                       testtag="@{testtag}" showoutput="false" >
          <optjvmargs/>
      </testmacrohelper>
      <fail message="Some test(s) failed.">
        <condition>
            <and>
            <isset property="testfailed"/>
            <not>
              <isset property="ant.test.failure.ignore"/>
            </not>
          </and>
        </condition>
      </fail>
    </sequential>
  </macrodef>

  <target name="test" depends="eclipse-warnings,build-test" description="Test Runner">
    <path id="all-test-classes-path">
      <fileset dir="${test.unit.src}" includes="**/${test.name}.java" excludes="**/distributed/test/UpgradeTest*.java" />
    </path>
    <property name="all-test-classes" refid="all-test-classes-path"/>
    <testhelper testdelegate="testlist"/>
  </target>

  <target name="generate-test-report" description="Generates JUnit's HTML report from results already in build/output">
      <junitreport todir="${build.test.dir}">
        <fileset dir="${build.test.dir}/output">
          <include name="**/TEST-*.xml"/>
        </fileset>
        <report format="frames" todir="${build.test.dir}/junitreport"/>
      </junitreport>
  </target>

  <!-- run a list of tests as provided in -Dtest.classlistfile (or default of 'testnames.txt')
  The class list file should be one test class per line, with the path starting after test/unit
  e.g. org/apache/cassandra/hints/HintMessageTest.java -->
  <target name="testclasslist" depends="build-test" description="Run tests given in file -Dtest.classlistfile (one-class-per-line, e.g. org/apache/cassandra/db/SomeTest.java)">
    <path id="all-test-classes-path">
      <fileset dir="${test.dir}/${test.classlistprefix}" includesfile="${test.classlistfile}"/>
    </path>
    <property name="all-test-classes" refid="all-test-classes-path"/>
    <testhelper testdelegate="testlist"/>
  </target>

  <target name="testclasslist-compression" depends="build-test" description="Run tests given in file -Dtest.classlistfile (one-class-per-line, e.g. org/apache/cassandra/db/SomeTest.java)">
      <path id="all-test-classes-path">
          <fileset dir="${test.dir}/${test.classlistprefix}" includesfile="${test.classlistfile}"/>
      </path>
      <property name="all-test-classes" refid="all-test-classes-path"/>
      <testhelper testdelegate="testlist-compression"/>
  </target>

  <target name="testclasslist-cdc" depends="build-test" description="Run tests given in file -Dtest.classlistfile (one-class-per-line, e.g. org/apache/cassandra/db/SomeTest.java)">
      <path id="all-test-classes-path">
          <fileset dir="${test.dir}/${test.classlistprefix}" includesfile="${test.classlistfile}"/>
      </path>
      <property name="all-test-classes" refid="all-test-classes-path"/>
      <testhelper testdelegate="testlist-cdc"/>
  </target>

  <target name="dtest-jar" depends="build-test, build" description="Create dtest-compatible jar, including all dependencies">
      <jar jarfile="${build.dir}/dtest-${base.version}.jar">
          <zipgroupfileset dir="${build.lib}" includes="*.jar" excludes="META-INF/*.SF"/>
          <fileset dir="${build.classes.main}"/>
          <fileset dir="${build.classes.thrift}"/>
          <fileset dir="${test.classes}"/>
          <fileset dir="${test.conf}" />
      </jar>
  </target>

  <target name="test-jvm-dtest" depends="build-test" description="Execute in-jvm dtests">
    <testmacro inputdir="${test.distributed.src}" timeout="${test.distributed.timeout}" forkmode="once" showoutput="true" filter="**/test/*Test.java">
      <jvmarg value="-Dlogback.configurationFile=test/conf/logback-dtest.xml"/>
      <jvmarg value="-Dcassandra.ring_delay_ms=10000"/>
      <jvmarg value="-Dcassandra.tolerate_sstable_size=true"/>
      <jvmarg value="-Dcassandra.skip_sync=true" />
    </testmacro>
  </target>

  <target name="test-jvm-upgrade-dtest" depends="build-test" description="Execute in-jvm dtests">
    <testmacro inputdir="${test.distributed.src}" timeout="${test.distributed.timeout}" forkmode="once" showoutput="true" filter="**/upgrade/*Test.java">
      <jvmarg value="-Dlogback.configurationFile=test/conf/logback-dtest.xml"/>
      <jvmarg value="-Dcassandra.ring_delay_ms=10000"/>
      <jvmarg value="-Dcassandra.tolerate_sstable_size=true"/>
      <jvmarg value="-Dcassandra.skip_sync=true" />
      <jvmarg value="-XX:MaxMetaspaceSize=512M"/>
    </testmacro>
  </target>

  <!-- Use this with an FQDN for test class, and an optional csv list of methods like this:
      ant test-jvm-dtest-some -Dtest.name=org.apache.cassandra.distributed.test.ResourceLeakTest
      ant test-jvm-dtest-some -Dtest.name=org.apache.cassandra.distributed.test.ResourceLeakTest -Dtest.methods=looperTest
    -->
  <target name="test-jvm-dtest-some" depends="build-test" description="Execute some in-jvm dtests">
    <testmacro inputdir="${test.distributed.src}" timeout="${test.distributed.timeout}" forkmode="once" showoutput="true">
      <test unless:blank="${test.methods}" name="${test.name}" methods="${test.methods}" outfile="build/test/output/TEST-${test.name}-${test.methods}"/>
      <test if:blank="${test.methods}" name="${test.name}" outfile="build/test/output/TEST-${test.name}"/>
      <jvmarg value="-Dlogback.configurationFile=test/conf/logback-dtest.xml"/>
      <jvmarg value="-Dcassandra.ring_delay_ms=10000"/>
      <jvmarg value="-Dcassandra.tolerate_sstable_size=true"/>
      <jvmarg value="-Dcassandra.skip_sync=true" />
    </testmacro>
  </target>

  <!-- run microbenchmarks suite -->
  <target name="microbench" depends="build-jmh">
      <java classname="org.openjdk.jmh.Main"
            fork="true"
            failonerror="true">
          <classpath>
              <path refid="cassandra.classpath" />
              <pathelement location="${test.classes}"/>
              <pathelement location="${test.conf}"/>
              <fileset dir="${test.lib}">
                  <include name="**/*.jar" />
              </fileset>
          </classpath>
          <arg value="-foe"/>
          <arg value="true"/>
          <arg value="-rf"/>
          <arg value="json"/>
          <arg value="-rff"/>
          <arg value="${build.test.dir}/jmh-result.json"/>
          <arg value="-v"/>
          <arg value="EXTRA"/>

          <!-- Broken: MutationBench,FastThreadLocalBench  (FIXME) -->
          <arg value="-e"/><arg value="MutationBench|FastThreadLocalBench"/>

          <arg value=".*microbench.*${benchmark.name}"/>
      </java>
  </target>

  <!-- run arbitrary mains in tests, for example to run the long running memory tests with lots of memory pressure
      ant run-main -Dmainclass=org.apache.cassandra.utils.memory.LongBufferPoolTest -Dvmargs="-Xmx30m -XX:-UseGCOverheadLimit"
  -->
  <target name="run-main" depends="build-test">
      <property name="mainclass" value="" />
      <property name="vmargs" value="" />
      <property name="args" value="" />
      <java classname="${mainclass}"
            fork="true"
            failonerror="true">
          <jvmarg value="-server" />
          <jvmarg value="-ea" />
          <jvmarg line="${vmargs}" />
          <arg line="${args}" />
          <classpath>
              <path refid="cassandra.classpath" />
              <pathelement location="${test.classes}"/>
              <pathelement location="${test.conf}"/>
              <fileset dir="${test.lib}">
                  <include name="**/*.jar" />
              </fileset>
          </classpath>
      </java>
  </target>

  <!-- Generate IDEA project description files -->
  <target name="generate-idea-files" depends="init,maven-ant-tasks-retrieve-build,gen-cql3-grammar,createVersionPropFile" description="Generate IDEA files">
    <mkdir dir=".idea"/>
    <mkdir dir=".idea/libraries"/>
    <copy todir=".idea">
        <fileset dir="ide/idea"/>
    </copy>
    <copy tofile="${eclipse.project.name}.iml" file="ide/idea-iml-file.xml"/>
    <echo file=".idea/.name">Apache Cassandra ${eclipse.project.name}</echo>
    <echo file=".idea/modules.xml"><![CDATA[<?xml version="1.0" encoding="UTF-8"?>
<project version="4">
  <component name="ProjectModuleManager">
    <modules>
      <module fileurl="file://$PROJECT_DIR$/]]>${eclipse.project.name}<![CDATA[.iml" filepath="$PROJECT_DIR$/]]>${eclipse.project.name}<![CDATA[.iml" />
    </modules>
  </component>
</project>]]></echo>
  </target>

  <!-- Generate Eclipse project description files -->
  <target name="generate-eclipse-files" depends="build-test" description="Generate eclipse files">
    <echo file=".project"><![CDATA[<?xml version="1.0" encoding="UTF-8"?>
<projectDescription>
  <name>${eclipse.project.name}</name>
  <comment></comment>
  <projects>
  </projects>
  <buildSpec>
    <buildCommand>
      <name>org.eclipse.jdt.core.javabuilder</name>
    </buildCommand>
  </buildSpec>
  <natures>
    <nature>org.eclipse.jdt.core.javanature</nature>
  </natures>
</projectDescription>]]>
    </echo>
	<echo file=".classpath"><![CDATA[<?xml version="1.0" encoding="UTF-8"?>
<classpath>
  <classpathentry kind="src" path="src/java"/>
  <classpathentry kind="src" path="src/resources"/>
  <classpathentry kind="src" path="src/gen-java"/>
  <classpathentry kind="src" path="conf" including="hotspot_compiler"/>
  <classpathentry kind="src" path="interface/thrift/gen-java"/>
  <classpathentry kind="src" output="build/test/classes" path="test/unit"/>
  <classpathentry kind="src" output="build/test/classes" path="test/long"/>
  <classpathentry kind="src" output="build/test/classes" path="test/distributed"/>
  <classpathentry kind="src" output="build/test/classes" path="test/resources" />
  <classpathentry kind="src" path="tools/stress/src"/>
  <classpathentry kind="src" output="build/test/stress-classes" path="tools/stress/test/unit" />
  <classpathentry kind="con" path="org.eclipse.jdt.launching.JRE_CONTAINER"/>
  <classpathentry kind="output" path="build/classes/eclipse"/>
  <classpathentry kind="lib" path="build/classes/thrift" sourcepath="interface/thrift/gen-java/"/>
  <classpathentry kind="lib" path="test/conf"/>
  <classpathentry kind="lib" path="${java.home}/../lib/tools.jar"/>
]]>
	</echo>
  	<path id="eclipse-project-libs-path">
  	 <fileset dir="lib">
  	    <include name="**/*.jar" />
     </fileset>
 	 <fileset dir="build/lib/jars">
  	    <include name="**/*.jar" />
  	 </fileset>
     <fileset dir="build/test/lib/jars">
        <include name="**/*.jar" />
     </fileset>
  	</path>
  	<property name="eclipse-project-libs" refid="eclipse-project-libs-path"/>
       <script language="javascript">
        <classpath>
            <path refid="cassandra.classpath"/>
            <path refid="cassandra.classpath.test"/>
        </classpath>
        <![CDATA[
        var File = java.io.File;
  		var FilenameUtils = Packages.org.apache.commons.io.FilenameUtils;
  		jars = project.getProperty("eclipse-project-libs").split(project.getProperty("path.separator"));

  		cp = "";
  	    for (i=0; i< jars.length; i++) {
  	       srcjar = FilenameUtils.getBaseName(jars[i]) + '-sources.jar';
           srcdir = FilenameUtils.concat(project.getProperty("build.test.dir"), 'sources');
  		   srcfile = new File(FilenameUtils.concat(srcdir, srcjar));

  		   cp += ' <classpathentry kind="lib" path="' + jars[i] + '"';
  		   if (srcfile.exists()) {
  		      cp += ' sourcepath="' + srcfile.getAbsolutePath() + '"';
  		   }
  		   cp += '/>\n';
  		}

  		cp += '</classpath>';

  		echo = project.createTask("echo");
  	    echo.setMessage(cp);
  		echo.setFile(new File(".classpath"));
  		echo.setAppend(true);
  	    echo.perform();
  	]]> </script>
    <mkdir dir=".settings" />
  </target>

  <pathconvert property="eclipse.project.name">
    <path path="${basedir}" />
    <regexpmapper from="^.*/([^/]+)$$" to="\1" handledirsep="yes" />
  </pathconvert>

  <!-- Clean Eclipse project description files -->
  <target name="clean-eclipse-files">
    <delete file=".project" />
    <delete file=".classpath" />
    <delete dir=".settings" />
  	<delete dir=".externalToolBuilders" />
  	<delete dir="build/eclipse-classes" />
  </target>

  <target name="eclipse-warnings" depends="build, _assert_rat_output" description="Run eclipse compiler code analysis">
        <property name="ecj.log.dir" value="${build.dir}/ecj" />
        <property name="ecj.warnings.file" value="${ecj.log.dir}/eclipse_compiler_checks.txt"/>
        <mkdir  dir="${ecj.log.dir}" />

        <property name="ecj.properties" value="${basedir}/eclipse_compiler.properties" />

        <echo message="Running Eclipse Code Analysis.  Output logged to ${ecj.warnings.file}" />

	<java
	    jar="${build.dir.lib}/jars/ecj-${ecj.version}.jar"
            fork="true"
	    failonerror="true"
            maxmemory="512m">
            <arg value="-source"/>
	    <arg value="${source.version}" />
	    <arg value="-target"/>
	    <arg value="${target.version}" />
	    <arg value="-d" />
            <arg value="none" />
	    <arg value="-proc:none" />
            <arg value="-log" />
            <arg value="${ecj.warnings.file}" />
            <arg value="-properties" />
            <arg value="${ecj.properties}" />
            <arg value="-cp" />
            <arg value="${toString:cassandra.classpath}" />
            <arg value="${build.src.java}" />
        </java>
  </target>


  <!-- Installs artifacts to local Maven repository -->
  <target name="mvn-install"
          depends="maven-declare-dependencies,jar,sources-jar,javadoc-jar"
          description="Installs the artifacts in the Maven Local Repository">

    <!-- the parent -->
    <install pomFile="${build.dir}/${final.name}-parent.pom"
             file="${build.dir}/${final.name}-parent.pom"
             packaging="pom"/>

    <!-- the cassandra-thrift jar -->
    <install pomFile="${build.dir}/${ant.project.name}-thrift-${version}.pom"
             file="${build.dir}/${ant.project.name}-thrift-${version}.jar"/>
    <install pomFile="${build.dir}/${ant.project.name}-thrift-${version}.pom"
             file="${build.dir}/${ant.project.name}-thrift-${version}-sources.jar"
             classifier="sources"/>
    <install pomFile="${build.dir}/${ant.project.name}-thrift-${version}.pom"
             file="${build.dir}/${ant.project.name}-thrift-${version}-javadoc.jar"
             classifier="javadoc"/>

    <!-- the cassandra-all jar -->
    <install pomFile="${build.dir}/${final.name}.pom"
             file="${build.dir}/${final.name}.jar"/>
    <install pomFile="${build.dir}/${final.name}.pom"
             file="${build.dir}/${final.name}-sources.jar"
             classifier="sources"/>
    <install pomFile="${build.dir}/${final.name}.pom"
             file="${build.dir}/${final.name}-javadoc.jar"
             classifier="javadoc"/>
  </target>

  <!-- Publish artifacts to remote Maven repository -->
  <target name="publish"
          depends="mvn-install,artifacts"
          if="release"
          description="Publishes the artifacts to the Maven repository">

    <!-- the parent -->
    <deploy pomFile="${build.dir}/${final.name}-parent.pom"
            file="${build.dir}/${final.name}-parent.pom"
            packaging="pom"/>

    <!-- the cassandra-thrift jar -->
    <deploy pomFile="${build.dir}/${ant.project.name}-thrift-${version}.pom"
            file="${build.dir}/${ant.project.name}-thrift-${version}.jar"/>
    <deploy pomFile="${build.dir}/${ant.project.name}-thrift-${version}.pom"
            file="${build.dir}/${ant.project.name}-thrift-${version}-sources.jar"
            classifier="sources"/>
    <deploy pomFile="${build.dir}/${ant.project.name}-thrift-${version}.pom"
            file="${build.dir}/${ant.project.name}-thrift-${version}-javadoc.jar"
            classifier="javadoc"/>

    <!-- the cassandra-all jar -->
    <deploy pomFile="${build.dir}/${final.name}.pom"
            file="${build.dir}/${final.name}.jar"/>
    <deploy pomFile="${build.dir}/${final.name}.pom"
            file="${build.dir}/${final.name}-sources.jar"
            classifier="sources"/>
    <deploy pomFile="${build.dir}/${final.name}.pom"
            file="${build.dir}/${final.name}-javadoc.jar"
            classifier="javadoc"/>

    <!-- the distribution -->
    <sign-dist file="${build.dir}/${final.name}-bin.tar.gz" />
    <sign-dist file="${build.dir}/${final.name}-src.tar.gz" />

  </target>

  <import file="${basedir}/.build/build-resolver.xml"/>
  <import file="${basedir}/.build/build-rat.xml"/>
  <import file="${basedir}/.build/build-owasp.xml"/>
</project><|MERGE_RESOLUTION|>--- conflicted
+++ resolved
@@ -913,11 +913,7 @@
     </target>
 
     <!-- creates release tarballs -->
-<<<<<<< HEAD
-    <target name="artifacts" depends="jar,gen-doc,build-test,stress-build-test,sources-jar,javadoc-jar"
-=======
-    <target name="artifacts" depends="jar,build-test,sources-jar"
->>>>>>> 9e32c444
+    <target name="artifacts" depends="jar,gen-doc,build-test,stress-build-test,sources-jar"
             description="Create Cassandra release artifacts">
       <mkdir dir="${dist.dir}"/>
       <!-- fix the control linefeed so that builds on windows works on linux -->
