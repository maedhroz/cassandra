<?xml version="1.0" encoding="UTF-8" standalone="no"?>
<!--
 ~ Licensed to the Apache Software Foundation (ASF) under one
 ~ or more contributor license agreements.  See the NOTICE file
 ~ distributed with this work for additional information
 ~ regarding copyright ownership.  The ASF licenses this file
 ~ to you under the Apache License, Version 2.0 (the
 ~ "License"); you may not use this file except in compliance
 ~ with the License.  You may obtain a copy of the License at
 ~
 ~    http://www.apache.org/licenses/LICENSE-2.0
 ~
 ~ Unless required by applicable law or agreed to in writing,
 ~ software distributed under the License is distributed on an
 ~ "AS IS" BASIS, WITHOUT WARRANTIES OR CONDITIONS OF ANY
 ~ KIND, either express or implied.  See the License for the
 ~ specific language governing permissions and limitations
 ~ under the License.
 -->
<project basedir="." default="jar" name="apache-cassandra"
         xmlns:artifact="antlib:org.apache.maven.artifact.ant">
    <property environment="env"/>
    <property file="build.properties" />
    <property file="build.properties.default" />
    <property name="debuglevel" value="source,lines,vars"/>

    <!-- default version and SCM information -->
    <property name="base.version" value="3.0.0-alpha1"/>
    <property name="scm.connection" value="scm:git://git.apache.org/cassandra.git"/>
    <property name="scm.developerConnection" value="scm:git://git.apache.org/cassandra.git"/>
    <property name="scm.url" value="http://git-wip-us.apache.org/repos/asf?p=cassandra.git;a=tree"/>

    <!-- directory details -->
    <property name="basedir" value="."/>
    <property name="build.src" value="${basedir}/src"/>
    <property name="build.src.java" value="${basedir}/src/java"/>
    <property name="build.src.jdkoverride" value="${basedir}/src/jdkoverride" />
    <property name="build.src.resources" value="${basedir}/src/resources"/>
    <property name="build.src.gen-java" value="${basedir}/src/gen-java"/>
    <property name="build.lib" value="${basedir}/lib"/>
    <property name="build.dir" value="${basedir}/build"/>
    <property name="build.dir.lib" value="${basedir}/build/lib"/>
    <property name="build.test.dir" value="${build.dir}/test"/>
    <property name="build.classes" value="${build.dir}/classes"/>
    <property name="build.classes.main" value="${build.classes}/main" />
    <property name="build.classes.thrift" value="${build.classes}/thrift" />
    <property name="javadoc.dir" value="${build.dir}/javadoc"/>
    <property name="javadoc.jars.dir" value="${build.dir}/javadocs"/>
    <property name="interface.dir" value="${basedir}/interface"/>
    <property name="interface.thrift.dir" value="${interface.dir}/thrift"/>
    <property name="interface.thrift.gen-java" value="${interface.thrift.dir}/gen-java"/>
    <property name="test.dir" value="${basedir}/test"/>
    <property name="test.resources" value="${test.dir}/resources"/>
    <property name="test.lib" value="${build.dir}/test/lib"/>
    <property name="test.classes" value="${build.dir}/test/classes"/>
    <property name="test.conf" value="${test.dir}/conf"/>
    <property name="test.data" value="${test.dir}/data"/>
    <property name="test.name" value="*Test"/>
    <property name="benchmark.name" value=""/>
    <property name="test.methods" value=""/>
    <property name="test.runners" value="1"/>
    <property name="test.unit.src" value="${test.dir}/unit"/>
    <property name="test.long.src" value="${test.dir}/long"/>
    <property name="test.burn.src" value="${test.dir}/burn"/>
    <property name="test.microbench.src" value="${test.dir}/microbench"/>
    <property name="test.pig.src" value="${test.dir}/pig"/>
    <property name="dist.dir" value="${build.dir}/dist"/>
    <property name="tmp.dir" value="${java.io.tmpdir}"/>
	
    <property name="source.version" value="1.8"/>
    <property name="target.version" value="1.8"/>
	
    <condition property="version" value="${base.version}">
      <isset property="release"/>
    </condition>
    <property name="version" value="${base.version}-SNAPSHOT"/>
    <property name="version.properties.dir"
              value="${build.src.resources}/org/apache/cassandra/config/" />
    <property name="final.name" value="${ant.project.name}-${version}"/>
 
    <!-- details of what version of Maven ANT Tasks to fetch -->
    <property name="maven-ant-tasks.version" value="2.1.3" />
    <property name="maven-ant-tasks.local" value="${user.home}/.m2/repository/org/apache/maven/maven-ant-tasks"/>
    <property name="maven-ant-tasks.url"
              value="http://repo2.maven.org/maven2/org/apache/maven/maven-ant-tasks" />
    <!-- details of how and which Maven repository we publish to -->
    <property name="maven.version" value="3.0.3" />
    <condition property="maven-repository-url" value="https://repository.apache.org/service/local/staging/deploy/maven2">
      <isset property="release"/>
    </condition>
    <condition property="maven-repository-id" value="apache.releases.https">
      <isset property="release"/>
    </condition>
    <property name="maven-repository-url" value="https://repository.apache.org/content/repositories/snapshots"/>
    <property name="maven-repository-id" value="apache.snapshots.https"/>

    <property name="test.timeout" value="1200000" />
    <property name="test.long.timeout" value="600000" />
    <property name="test.burn.timeout" value="600000" />

    <!-- default for cql tests. Can be override by -Dcassandra.test.use_prepared=false -->
    <property name="cassandra.test.use_prepared" value="true" />

    <!-- http://cobertura.sourceforge.net/ -->
    <property name="cobertura.version" value="2.0.3"/>
    <property name="cobertura.build.dir" value="${build.dir}/cobertura"/>
    <property name="cobertura.report.dir" value="${cobertura.build.dir}/report"/>
    <property name="cobertura.classes.dir" value="${cobertura.build.dir}/classes"/>
    <property name="cobertura.datafile" value="${cobertura.build.dir}/cobertura.ser"/>
    
    <!-- http://www.eclemma.org/jacoco/ -->
    <property name="jacoco.export.dir" value="${build.dir}/jacoco/" />
    <property name="jacoco.execfile" value="${jacoco.export.dir}/jacoco.exec" />
    <property name="jacoco.version" value="0.7.1.201405082137"/>

    <property name="ecj.version" value="4.4.2"/>

    <condition property="maven-ant-tasks.jar.exists">
      <available file="${build.dir}/maven-ant-tasks-${maven-ant-tasks.version}.jar" />
    </condition>

    <condition property="maven-ant-tasks.jar.local">
      <available file="${maven-ant-tasks.local}/${maven-ant-tasks.version}/maven-ant-tasks-${maven-ant-tasks.version}.jar" />
    </condition>

    <condition property="is.source.artifact">
      <available file="${build.src.java}" type="dir" />
    </condition>

    <tstamp>
      <format property="YEAR" pattern="yyyy"/>
    </tstamp>

    <!-- Check if all tests are being run or just one. If it's all tests don't spam the console with test output.
         If it's an individual test print the output from the test under the assumption someone is debugging the test
         and wants to know what is going on without having to context switch to the log file that is generated.
         This may be overridden when running a single test by adding the -Dtest.brief.output property to the ant
         command (its value is unimportant).
         Debug level output still needs to be retrieved from the log file.  -->
    <script language="javascript">
        if (project.getProperty("cassandra.keepBriefBrief") == null)
        {
            if (project.getProperty("test.name").equals("*Test") || project.getProperty("test.brief.output"))
                project.setProperty("cassandra.keepBriefBrief", "true");
            else
                project.setProperty("cassandra.keepBriefBrief", "false");
        }
    </script>

    <!--
         Add all the dependencies.
    -->
    <path id="maven-ant-tasks.classpath" path="${build.dir}/maven-ant-tasks-${maven-ant-tasks.version}.jar" />
    <path id="cassandra.classpath">
        <pathelement location="${cobertura.classes.dir}"/>
        <pathelement location="${build.classes.main}" />
        <pathelement location="${build.classes.thrift}" />
        <fileset dir="${build.lib}">
          <include name="**/*.jar" />
          <exclude name="**/*-sources.jar"/>
        </fileset>
        <fileset dir="${build.dir.lib}">
          <include name="**/*.jar" />
          <exclude name="**/*-sources.jar"/>
        </fileset>
    </path>

	<path id="cobertura.classpath">
		<pathelement location="${cobertura.classes.dir}"/>
	</path>

  <macrodef name="create-javadoc">
    <attribute name="destdir"/>
    <element name="filesets"/>
    <sequential>
      <javadoc destdir="@{destdir}" author="true" version="true" use="true"
        windowtitle="${ant.project.name} API" classpathref="cassandra.classpath"
        bottom="Copyright &amp;copy; ${YEAR} The Apache Software Foundation"
        useexternalfile="yes"
        maxmemory="256m">
        <filesets/>
      </javadoc>
    </sequential>
  </macrodef>

    <!--
        Setup the output directories.
    -->
    <target name="init">
        <fail unless="is.source.artifact"
            message="Not a source artifact, stopping here." />
        <mkdir dir="${build.classes.main}"/>
        <mkdir dir="${build.classes.thrift}"/>
        <mkdir dir="${test.lib}"/>
        <mkdir dir="${test.classes}"/>
        <mkdir dir="${build.src.gen-java}"/>
        <mkdir dir="${build.dir.lib}"/>
        <mkdir dir="${jacoco.export.dir}"/>
    </target>

    <target name="clean" description="Remove all locally created artifacts">
        <delete dir="${build.test.dir}" />
        <delete dir="${build.classes}" />
        <delete dir="${cobertura.classes.dir}" />
        <delete dir="${build.src.gen-java}" />
        <delete dir="${version.properties.dir}" />
        <delete dir="${jacoco.export.dir}" />
    </target>
    <target depends="clean" name="cleanall"/>

    <target name="realclean" depends="clean" description="Remove the entire build directory and all downloaded artifacts">
        <delete dir="${build.dir}" />
    </target>

    <!--
       This generates the CQL grammar files from Cql.g
    -->
    <target name="check-gen-cql3-grammar">
        <uptodate property="cql3current"
                srcfile="${build.src.java}/org/apache/cassandra/cql3/Cql.g"
                targetfile="${build.src.gen-java}/org/apache/cassandra/cql3/Cql.tokens"/>
    </target>
 
    <target name="gen-cql3-grammar" depends="check-gen-cql3-grammar" unless="cql3current">
      <echo>Building Grammar ${build.src.java}/org/apache/cassandra/cql3/Cql.g  ...</echo>
      <java classname="org.antlr.Tool"
            classpath="${build.dir.lib}/jars/antlr-3.5.2.jar;${build.lib}/antlr-runtime-3.5.2.jar;${build.lib}/ST4-4.0.8.jar"
            fork="true"
            failonerror="true">
         <jvmarg value="-Xmx512M" />
         <arg value="-Xconversiontimeout" />
         <arg value="10000" />
         <arg value="${build.src.java}/org/apache/cassandra/cql3/Cql.g" />
         <arg value="-fo" />
         <arg value="${build.src.gen-java}/org/apache/cassandra/cql3/" />
         <arg value="-Xmaxinlinedfastates"/>
         <arg value="10"/> <!-- default is 60 -->
      </java>
    </target>

    <target name="generate-cql-html" depends="maven-ant-tasks-init" description="Generate HTML from textile source">
        <artifact:dependencies pathId="wikitext.classpath">
            <dependency groupId="com.datastax.wikitext" artifactId="wikitext-core-ant" version="1.3"/>
            <dependency groupId="org.fusesource.wikitext" artifactId="textile-core" version="1.3"/>
        </artifact:dependencies>
        <taskdef classpathref="wikitext.classpath" resource="wikitexttasks.properties" />
        <wikitext-to-html markupLanguage="Textile">
            <fileset dir="${basedir}">
                <include name="doc/cql3/*.textile"/>
            </fileset>
        </wikitext-to-html>
    </target>

    <!--
       Fetch Maven Ant Tasks and Cassandra's dependencies
       These targets are intentionally free of dependencies so that they
       can be run stand-alone from a binary release artifact.
    -->
    <target name="maven-ant-tasks-localrepo" unless="maven-ant-tasks.jar.exists" if="maven-ant-tasks.jar.local"
            depends="init" description="Fetch Maven ANT Tasks from Maven Local Repository">
      <copy file="${maven-ant-tasks.local}/${maven-ant-tasks.version}/maven-ant-tasks-${maven-ant-tasks.version}.jar"
           tofile="${build.dir}/maven-ant-tasks-${maven-ant-tasks.version}.jar"/>
      <property name="maven-ant-tasks.jar.exists" value="true"/>
    </target>

    <target name="maven-ant-tasks-download" depends="init,maven-ant-tasks-localrepo" unless="maven-ant-tasks.jar.exists"
            description="Fetch Maven ANT Tasks from Maven Central Repositroy">
      <echo>Downloading Maven ANT Tasks...</echo>
      <get src="${maven-ant-tasks.url}/${maven-ant-tasks.version}/maven-ant-tasks-${maven-ant-tasks.version}.jar"
           dest="${build.dir}/maven-ant-tasks-${maven-ant-tasks.version}.jar" usetimestamp="true" />
      <copy file="${build.dir}/maven-ant-tasks-${maven-ant-tasks.version}.jar"
            tofile="${maven-ant-tasks.local}/${maven-ant-tasks.version}/maven-ant-tasks-${maven-ant-tasks.version}.jar"/>
    </target>

    <target name="maven-ant-tasks-init" depends="init,maven-ant-tasks-download" unless="maven-ant-tasks.initialized"
            description="Initialize Maven ANT Tasks">
      <typedef uri="antlib:org.apache.maven.artifact.ant" classpathref="maven-ant-tasks.classpath" />

      <!-- define the remote repositories we use -->
      <artifact:remoteRepository id="central"   url="${artifact.remoteRepository.central}"/>
      <artifact:remoteRepository id="java.net2" url="${artifact.remoteRepository.java.net2}"/>
      <artifact:remoteRepository id="apache"    url="${artifact.remoteRepository.apache}"/>

      <macrodef name="install">
        <attribute name="pomFile"/>
        <attribute name="file"/>
        <attribute name="classifier" default=""/>
        <attribute name="packaging" default="jar"/>
        <sequential>
          <artifact:mvn mavenVersion="${maven.version}" fork="true" failonerror="true">
            <arg value="org.apache.maven.plugins:maven-install-plugin:2.3.1:install-file" />
            <arg value="-DpomFile=@{pomFile}" />
            <arg value="-Dfile=@{file}" />
            <arg value="-Dclassifier=@{classifier}" />
            <arg value="-Dpackaging=@{packaging}" />
          </artifact:mvn>
        </sequential>
      </macrodef>

      <macrodef name="deploy">
        <attribute name="pomFile"/>
        <attribute name="file"/>
        <attribute name="classifier" default=""/>
        <attribute name="packaging" default="jar"/>
        <sequential>
          <artifact:mvn mavenVersion="${maven.version}" fork="true" failonerror="true">
            <jvmarg value="-Xmx512m"/>
            <arg value="org.apache.maven.plugins:maven-gpg-plugin:1.4:sign-and-deploy-file" />
            <arg value="-DretryFailedDeploymentCount=5" />
            <arg value="-Durl=${maven-repository-url}" />
            <arg value="-DrepositoryId=${maven-repository-id}" />
            <arg value="-DpomFile=@{pomFile}" />
            <arg value="-Dfile=@{file}" />
            <arg value="-Dclassifier=@{classifier}" />
            <arg value="-Dpackaging=@{packaging}" />
            <arg value="-Papache-release" />
          </artifact:mvn>
        </sequential>
      </macrodef>

      <property name="maven-ant-tasks.initialized" value="true"/>
    </target>

    <!-- this task defines the dependencies that will be fetched by Maven ANT Tasks
         the dependencies are re-used for publishing artifacts to Maven Central
         in order to keep everything consistent -->
    <target name="maven-declare-dependencies" depends="maven-ant-tasks-init"
            description="Define dependencies and dependency versions">
      <!-- The parent pom defines the versions of all dependencies -->
      <artifact:pom id="parent-pom"
                    groupId="org.apache.cassandra"
                    artifactId="cassandra-parent"
                    packaging="pom"
                    version="${version}"
                    url="http://cassandra.apache.org"
                    name="Apache Cassandra"
                    inceptionYear="2009"
                    description="The Apache Cassandra Project develops a highly scalable second-generation distributed database, bringing together Dynamo's fully distributed design and Bigtable's ColumnFamily-based data model.">
        <license name="The Apache Software License, Version 2.0" url="http://www.apache.org/licenses/LICENSE-2.0.txt"/>
        <scm connection="${scm.connection}" developerConnection="${scm.developerConnection}" url="${scm.url}"/>
        <dependencyManagement>
          <dependency groupId="org.xerial.snappy" artifactId="snappy-java" version="1.1.1.7"/>
          <dependency groupId="net.jpountz.lz4" artifactId="lz4" version="1.3.0"/>
          <dependency groupId="com.ning" artifactId="compress-lzf" version="0.8.4"/>
          <dependency groupId="com.google.guava" artifactId="guava" version="18.0"/>
          <dependency groupId="commons-cli" artifactId="commons-cli" version="1.1"/>
          <dependency groupId="commons-codec" artifactId="commons-codec" version="1.2"/>
          <dependency groupId="org.apache.commons" artifactId="commons-lang3" version="3.1"/>
          <dependency groupId="org.apache.commons" artifactId="commons-math3" version="3.2"/>
          <dependency groupId="com.googlecode.concurrentlinkedhashmap" artifactId="concurrentlinkedhashmap-lru" version="1.4"/>
          <dependency groupId="org.antlr" artifactId="antlr" version="3.5.2">
            <exclusion groupId="org.antlr" artifactId="stringtemplate"/>
          </dependency>
          <dependency groupId="org.antlr" artifactId="antlr-runtime" version="3.5.2">
            <exclusion groupId="org.antlr" artifactId="stringtemplate"/>
          </dependency>
          <dependency groupId="org.slf4j" artifactId="slf4j-api" version="1.7.7"/>
          <dependency groupId="org.slf4j" artifactId="log4j-over-slf4j" version="1.7.7"/>
          <dependency groupId="org.slf4j" artifactId="jcl-over-slf4j" version="1.7.7" />
          <dependency groupId="ch.qos.logback" artifactId="logback-core" version="1.1.3"/>
          <dependency groupId="ch.qos.logback" artifactId="logback-classic" version="1.1.3"/>
          <dependency groupId="org.codehaus.jackson" artifactId="jackson-core-asl" version="1.9.2"/>
          <dependency groupId="org.codehaus.jackson" artifactId="jackson-mapper-asl" version="1.9.2"/>
          <dependency groupId="com.googlecode.json-simple" artifactId="json-simple" version="1.1"/>
          <dependency groupId="com.boundary" artifactId="high-scale-lib" version="1.0.6"/>
          <dependency groupId="com.github.jbellis" artifactId="jamm" version="0.3.0"/>
	
          <dependency groupId="com.thinkaurelius.thrift" artifactId="thrift-server" version="0.3.7">
            <exclusion groupId="org.slf4j" artifactId="slf4j-log4j12"/>
          </dependency>
          <dependency groupId="org.yaml" artifactId="snakeyaml" version="1.11"/>
          <dependency groupId="org.apache.thrift" artifactId="libthrift" version="0.9.2">
	         <exclusion groupId="commons-logging" artifactId="commons-logging"/>
          </dependency>
          <dependency groupId="junit" artifactId="junit" version="4.6" />
          <dependency groupId="org.apache.rat" artifactId="apache-rat" version="0.10">
             <exclusion groupId="commons-lang" artifactId="commons-lang"/>
          </dependency>
          <dependency groupId="org.apache.hadoop" artifactId="hadoop-core" version="1.0.3">
          	<exclusion groupId="org.mortbay.jetty" artifactId="servlet-api"/>
          	<exclusion groupId="commons-logging" artifactId="commons-logging"/>
          	<exclusion groupId="org.eclipse.jdt" artifactId="core"/>
		    <exclusion groupId="ant" artifactId="ant"/>
          </dependency>
          <dependency groupId="org.apache.hadoop" artifactId="hadoop-minicluster" version="1.0.3">
		    <exclusion groupId="asm" artifactId="asm"/> <!-- this is the outdated version 3.1 -->
          </dependency>
          <dependency groupId="org.apache.pig" artifactId="pig" version="0.12.1">
          	<exclusion groupId="org.mortbay.jetty" artifactId="jetty"/>
            <exclusion groupId="hsqldb" artifactId="hsqldb"/> <!-- outdated version -->
            <exclusion groupId="antlr" artifactId="antlr"/> <!-- outdated version -->
          </dependency>
          <dependency groupId="net.java.dev.jna" artifactId="jna" version="4.0.0"/>

          <dependency groupId="net.sourceforge.cobertura" artifactId="cobertura" version="${cobertura.version}">
            <exclusion groupId="xerces" artifactId="xercesImpl"/>
          	<exclusion groupId="org.mortbay.jetty" artifactId="jetty"/> <!-- older version, also via hadoop-core + pig -->
          	<exclusion groupId="org.mortbay.jetty" artifactId="jetty-util"/> <!-- older version, also via hadoop-core + pig -->
            <exclusion groupId="org.apache.ant" artifactId="ant"/> <!-- older version 1.8.3 -->
          </dependency>
          <dependency groupId="org.jacoco" artifactId="org.jacoco.agent" version="${jacoco.version}"/>
          <dependency groupId="org.jacoco" artifactId="org.jacoco.ant" version="${jacoco.version}"/>

          <dependency groupId="org.openjdk.jmh" artifactId="jmh-core" version="1.1.1"/>
          <dependency groupId="org.openjdk.jmh" artifactId="jmh-generator-annprocess" version="1.1.1"/>

          <dependency groupId="org.apache.cassandra" artifactId="cassandra-all" version="${version}" />
          <dependency groupId="org.apache.cassandra" artifactId="cassandra-thrift" version="${version}" />
          <dependency groupId="io.dropwizard.metrics" artifactId="metrics-core" version="3.1.0" />
          <dependency groupId="com.addthis.metrics" artifactId="reporter-config3" version="3.0.0" />
          <dependency groupId="org.mindrot" artifactId="jbcrypt" version="0.3m" />
          <dependency groupId="io.airlift" artifactId="airline" version="0.6" />
          <dependency groupId="io.netty" artifactId="netty-all" version="4.0.23.Final" />
          <dependency groupId="com.google.code.findbugs" artifactId="jsr305" version="2.0.2" />
          <dependency groupId="com.clearspring.analytics" artifactId="stream" version="2.5.2" />
          <!-- TODO CASSANDRA-9543
          <dependency groupId="com.datastax.cassandra" artifactId="cassandra-driver-core" version="2.1.5" classifier="shaded" />
          -->
          <dependency groupId="org.eclipse.jdt.core.compiler" artifactId="ecj" version="4.4.2" />
          <dependency groupId="org.caffinitas.ohc" artifactId="ohc-core" version="0.4" />
          <dependency groupId="org.caffinitas.ohc" artifactId="ohc-core-j8" version="0.4" />
          <dependency groupId="net.ju-n.compile-command-annotations" artifactId="compile-command-annotations" version="1.2.0" />
          <dependency groupId="org.fusesource" artifactId="sigar" version="1.6.4">
          	<exclusion groupId="log4j" artifactId="log4j"/>
          </dependency>
          <dependency groupId="joda-time" artifactId="joda-time" version="2.4" />

        </dependencyManagement>
        <developer id="alakshman" name="Avinash Lakshman"/>
        <developer id="aleksey" name="Aleksey Yeschenko"/>
        <developer id="amorton" name="Aaron Morton"/>
        <developer id="benedict" name="Benedict Elliott Smith"/>
        <developer id="brandonwilliams" name="Brandon Williams"/>
        <developer id="dbrosius" name="David Brosius"/>
        <developer id="eevans" name="Eric Evans"/>
        <developer id="gdusbabek" name="Gary Dusbabek"/>
        <developer id="goffinet" name="Chris Goffinet"/>
        <developer id="jaakko" name="Laine Jaakko Olavi"/>
        <developer id="jake" name="T Jake Luciani"/>
        <developer id="jasonbrown" name="Jason Brown"/>
        <developer id="jbellis" name="Jonathan Ellis"/>
        <developer id="jmckenzie" name="Josh McKenzie"/>
        <developer id="johan" name="Johan Oskarsson"/>
        <developer id="junrao" name="Jun Rao"/>
        <developer id="marcuse" name="Marcus Eriksson"/>
        <developer id="mishail" name="Mikhail Stepura"/>
        <developer id="pmalik" name="Prashant Malik"/>
      	<developer id="rstupp" name="Robert Stupp"/>
        <developer id="scode" name="Peter Schuller"/>
        <developer id="beobal" name="Sam Tunnicliffe"/>
        <developer id="slebresne" name="Sylvain Lebresne"/>
        <developer id="tylerhobbs" name="Tyler Hobbs"/>
        <developer id="vijay" name="Vijay Parthasarathy"/>
        <developer id="xedin" name="Pavel Yaskevich"/>
        <developer id="yukim" name="Yuki Morishita"/>
      </artifact:pom>

      <!-- each dependency set then defines the subset of the dependencies for that dependency set -->
      <artifact:pom id="build-deps-pom"
                    artifactId="cassandra-build-deps">
        <parent groupId="org.apache.cassandra"
                artifactId="cassandra-parent"
                version="${version}"/>
        <dependency groupId="junit" artifactId="junit"/>
        <dependency groupId="org.apache.rat" artifactId="apache-rat"/>
        <dependency groupId="org.apache.hadoop" artifactId="hadoop-core"/>
      	<dependency groupId="org.apache.hadoop" artifactId="hadoop-minicluster"/>
        <dependency groupId="org.apache.pig" artifactId="pig"/>
      	<dependency groupId="com.google.code.findbugs" artifactId="jsr305"/>
        <dependency groupId="org.antlr" artifactId="antlr"/>
        <!-- TODO CASSANDRA-9543
        <dependency groupId="com.datastax.cassandra" artifactId="cassandra-driver-core" classifier="shaded"/>
        -->
        <dependency groupId="org.eclipse.jdt.core.compiler" artifactId="ecj"/>
        <dependency groupId="org.caffinitas.ohc" artifactId="ohc-core" version="0.4" />
        <dependency groupId="org.caffinitas.ohc" artifactId="ohc-core-j8" version="0.4" />
        <dependency groupId="org.openjdk.jmh" artifactId="jmh-core"/>
        <dependency groupId="org.openjdk.jmh" artifactId="jmh-generator-annprocess"/>
        <dependency groupId="net.ju-n.compile-command-annotations" artifactId="compile-command-annotations"/>
        <dependency groupId="org.apache.ant" artifactId="ant-junit" version="1.9.4" />
      </artifact:pom>
      <!-- this build-deps-pom-sources "artifact" is the same as build-deps-pom but only with those
           artifacts that have "-source.jar" files -->
      <artifact:pom id="build-deps-pom-sources"
                    artifactId="cassandra-build-deps">
        <parent groupId="org.apache.cassandra"
                artifactId="cassandra-parent"
                version="${version}"/>
        <dependency groupId="junit" artifactId="junit"/>
        <dependency groupId="org.apache.pig" artifactId="pig">
          <exclusion groupId="xmlenc" artifactId="xmlenc"/>
          <exclusion groupId="tomcat" artifactId="jasper-runtime"/>
          <exclusion groupId="tomcat" artifactId="jasper-compiler"/>
          <exclusion groupId="org.eclipse.jdt" artifactId="core"/>
          <exclusion groupId="net.sf.kosmosfs" artifactId="kfs"/>
          <exclusion groupId="hsqldb" artifactId="hsqldb"/>
          <exclusion groupId="antlr" artifactId="antlr"/>
        </dependency>
        <!-- TODO CASSANDRA-9543
        <dependency groupId="com.datastax.cassandra" artifactId="cassandra-driver-core" classifier="shaded"/>
        -->
        <dependency groupId="org.eclipse.jdt.core.compiler" artifactId="ecj"/>
        <dependency groupId="org.caffinitas.ohc" artifactId="ohc-core"/>
        <dependency groupId="org.openjdk.jmh" artifactId="jmh-core"/>
        <dependency groupId="org.openjdk.jmh" artifactId="jmh-generator-annprocess"/>
        <dependency groupId="net.ju-n.compile-command-annotations" artifactId="compile-command-annotations"/>
        <dependency groupId="org.apache.ant" artifactId="ant-junit" version="1.9.4" />
      </artifact:pom>

      <artifact:pom id="coverage-deps-pom"
                    artifactId="cassandra-coverage-deps">
        <parent groupId="org.apache.cassandra"
                artifactId="cassandra-parent"
                version="${version}"/>
        <dependency groupId="net.sourceforge.cobertura" artifactId="cobertura"/>
        <dependency groupId="org.jacoco" artifactId="org.jacoco.agent"/>
        <dependency groupId="org.jacoco" artifactId="org.jacoco.ant"/>
      </artifact:pom>

      <artifact:pom id="test-deps-pom"
                    artifactId="cassandra-test-deps">
        <parent groupId="org.apache.cassandra"
                artifactId="cassandra-parent"
                version="${version}"/>
        <!-- do NOT remove this, it breaks pig-test -->
        <dependency groupId="joda-time" artifactId="joda-time"/>
      </artifact:pom>

      <!-- now the pom's for artifacts being deployed to Maven Central -->

      <artifact:pom id="all-pom"
                    artifactId="cassandra-all"
                    url="http://cassandra.apache.org"
                    name="Apache Cassandra">
        <parent groupId="org.apache.cassandra"
                artifactId="cassandra-parent"
                version="${version}"/>
        <scm connection="${scm.connection}" developerConnection="${scm.developerConnection}" url="${scm.url}"/>
        <dependency groupId="org.xerial.snappy" artifactId="snappy-java"/>
        <dependency groupId="net.jpountz.lz4" artifactId="lz4"/>
        <dependency groupId="com.ning" artifactId="compress-lzf"/>
        <dependency groupId="com.google.guava" artifactId="guava"/>
        <dependency groupId="commons-cli" artifactId="commons-cli"/>
        <dependency groupId="commons-codec" artifactId="commons-codec"/>
        <dependency groupId="org.apache.commons" artifactId="commons-lang3"/>
        <dependency groupId="org.apache.commons" artifactId="commons-math3"/>
        <dependency groupId="com.googlecode.concurrentlinkedhashmap" artifactId="concurrentlinkedhashmap-lru"/>
        <dependency groupId="org.antlr" artifactId="antlr"/>
        <dependency groupId="org.antlr" artifactId="antlr-runtime"/>
        <dependency groupId="org.slf4j" artifactId="slf4j-api"/>
        <dependency groupId="org.slf4j" artifactId="log4j-over-slf4j"/>
        <dependency groupId="org.slf4j" artifactId="jcl-over-slf4j"/>
        <dependency groupId="org.codehaus.jackson" artifactId="jackson-core-asl"/>
        <dependency groupId="org.codehaus.jackson" artifactId="jackson-mapper-asl"/>
        <dependency groupId="com.googlecode.json-simple" artifactId="json-simple"/>
        <dependency groupId="com.boundary" artifactId="high-scale-lib"/>
        <dependency groupId="org.yaml" artifactId="snakeyaml"/>
        <dependency groupId="org.mindrot" artifactId="jbcrypt"/>
        <dependency groupId="io.dropwizard.metrics" artifactId="metrics-core"/>
        <dependency groupId="com.addthis.metrics" artifactId="reporter-config3"/>
<<<<<<< HEAD
        <dependency groupId="com.thinkaurelius.thrift" artifactId="thrift-server" version="0.3.5"/>
        <dependency groupId="com.clearspring.analytics" artifactId="stream" version="2.5.2" />
=======
        <dependency groupId="com.thinkaurelius.thrift" artifactId="thrift-server"/>
        <dependency groupId="com.clearspring.analytics" artifactId="stream"/>
        <dependency groupId="net.sf.supercsv" artifactId="super-csv"/>
>>>>>>> 1ba949af

        <dependency groupId="ch.qos.logback" artifactId="logback-core"/>
        <dependency groupId="ch.qos.logback" artifactId="logback-classic"/>

        <dependency groupId="org.apache.thrift" artifactId="libthrift"/>
        <dependency groupId="org.apache.cassandra" artifactId="cassandra-thrift"/>

        <!-- don't need hadoop classes to run, but if you use the hadoop stuff -->
        <dependency groupId="org.apache.hadoop" artifactId="hadoop-core" optional="true"/>
        <dependency groupId="org.apache.hadoop" artifactId="hadoop-minicluster" optional="true"/>
        <dependency groupId="org.apache.pig" artifactId="pig" optional="true"/>
        <!-- TODO CASSANDRA-9543
        <dependency groupId="com.datastax.cassandra" artifactId="cassandra-driver-core" classifier="shaded" optional="true"/>
        -->

        <!-- don't need jna to run, but nice to have -->
        <dependency groupId="net.java.dev.jna" artifactId="jna"/>
        
        <!-- don't need jamm unless running a server in which case it needs to be a -javagent to be used anyway -->
        <dependency groupId="com.github.jbellis" artifactId="jamm"/>

        <dependency groupId="io.netty" artifactId="netty-all"/>
      	
      	<dependency groupId="joda-time" artifactId="joda-time"/>

<<<<<<< HEAD
        <dependency groupId="org.fusesource" artifactId="sigar" version="1.6.4"/>
      	
        <dependency groupId="org.eclipse.jdt.core.compiler" artifactId="ecj" />
=======
        <dependency groupId="org.fusesource" artifactId="sigar"/>
>>>>>>> 1ba949af
      </artifact:pom>
      <artifact:pom id="thrift-pom"
                    artifactId="cassandra-thrift"
                    url="http://cassandra.apache.org"
                    name="Apache Cassandra">
        <parent groupId="org.apache.cassandra"
                artifactId="cassandra-parent"
                version="${version}"/>
        <scm connection="${scm.connection}" developerConnection="${scm.developerConnection}" url="${scm.url}"/>
        <dependency groupId="org.apache.commons" artifactId="commons-lang3"/>
        <dependency groupId="org.slf4j" artifactId="slf4j-api"/>
        <dependency groupId="org.slf4j" artifactId="log4j-over-slf4j"/>
        <dependency groupId="org.slf4j" artifactId="jcl-over-slf4j"/>
        <dependency groupId="org.apache.thrift" artifactId="libthrift"/>
      </artifact:pom>
      <artifact:pom id="clientutil-pom"
                    artifactId="cassandra-clientutil"
                    url="http://cassandra.apache.org"
                    name="Apache Cassandra">
        <parent groupId="org.apache.cassandra"
                artifactId="cassandra-parent"
                version="${version}"/>
        <scm connection="${scm.connection}" developerConnection="${scm.developerConnection}" url="${scm.url}"/>
  <dependency groupId="com.google.guava" artifactId="guava"/>
      </artifact:pom>
      
      <artifact:pom id="dist-pom"
                    artifactId="apache-cassandra"
                    packaging="pom"
                    url="http://cassandra.apache.org"
                    name="Apache Cassandra">
        <parent groupId="org.apache.cassandra"
                artifactId="cassandra-parent"
                version="${version}"/>
        <scm connection="${scm.connection}" developerConnection="${scm.developerConnection}" url="${scm.url}"/>
      </artifact:pom>
    </target>

    <target name="maven-ant-tasks-retrieve-build" depends="maven-declare-dependencies" unless="without.maven">
      <!-- retrieve artifacts -->
      <artifact:dependencies pomRefId="build-deps-pom"
                             filesetId="build-dependency-jars"
                             cacheDependencyRefs="true"
                             dependencyRefsBuildFile="${build.dir}/build-dependencies.xml">
          <remoteRepository refid="central"/>
          <remoteRepository refid="apache"/>
          <remoteRepository refid="java.net2"/>
      </artifact:dependencies>
      <!-- retrieve -source.jar artifacts using the reference-pom with the artifacts that have these -->
      <artifact:dependencies pomRefId="build-deps-pom-sources"
                             sourcesFilesetId="build-dependency-sources"
                             cacheDependencyRefs="true"
                             dependencyRefsBuildFile="${build.dir}/build-dependencies-sources.xml">
          <remoteRepository refid="central"/>
          <remoteRepository refid="apache"/>
          <remoteRepository refid="java.net2"/>
      </artifact:dependencies>
      <copy todir="${build.dir.lib}/jars">
          <fileset refid="build-dependency-jars"/>
          <mapper type="flatten"/>
      </copy>
      <copy todir="${build.dir.lib}/sources">
          <fileset refid="build-dependency-sources"/>
          <mapper type="flatten"/>
      </copy>
      <!-- code coverage tools -->
      <artifact:dependencies pomRefId="coverage-deps-pom"
                             filesetId="coverage-dependency-jars"
                             pathId="cobertura.classpath">
          <remoteRepository refid="central"/>
      </artifact:dependencies>
      <copy todir="${build.dir.lib}/jars">
          <fileset refid="coverage-dependency-jars"/>
          <mapper type="flatten"/>
      </copy>
      <!-- jacoco agent jar comes wrapped in a jar -->
      <unzip src="${build.dir.lib}/jars/org.jacoco.agent-${jacoco.version}.jar" dest="${build.dir.lib}/jars">
        <patternset>
            <include name="*.jar"/>
        </patternset>
        <mapper type="flatten"/>
      </unzip>
    </target>

    <target name="maven-ant-tasks-retrieve-test" depends="maven-ant-tasks-init">
      <artifact:dependencies pomRefId="test-deps-pom"
                             filesetId="test-dependency-jars"
                             sourcesFilesetId="test-dependency-sources" 
                             cacheDependencyRefs="true" 
                             dependencyRefsBuildFile="${build.dir}/test-dependencies.xml">
        <remoteRepository refid="apache"/>
        <remoteRepository refid="central"/>
        <remoteRepository refid="oauth"/>
      </artifact:dependencies>
      <copy todir="${test.lib}/jars">
        <fileset refid="test-dependency-jars"/>
        <mapper type="flatten"/>
      </copy>
      <copy todir="${test.lib}/sources">
        <fileset refid="test-dependency-sources"/>
        <mapper type="flatten"/>
      </copy>
    </target>

    <target name="maven-ant-tasks-retrieve-pig-test" depends="maven-ant-tasks-init">
      <artifact:dependencies pomRefId="test-deps-pom"
                             filesetId="test-dependency-jars"
                             sourcesFilesetId="test-dependency-sources"
                             cacheDependencyRefs="true"
                             dependencyRefsBuildFile="${build.dir}/test-dependencies.xml">
        <remoteRepository refid="apache"/>
        <remoteRepository refid="central"/>
        <remoteRepository refid="java.net2"/>
      </artifact:dependencies>
      <copy todir="${build.dir.lib}/jars">
        <fileset refid="test-dependency-jars"/>
        <mapper type="flatten"/>
      </copy>
      <copy todir="${build.dir.lib}/sources">
        <fileset refid="test-dependency-sources"/>
        <mapper type="flatten"/>
      </copy>
    </target>

    <!--
       Generate thrift code.  We have targets to build java because
       Cassandra depends on it, and python because that is what the system
       tests run.
    -->
    <target name="check-gen-thrift-java">
      <uptodate property="thriftUpToDate" srcfile="${interface.dir}/cassandra.thrift"
            targetfile="${interface.thrift.gen-java}/org/apache/cassandra/thrift/Cassandra.java" />
    </target>
    <target name="gen-thrift-java" unless="thriftUpToDate" depends="check-gen-thrift-java"
            description="Generate Thrift Java artifacts">
      <echo>Generating Thrift Java code from ${basedir}/interface/cassandra.thrift...</echo>
      <exec executable="thrift" dir="${basedir}/interface" failonerror="true">
        <arg line="--gen java:hashcode" />
        <arg line="-o ${interface.thrift.dir}" />
        <arg line="cassandra.thrift" />
      </exec>
      <antcall target="write-java-license-headers" />
    </target>

    <target name="_write-java-license-headers" depends="rat-init">
      <java classname="org.apache.rat.Report" fork="true"
            output="${build.dir}/rat-report.log">
        <classpath refid="rat.classpath" />
        <arg value="-a" />
        <arg value="--force" />
        <arg value="interface/thrift" />
      </java>
    </target>

    <target name="write-java-license-headers" unless="without.rat" description="Add missing java license headers">
      <antcall target="_write-java-license-headers" />
    </target>

    <target name="gen-thrift-py" description="Generate Thrift Python artifacts">
      <echo>Generating Thrift Python code from ${basedir}/interface/cassandra.thrift...</echo>
      <exec executable="thrift" dir="${basedir}/interface" failonerror="true">
        <arg line="--gen py" />
        <arg line="-o ${interface.thrift.dir}" />
        <arg line="cassandra.thrift" />
      </exec>
      <exec executable="thrift" dir="${basedir}/interface" failonerror="true">
        <arg line="--gen py:twisted" />
        <arg line="-o ${interface.thrift.dir}" />
        <arg line="cassandra.thrift" />
      </exec>
    </target>

    <!-- create properties file with C version -->
    <target name="createVersionPropFile">
      <taskdef name="propertyfile" classname="org.apache.tools.ant.taskdefs.optional.PropertyFile"/>
      <mkdir dir="${version.properties.dir}"/>
      <propertyfile file="${version.properties.dir}/version.properties">
        <entry key="CassandraVersion" value="${version}"/>
      </propertyfile>
    </target>

    <target name="test-run" depends="build"
            description="Run in test mode.  Not for production use!">
      <java classname="org.apache.cassandra.service.CassandraDaemon" fork="true">
        <classpath>
          <path refid="cassandra.classpath"/>
          <pathelement location="${test.conf}"/>
        </classpath>
        <jvmarg value="-Dstorage-config=${test.conf}"/>
        <jvmarg value="-javaagent:${basedir}/lib/jamm-0.3.0.jar" />
        <jvmarg value="-ea"/>
      </java>
    </target>

    <!--
        The build target builds all the .class files
    -->
    <target name="build"
        depends="maven-ant-tasks-retrieve-build,build-project" description="Compile Cassandra classes"/>
    <target name="codecoverage" depends="jacoco-run,jacoco-report" description="Create code coverage report"/>

    <target depends="init,gen-cql3-grammar"
            name="build-project">
        <echo message="${ant.project.name}: ${ant.file}"/>
        <!-- Order matters! -->
        <javac fork="true"
               debug="true" debuglevel="${debuglevel}"
               destdir="${build.classes.thrift}" includeantruntime="false" source="${source.version}" target="${target.version}"
               memorymaximumsize="512M">
            <src path="${interface.thrift.dir}/gen-java"/>
            <classpath refid="cassandra.classpath"/>
        </javac>
        <javac fork="true"
               debug="true" debuglevel="${debuglevel}"
               destdir="${build.classes.main}" includeantruntime="false" source="${source.version}" target="${target.version}"
               memorymaximumsize="512M">
            <src path="${build.src.java}"/>
            <src path="${build.src.gen-java}"/>
        	<compilerarg value="-XDignore.symbol.file"/>
                <compilerarg value="-Xbootclasspath/p:${build.src.jdkoverride}"/>
            <classpath refid="cassandra.classpath"/>
        </javac>
        <antcall target="createVersionPropFile"/>
        <copy todir="${build.classes.main}">
            <fileset dir="${build.src.resources}" />
        </copy>
	<copy todir="${basedir}/conf" file="${build.classes.main}/META-INF/hotspot_compiler"/>
    </target>

    <!-- Stress build file -->
    <property name="stress.build.src" value="${basedir}/tools/stress/src" />
    <property name="stress.build.classes" value="${build.classes}/stress" />
	<property name="stress.manifest" value="${stress.build.classes}/MANIFEST.MF" />
    <path id="cassandra.classes">
        <pathelement location="${basedir}/build/classes/main" />
        <pathelement location="${basedir}/build/classes/thrift" />
    </path>
    <target name="stress-build" depends="build" description="build stress tool">
    	<mkdir dir="${stress.build.classes}" />
        <javac debug="true" debuglevel="${debuglevel}" destdir="${stress.build.classes}" includeantruntime="true" source="${source.version}" target="${target.version}">
            <src path="${stress.build.src}" />
            <classpath>
                <path refid="cassandra.classes" />
                <path>
                    <fileset dir="${build.lib}">
                        <include name="**/*.jar" />
                    </fileset>
                </path>
            </classpath>
        </javac>
    </target>

	<target name="_write-poms" depends="maven-declare-dependencies">
	    <artifact:writepom pomRefId="parent-pom" file="${build.dir}/${final.name}-parent.pom"/>
	    <artifact:writepom pomRefId="thrift-pom"
	                       file="${build.dir}/${ant.project.name}-thrift-${version}.pom"/>
	    <artifact:writepom pomRefId="all-pom" file="${build.dir}/${final.name}.pom"/>
	    <artifact:writepom pomRefId="clientutil-pom"
	    	               file="${build.dir}/${ant.project.name}-clientutil-${version}.pom"/>
	</target>

	<target name="write-poms" unless="without.maven">
	    <antcall target="_write-poms" />
	</target>
	
    <!--
        The jar target makes cassandra.jar output.
    -->
    <target name="jar"
            depends="build, build-test, stress-build, write-poms"
            description="Assemble Cassandra JAR files">
      <mkdir dir="${build.classes.main}/META-INF" />
      <mkdir dir="${build.classes.thrift}/META-INF" />
      <copy file="LICENSE.txt"
            tofile="${build.classes.main}/META-INF/LICENSE.txt"/>
      <copy file="LICENSE.txt"
            tofile="${build.classes.thrift}/META-INF/LICENSE.txt"/>
      <copy file="NOTICE.txt"
            tofile="${build.classes.main}/META-INF/NOTICE.txt"/>
      <copy file="NOTICE.txt"
            tofile="${build.classes.thrift}/META-INF/NOTICE.txt"/>

      <!-- Thrift Jar -->
      <jar jarfile="${build.dir}/${ant.project.name}-thrift-${version}.jar"
           basedir="${build.classes.thrift}">
        <fileset dir="${build.classes.main}">
          <include name="org/apache/cassandra/thrift/ITransportFactory*.class" />
          <include name="org/apache/cassandra/thrift/TFramedTransportFactory*.class" />
        </fileset>
        <manifest>
          <attribute name="Implementation-Title" value="Cassandra"/>
          <attribute name="Implementation-Version" value="${version}"/>
          <attribute name="Implementation-Vendor" value="Apache"/>
        </manifest>
      </jar>

      <!-- Main Jar -->
      <jar jarfile="${build.dir}/${final.name}.jar">
        <fileset dir="${build.classes.main}">
          <exclude name="org/apache/cassandra/thrift/ITransportFactory*.class" />
          <exclude name="org/apache/cassandra/thrift/TFramedTransportFactory*.class" />
        </fileset>
        <manifest>
        <!-- <section name="org/apache/cassandra/infrastructure"> -->
          <attribute name="Implementation-Title" value="Cassandra"/>
          <attribute name="Implementation-Version" value="${version}"/>
          <attribute name="Implementation-Vendor" value="Apache"/>
          <attribute name="Premain-Class"
                     value="org.apache.cassandra.infrastructure.continuations.CAgent"/>
          <attribute name="Class-Path"
                     value="${ant.project.name}-clientutil-${version}.jar ${ant.project.name}-thrift-${version}.jar" />
        <!-- </section> -->
        </manifest>
      </jar>

      <!-- Clientutil Jar -->
      <!-- TODO: write maven pom here -->
      <jar jarfile="${build.dir}/${ant.project.name}-clientutil-${version}.jar">
        <fileset dir="${build.classes.main}">
          <include name="org/apache/cassandra/serializers/*" />
          <include name="org/apache/cassandra/utils/ByteBufferUtil*.class" />
          <include name="org/apache/cassandra/utils/Hex.class" />
          <include name="org/apache/cassandra/utils/UUIDGen*.class" />
          <include name="org/apache/cassandra/utils/FBUtilities*.class" />
          <include name="org/apache/cassandra/exceptions/*.class" />
          <include name="org/apache/cassandra/utils/CloseableIterator.class" />
          <include name="org/apache/cassandra/io/util/*.class" />
        </fileset>
        <manifest>
          <attribute name="Implementation-Title" value="Cassandra"/>
          <attribute name="Implementation-Version" value="${version}"/>
          <attribute name="Implementation-Vendor" value="Apache"/>
        </manifest>
      </jar>

      <!-- Stress jar -->
      <manifest file="${stress.manifest}">
        <attribute name="Built-By" value="Pavel Yaskevich"/>
        <attribute name="Main-Class" value="org.apache.cassandra.stress.Stress"/>
      </manifest>
      <mkdir dir="${stress.build.classes}/META-INF" />
      <mkdir dir="${build.dir}/tools/lib/" />
      <jar destfile="${build.dir}/tools/lib/stress.jar" manifest="${stress.manifest}">
        <fileset dir="${stress.build.classes}"/>
      </jar>
    </target>

    <!--
        The javadoc-jar target makes cassandra-javadoc.jar output required for publishing to Maven central repository.
    -->
    <target name="javadoc-jar" description="Assemble Cassandra JavaDoc JAR file">
      <mkdir dir="${javadoc.jars.dir}"/>
      <create-javadoc destdir="${javadoc.jars.dir}/thrift">
        <filesets>
          <fileset dir="${interface.thrift.dir}/gen-java" defaultexcludes="yes">
            <include name="org/apache/**/*.java"/>
          </fileset>
        </filesets>
      </create-javadoc>
      <jar jarfile="${build.dir}/${ant.project.name}-thrift-${version}-javadoc.jar"
           basedir="${javadoc.jars.dir}/thrift"/>

      <create-javadoc destdir="${javadoc.jars.dir}/main">
        <filesets>
          <fileset dir="${build.src.java}" defaultexcludes="yes">
            <include name="org/apache/**/*.java"/>
          </fileset>
          <fileset dir="${build.src.gen-java}" defaultexcludes="yes">
            <include name="org/apache/**/*.java"/>
          </fileset>
        </filesets>
      </create-javadoc>
      <jar jarfile="${build.dir}/${final.name}-javadoc.jar"
           basedir="${javadoc.jars.dir}/main"/>

      <create-javadoc destdir="${javadoc.jars.dir}/clientutil">
        <filesets>
          <fileset dir="${build.src.java}" defaultexcludes="yes">
            <include name="org/apache/cassandra/serializers/*" />
            <include name="org/apache/cassandra/utils/ByteBufferUtil*.java" />
            <include name="org/apache/cassandra/utils/Hex.java" />
            <include name="org/apache/cassandra/utils/UUIDGen*.java" />
          </fileset>
        </filesets>
      </create-javadoc>
      <jar jarfile="${build.dir}/${ant.project.name}-clientutil-${version}-javadoc.jar"
           basedir="${javadoc.jars.dir}/clientutil"/>
      <!-- javadoc task always rebuilds so might as well remove the generated docs to prevent 
           being pulled into the distribution by accident -->
      <delete quiet="true" dir="${javadoc.jars.dir}"/>
    </target>

    <!--
        The sources-jar target makes cassandra-sources.jar output required for publishing to Maven central repository.
    -->
    <target name="sources-jar" depends="init" description="Assemble Cassandra Sources JAR file">
      <jar jarfile="${build.dir}/${ant.project.name}-thrift-${version}-sources.jar">
        <fileset dir="${interface.thrift.dir}/gen-java" defaultexcludes="yes">
          <include name="org/apache/**/*.java"/>
        </fileset>
      </jar>
      <jar jarfile="${build.dir}/${final.name}-sources.jar">
        <fileset dir="${build.src.java}" defaultexcludes="yes">
          <include name="org/apache/**/*.java"/>
        </fileset>
        <fileset dir="${build.src.gen-java}" defaultexcludes="yes">
          <include name="org/apache/**/*.java"/>
        </fileset>
      </jar>
      <jar jarfile="${build.dir}/${ant.project.name}-clientutil-${version}-sources.jar">
        <fileset dir="${build.src.java}" defaultexcludes="yes">
          <include name="org/apache/cassandra/serializers/*" />
          <include name="org/apache/cassandra/utils/ByteBufferUtil*.java" />
          <include name="org/apache/cassandra/utils/Hex.java" />
          <include name="org/apache/cassandra/utils/UUIDGen*.java" />
        </fileset>
      </jar>
    </target>

    <!-- creates release tarballs -->
    <target name="artifacts" depends="jar,javadoc"
            description="Create Cassandra release artifacts">
      <mkdir dir="${dist.dir}"/>
      <!-- fix the control linefeed so that builds on windows works on linux -->
      <fixcrlf srcdir="bin" includes="**/*" excludes="**/*.bat, **/*.ps1" eol="lf" eof="remove" />
      <fixcrlf srcdir="conf" includes="**/*" excludes="**/*.bat, **/*.ps1" eol="lf" eof="remove" />
      <fixcrlf srcdir="tools/bin" includes="**/*" excludes="**/*.bat, **/*.ps1" eol="lf" eof="remove" />
      <copy todir="${dist.dir}/lib">
        <fileset dir="${build.lib}"/>
        <fileset dir="${build.dir}">
          <include name="${final.name}.jar" />
          <include name="${ant.project.name}-thrift-${version}.jar" />
          <include name="${ant.project.name}-clientutil-${version}.jar" />
        </fileset>
      </copy>
      <copy todir="${dist.dir}/javadoc">
        <fileset dir="${javadoc.dir}"/>
      </copy>
      <copy todir="${dist.dir}/bin">
        <fileset dir="bin"/>
      </copy>
      <copy todir="${dist.dir}/conf">
        <fileset dir="conf"/>
      </copy>
      <copy todir="${dist.dir}/interface">
        <fileset dir="interface">
          <include name="**/*.thrift" />
        </fileset>
      </copy>
      <copy todir="${dist.dir}/pylib">
        <fileset dir="pylib">
          <include name="**" />
          <exclude name="**/*.pyc" />
        </fileset>
      </copy>
      <copy todir="${dist.dir}/">
        <fileset dir="${basedir}">
          <include name="*.txt" />
        </fileset>
      </copy>
      <copy todir="${dist.dir}/tools/bin">
        <fileset dir="${basedir}/tools/bin"/>
      </copy>
      <copy todir="${dist.dir}/tools/">
        <fileset dir="${basedir}/tools/">
            <include name="*.yaml"/>
	</fileset>
      </copy>
      <copy todir="${dist.dir}/tools/lib">
        <fileset dir="${build.dir}/tools/lib/">
            <include name="*.jar" />
        </fileset>
      </copy>
      <artifact:writepom pomRefId="dist-pom" 
            file="${build.dir}/${final.name}-dist.pom"/>
      <tar compression="gzip" longfile="gnu"
        destfile="${build.dir}/${final.name}-bin.tar.gz">

        <!-- Everything but bin/ (default mode) -->
        <tarfileset dir="${dist.dir}" prefix="${final.name}">
          <include name="**"/>
          <exclude name="bin/*" />
        </tarfileset>
        <!-- Shell includes in bin/ (default mode) -->
        <tarfileset dir="${dist.dir}" prefix="${final.name}">
          <include name="bin/*.in.sh" />
        </tarfileset>
        <!-- Executable scripts in bin/ -->
        <tarfileset dir="${dist.dir}" prefix="${final.name}" mode="755">
          <include name="bin/*"/>
          <include name="tools/bin/*"/>
          <not>
                <filename name="bin/*.in.sh" />
          </not>
        </tarfileset>
      </tar>

      <tar compression="gzip" longfile="gnu"
           destfile="${build.dir}/${final.name}-src.tar.gz">

        <tarfileset dir="${basedir}"
                    prefix="${final.name}-src">
          <include name="**"/>
          <exclude name="build/**" />
          <exclude name="src/gen-java/**" />
          <exclude name=".git/**" />
          <exclude name="bin/*" /> <!-- handled separately below -->
          <!-- exclude Eclipse files -->
          <exclude name=".project" />
          <exclude name=".classpath" />
          <exclude name=".settings/**" />
          <exclude name=".externalToolBuilders/**" />
        </tarfileset>

        <!-- Shell includes and batch files in bin/ -->
        <tarfileset dir="${basedir}" prefix="${final.name}-src">
          <include name="bin/*.in.sh" />
          <include name="bin/*.bat" />
        </tarfileset>
        <!-- Everything else (assumed to be scripts), is executable -->
        <tarfileset dir="${basedir}" prefix="${final.name}-src" mode="755">
          <include name="bin/*"/>
          <exclude name="bin/*.in.sh" />
          <exclude name="bin/*.bat" />
        </tarfileset>
      </tar>
    </target>

    <target name="release" depends="eclipse-warnings,artifacts,rat-init"
            description="Create and QC release artifacts">
      <checksum forceOverwrite="yes" todir="${build.dir}" fileext=".md5"
                algorithm="MD5">
        <fileset dir="${build.dir}">
          <include name="*.tar.gz" />
        </fileset>
      </checksum>
      <checksum forceOverwrite="yes" todir="${build.dir}" fileext=".sha"
                algorithm="SHA">
        <fileset dir="${build.dir}">
          <include name="*.tar.gz" />
        </fileset>
      </checksum>

      <rat:report xmlns:rat="antlib:org.apache.rat.anttasks"
                  reportFile="${build.dir}/${final.name}-bin.rat.txt">
        <tarfileset>
          <gzipresource>
            <file file="${build.dir}/${final.name}-bin.tar.gz" />
          </gzipresource>
        </tarfileset>
      </rat:report>

      <rat:report xmlns:rat="antlib:org.apache.rat.anttasks"
                  reportFile="${build.dir}/${final.name}-src.rat.txt">
        <tarfileset>
          <gzipresource>
            <file file="${build.dir}/${final.name}-src.tar.gz" />
          </gzipresource>
        </tarfileset>
      </rat:report>
    </target>

  <target name="build-test" depends="build" description="Compile test classes">
    <javac
     debug="true"
     debuglevel="${debuglevel}"
     destdir="${test.classes}"
     includeantruntime="false"
     source="${source.version}" 
     target="${target.version}">
     <classpath>
        <path refid="cassandra.classpath"/>
     </classpath>
	 <compilerarg value="-XDignore.symbol.file"/>
     <src path="${test.unit.src}"/>
     <src path="${test.long.src}"/>
     <src path="${test.burn.src}"/>
     <src path="${test.pig.src}"/>
     <src path="${test.microbench.src}"/>
    </javac>

    <!-- Non-java resources needed by the test suite -->
    <copy todir="${test.classes}">
      <fileset dir="${test.resources}"/>
    </copy>
  </target>

  <!-- Defines how to run a set of tests. If you change the defaults for attributes
       you should also update them in testmacro.,
       The two are split because the helper doesn't generate
       a junit report or fail on errors, since this is called in parallel to run tests
       when we choose to run tests in parallel -->
  <macrodef name="testmacrohelper">
    <attribute name="inputdir" />
    <attribute name="timeout" default="${test.timeout}" />
    <attribute name="forkmode" default="perTest"/>
    <element name="optjvmargs" implicit="true" optional="true" />
    <attribute name="filter" default="**/${test.name}.java"/>
    <attribute name="exclude" default="" />
    <attribute name="filelist" default="" />
    <attribute name="poffset" default="0"/>
    <attribute name="testtag" default=""/>
    <attribute name="usejacoco" default="no"/>

    <sequential>
      <condition property="additionalagent"
                 value="-javaagent:${build.dir.lib}/jars/jacocoagent.jar=destfile=${jacoco.execfile}"
                 else="">
        <istrue value="${usejacoco}"/>
      </condition>
      <mkdir dir="${build.test.dir}/cassandra"/>
      <mkdir dir="${build.test.dir}/output"/>
      <mkdir dir="${build.test.dir}/output/@{testtag}"/>
      <junit fork="on" forkmode="@{forkmode}" failureproperty="testfailed" maxmemory="1024m" timeout="@{timeout}">
        <sysproperty key="net.sourceforge.cobertura.datafile" file="${cobertura.datafile}"/>
        <formatter classname="org.apache.cassandra.CassandraXMLJUnitResultFormatter" extension=".xml" usefile="true"/>
        <formatter classname="org.apache.cassandra.CassandraBriefJUnitResultFormatter" usefile="false"/>
        <jvmarg value="-Dstorage-config=${test.conf}"/>
        <jvmarg value="-Djava.awt.headless=true"/>
        <!-- Cassandra 3.0+ needs <jvmarg line="... ${additionalagent}" /> here! (not value=) -->
        <jvmarg line="-javaagent:${basedir}/lib/jamm-0.3.0.jar ${additionalagent}" />
        <jvmarg value="-ea"/>
        <jvmarg value="-Dcassandra.debugrefcount=true"/>
        <jvmarg value="-Xss256k"/>
        <jvmarg value="-Dcassandra.memtable_row_overhead_computation_step=100"/>
        <jvmarg value="-Dcassandra.test.use_prepared=${cassandra.test.use_prepared}"/>
        <jvmarg value="-Dcassandra.test.offsetseed=@{poffset}"/>
        <jvmarg value="-Dcassandra.test.sstableformatdevelopment=true"/>
        <!-- The first time SecureRandom initializes can be slow if it blocks on /dev/random -->
        <jvmarg value="-Djava.security.egd=file:/dev/urandom" />
	<optjvmargs/>
        <classpath>
          <path refid="cassandra.classpath" />
          <pathelement location="${test.classes}"/>
          <path refid="cobertura.classpath"/>
          <pathelement location="${test.conf}"/>
          <fileset dir="${test.lib}">
            <include name="**/*.jar" />
          </fileset>
        </classpath>
        <batchtest todir="${build.test.dir}/output/@{testtag}">
            <fileset dir="@{inputdir}" includes="@{filter}" excludes="@{exclude}"/>
            <filelist dir="@{inputdir}" files="@{filelist}"/>
        </batchtest>
      </junit>
      <delete quiet="true" failonerror="false" dir="${build.test.dir}/cassandra/commitlog:@{poffset}"/>
      <delete quiet="true" failonerror="false" dir="${build.test.dir}/cassandra/data:@{poffset}"/>
      <delete quiet="true" failonerror="false" dir="${build.test.dir}/cassandra/saved_caches:@{poffset}"/>
    </sequential>
  </macrodef>

  <!--
    This test target is a bit different.  It's purpose is to exercise the
    clientutil jar in order to expose any new dependencies.  For that
    reason we use the classes from the jar, and a carefully constructed
    classpath which only contains what we expect users to need.
  -->
  <target name="test-clientutil-jar" depends="build-test,jar" description="Test clientutil jar">
    <junit fork="on" forkmode="perTest" failureproperty="testfailed" maxmemory="1024m" timeout="${test.timeout}">
      <test name="org.apache.cassandra.serializers.ClientUtilsTest" />
      <formatter type="brief" usefile="false" />
      <classpath>
        <pathelement location="${test.classes}" />
        <pathelement location="${build.dir}/${ant.project.name}-clientutil-${version}.jar" />
        <pathelement location="${build.dir}/${ant.project.name}-thrift-${version}.jar" />
        <pathelement location="${build.lib}/libthrift-0.9.0.jar" />
        <pathelement location="${build.lib}/slf4j-api-1.7.7.jar" />
        <pathelement location="${build.lib}/log4j-over-slf4j.jar" />
        <pathelement location="${build.lib}/logback-core-1.1.3.jar" />
        <pathelement location="${build.lib}/logback-classic-1.1.3.jar" />
        <pathelement location="${build.lib}/jackson-core-asl-1.9.2.jar" />
        <pathelement location="${build.lib}/jackson-mapper-asl-1.9.2.jar" />
        <fileset dir="${build.dir.lib}">
          <include name="**/junit*.jar" />
        </fileset>
      </classpath>
    </junit>
      <fail message="Clientutil test(s) failed.">
          <condition>
              <and>
                  <isset property="testfailed"/>
                  <not>
                      <isset property="ant.test.failure.ignore"/>
                  </not>
              </and>
          </condition>
      </fail>
  </target>

  <target name="testold" depends="build-test" description="Execute unit tests">
    <testmacro inputdir="${test.unit.src}" exclude="**/pig/*.java" timeout="${test.timeout}">
      <jvmarg value="-Dlegacy-sstable-root=${test.data}/legacy-sstables"/>
      <jvmarg value="-Dinvalid-legacy-sstable-root=${test.data}/invalid-legacy-sstables"/>
      <jvmarg value="-Dmigration-sstable-root=${test.data}/migration-sstables"/>
      <jvmarg value="-Dcassandra.ring_delay_ms=1000"/>
      <jvmarg value="-Dcassandra.tolerate_sstable_size=true"/>
      <jvmarg value="-Djava.io.tmpdir=${tmp.dir}"/>
      <jvmarg value="-Dcassandra.skip_sync=true" />
    </testmacro>
    <fileset dir="${test.unit.src}">
        <exclude name="**/pig/*.java" />
    </fileset>
  </target>
  
  <!-- Will not generate a junit report or fail on error since it is called in parallel for test-compression
       That is taken care of by testparallel -->
  <macrodef name="testlist">
    <attribute name="test.file.list"/>
    <attribute name="testlist.offset"/>
    <sequential>
      <testmacrohelper inputdir="${test.unit.src}" filelist="@{test.file.list}" poffset="@{testlist.offset}" exclude="**/*.java" timeout="${test.timeout}">
        <jvmarg value="-Dlegacy-sstable-root=${test.data}/legacy-sstables"/>
        <jvmarg value="-Dinvalid-legacy-sstable-root=${test.data}/invalid-legacy-sstables"/>
        <jvmarg value="-Dmigration-sstable-root=${test.data}/migration-sstables"/>
        <jvmarg value="-Dcassandra.ring_delay_ms=1000"/>
        <jvmarg value="-Dcassandra.tolerate_sstable_size=true"/>
        <jvmarg value="-Dcassandra.config.loader=org.apache.cassandra.OffsetAwareConfigurationLoader"/>
        <jvmarg value="-Dcassandra.skip_sync=true" />
      </testmacrohelper>
    </sequential>
  </macrodef>

  <!-- Will not generate a junit report or fail on error since it is called in parallel for test-compression
       That is taken care of by testparallel -->
  <macrodef name="testlist-compression">
    <attribute name="test.file.list" />
    <attribute name="testlist.offset" />
    <sequential>
      <property name="compressed_yaml" value="${build.test.dir}/cassandra.compressed.yaml"/>
      <testmacrohelper inputdir="${test.unit.src}" filelist="@{test.file.list}" poffset="@{testlist.offset}"
                       exclude="**/*.java" timeout="${test.timeout}" testtag="compression">
        <jvmarg value="-Dlegacy-sstable-root=${test.data}/legacy-sstables"/>
        <jvmarg value="-Dinvalid-legacy-sstable-root=${test.data}/invalid-legacy-sstables"/>
        <jvmarg value="-Dmigration-sstable-root=${test.data}/migration-sstables"/>
        <jvmarg value="-Dcassandra.test.compression=true"/>
        <jvmarg value="-Dcassandra.ring_delay_ms=1000"/>
        <jvmarg value="-Dcassandra.tolerate_sstable_size=true"/>
        <jvmarg value="-Dcassandra.config=file:///${compressed_yaml}"/>
        <jvmarg value="-Dcassandra.skip_sync=true" />
        <jvmarg value="-Dcassandra.config.loader=org.apache.cassandra.OffsetAwareConfigurationLoader"/>
      </testmacrohelper>
    </sequential>
  </macrodef>

  <!--
    Run named ant task with jacoco, such as "ant jacoco-run -Dtaskname=pig-test"
    the target run must enable the jacoco agent if usejacoco is 'yes' -->
  <target name="jacoco-run" description="run named task with jacoco instrumentation">
    <condition property="runtask" value="${taskname}" else="test">
      <isset property="taskname"/>
    </condition>
    <antcall target="${runtask}">
      <param name="usejacoco" value="yes"/>
    </antcall>
  </target>

  <!-- Use this with an FQDN for test class, and a csv list of methods like this:
    ant testsome -Dtest.name=org.apache.cassandra.service.StorageServiceServerTest -Dtest.methods=testRegularMode,testGetAllRangesEmpty
  -->
  <target name="testsome" depends="build-test" description="Execute specific unit tests" >
    <testmacro inputdir="${test.unit.src}" exclude="**/pig/*.java" timeout="${test.timeout}">
      <test name="${test.name}" methods="${test.methods}"/>
      <jvmarg value="-Dlegacy-sstable-root=${test.data}/legacy-sstables"/>
      <jvmarg value="-Dinvalid-legacy-sstable-root=${test.data}/invalid-legacy-sstables"/>
      <jvmarg value="-Dmigration-sstable-root=${test.data}/migration-sstables"/>
      <jvmarg value="-Dcassandra.ring_delay_ms=1000"/>
      <jvmarg value="-Dcassandra.tolerate_sstable_size=true"/>
      <jvmarg value="-Dcassandra.skip_sync=true" />
    </testmacro>
  </target>
    
  <target name="test-compression" depends="build-test" description="Execute unit tests with sstable compression enabled">
    <property name="compressed_yaml" value="${build.test.dir}/cassandra.compressed.yaml"/>
    <concat destfile="${compressed_yaml}">
      <fileset file="${test.conf}/cassandra.yaml"/>
      <fileset file="${test.conf}/commitlog_compression.yaml"/>
    </concat>
    <path id="all-test-classes-path">
      <fileset dir="${test.unit.src}" excludes="**/pig/*.java" includes="**/${test.name}.java" />
    </path>
    <property name="all-test-classes" refid="all-test-classes-path"/>
    <testparallel testdelegate="testlist-compression" />
  </target>

  <target name="msg-ser-gen-test" depends="build-test" description="Generates message serializations">
    <testmacro inputdir="${test.unit.src}"
        timeout="${test.timeout}" filter="**/SerializationsTest.java">
      <jvmarg value="-Dcassandra.test-serialization-writes=True"/>
    </testmacro>
  </target>
  
  <target name="msg-ser-test" depends="build-test" description="Tests message serializations">
      <testmacro inputdir="${test.unit.src}" timeout="${test.timeout}"
               filter="**/SerializationsTest.java"/>
  </target>
  
  <target name="msg-ser-test-7" depends="build-test" description="Generates message serializations">
    <testmacro inputdir="${test.unit.src}"
        timeout="${test.timeout}" filter="**/SerializationsTest.java">
      <jvmarg value="-Dcassandra.version=0.7"/>
    </testmacro>
  </target>

  <target name="msg-ser-test-10" depends="build-test" description="Tests message serializations on 1.0 messages">
    <testmacro inputdir="${test.unit.src}"
        timeout="${test.timeout}" filter="**/SerializationsTest.java">
      <jvmarg value="-Dcassandra.version=1.0"/>
    </testmacro>
  </target>

  <target name="test-burn" depends="build-test" description="Execute functional tests">
    <testmacro inputdir="${test.burn.src}"
               timeout="${test.burn.timeout}">
    </testmacro>
  </target>

  <target name="long-test" depends="build-test" description="Execute functional tests">
    <testmacro inputdir="${test.long.src}"
               timeout="${test.long.timeout}">
      <jvmarg value="-Dcassandra.ring_delay_ms=1000"/>
      <jvmarg value="-Dcassandra.tolerate_sstable_size=true"/>
    </testmacro>
  </target>

  <target name="cql-test" depends="build-test" description="Execute CQL tests">
    <sequential>
      <echo message="running CQL tests"/>
      <mkdir dir="${build.test.dir}/cassandra"/>
      <mkdir dir="${build.test.dir}/output"/>
      <junit fork="on" forkmode="once" failureproperty="testfailed" maxmemory="1024m" timeout="${test.timeout}">
        <formatter type="brief" usefile="false"/>
        <jvmarg value="-Dstorage-config=${test.conf}"/>
        <jvmarg value="-Djava.awt.headless=true"/>
        <jvmarg value="-javaagent:${basedir}/lib/jamm-0.3.0.jar" />
        <jvmarg value="-ea"/>
        <jvmarg value="-Xss256k"/>
        <jvmarg value="-Dcassandra.memtable_row_overhead_computation_step=100"/>
        <jvmarg value="-Dcassandra.test.use_prepared=${cassandra.test.use_prepared}"/>
        <jvmarg value="-Dcassandra.skip_sync=true" />
        <classpath>
          <path refid="cassandra.classpath" />
          <pathelement location="${test.classes}"/>
          <path refid="cobertura.classpath"/>
          <pathelement location="${test.conf}"/>
          <fileset dir="${test.lib}">
            <include name="**/*.jar" />
          </fileset>
        </classpath>
        <batchtest todir="${build.test.dir}/output">
            <fileset dir="${test.unit.src}" includes="**/cql3/*Test.java">
                <contains text="CQLTester" casesensitive="yes"/>
            </fileset>
        </batchtest>
      </junit>
      <fail message="Some CQL test(s) failed.">
        <condition>
            <and>
            <isset property="testfailed"/>
            <not>
              <isset property="ant.test.failure.ignore"/>
            </not>
          </and>
        </condition>
      </fail>
    </sequential>
  </target>

  <target name="cql-test-some" depends="build-test" description="Execute specific CQL tests" >
    <sequential>
      <echo message="running ${test.methods} tests from ${test.name}"/>
      <mkdir dir="${build.test.dir}/cassandra"/>
      <mkdir dir="${build.test.dir}/output"/>
      <junit fork="on" forkmode="once" failureproperty="testfailed" maxmemory="1024m" timeout="${test.timeout}">
        <sysproperty key="net.sourceforge.cobertura.datafile" file="${cobertura.datafile}"/>
        <formatter type="brief" usefile="false"/>
        <jvmarg value="-Dstorage-config=${test.conf}"/>
        <jvmarg value="-Djava.awt.headless=true"/>
        <jvmarg value="-javaagent:${basedir}/lib/jamm-0.3.0.jar" />
        <jvmarg value="-ea"/>
        <jvmarg value="-Xss256k"/>
        <jvmarg value="-Dcassandra.test.use_prepared=${cassandra.test.use_prepared}"/>
        <jvmarg value="-Dcassandra.memtable_row_overhead_computation_step=100"/>
        <jvmarg value="-Dcassandra.skip_sync=true" />
        <classpath>
          <path refid="cassandra.classpath" />
          <pathelement location="${test.classes}"/>
          <path refid="cobertura.classpath"/>
          <pathelement location="${test.conf}"/>
          <fileset dir="${test.lib}">
            <include name="**/*.jar" />
          </fileset>
        </classpath>
        <test name="org.apache.cassandra.cql3.${test.name}" methods="${test.methods}" todir="${build.test.dir}/output"/>
      </junit>
    </sequential>
  </target>

  <target name="pig-test" depends="build-test,maven-ant-tasks-retrieve-pig-test" description="Excute Pig tests">
    <testmacro inputdir="${test.pig.src}"
               timeout="1200000">
    </testmacro>
  </target>

  <target name="test-all" 
          depends="eclipse-warnings,test,long-test,test-compression,pig-test,test-clientutil-jar" 
          description="Run all tests except for those under test-burn" />
  
  <!-- Use JaCoCo ant extension without needing externally saved lib -->
  <target name="jacoco-init" depends="maven-ant-tasks-init">
    <artifact:dependencies pathId="jacocoant.classpath">
      <dependency groupId="org.jacoco" artifactId="org.jacoco.ant" version="${jacoco.version}" />
    </artifact:dependencies>
    <typedef uri="antlib:org.jacoco.ant" classpathref="jacocoant.classpath"/>
  </target>

  <target name="jacoco-report" depends="jacoco-init">
    <jacoco:report xmlns:jacoco="antlib:org.jacoco.ant">
      <executiondata>
        <file file="${jacoco.execfile}" />
      </executiondata>
      <structure name="JaCoCo Cassandara Coverage Report">
        <classfiles>
          <fileset dir="${build.classes.main}">
            <include name="**/*.class"/>
          </fileset>
        </classfiles>
        <sourcefiles encoding="UTF-8">
          <dirset dir="${build.src}">
            <include name="java"/>
            <include name="gen-java"/>
          </dirset>
        </sourcefiles>
      </structure>
      <!-- to produce reports in different formats. -->
      <html destdir="${jacoco.export.dir}" />
      <csv destfile="${jacoco.export.dir}/report.csv" />
      <xml destfile="${jacoco.export.dir}/report.xml" />
    </jacoco:report>
  </target>

  <target name="jacoco-cleanup" description="Destroy JaCoCo exec data and reports">
    <delete file="${jacoco.execfile}"/>
    <delete dir="${jacoco.export.dir}"/>
  </target>

  <!-- instruments the classes to later create code coverage reports -->
  <target name="cobertura-instrument" depends="build,build-test">
    <taskdef resource="tasks.properties">
      <classpath refid="cobertura.classpath"/>
      <classpath refid="cassandra.classpath"/>
    </taskdef>

    <delete file="${cobertura.datafile}"/>

    <cobertura-instrument todir="${cobertura.classes.dir}" datafile="${cobertura.datafile}">
      <ignore regex="ch.qos.logback.*"/>

      <fileset dir="${build.classes.main}">
        <include name="**/*.class"/>
        <exclude name="**/*Test.class"/>
        <exclude name="**/*TestCase.class"/>
        <exclude name="**/test/*.class"/>
        <!-- cobertura modifies the serialVersionUID of classes. Some of our unit tests rely on backward
        wire compatability of these classes.  It was easier to exlude them from instrumentation than to
        force their serialVersionUIDs. -->
        <exclude name="**/*Token.class"/>
        <exclude name="${cobertura.excludes}"/>
      </fileset>

    </cobertura-instrument>
  </target>

  <!-- create both html and xml code coverage reports -->
  <target name="cobertura-report">
    <cobertura-report format="html" destdir="${cobertura.report.dir}" srcdir="${build.src.java}"
      datafile="${cobertura.datafile}"/>
    <cobertura-report format="xml" destdir="${cobertura.report.dir}" srcdir="${build.src.java}"
      datafile="${cobertura.datafile}"/>
  </target>

  <!--
    License audit tool
  -->
  <target name="rat-init" depends="maven-ant-tasks-init">
    <artifact:dependencies pathId="rat.classpath">
      <dependency groupId="org.apache.rat" artifactId="apache-rat-tasks" version="0.6" />
    </artifact:dependencies>
    <typedef uri="antlib:org.apache.rat.anttasks" classpathref="rat.classpath"/>
  </target>

  <target name="rat-check" depends="rat-init">
    <rat:report xmlns:rat="antlib:org.apache.rat.anttasks"  
                reportFile="${build.dir}/rat-report.log">
      <fileset dir="."  excludesfile=".rat-excludes" />
    </rat:report>
    <condition property="rat.passed">
      <isfileselected file="${build.dir}/rat-report.log">
        <containsregexp expression="^0 Unknown Licenses"/>
      </isfileselected>
    </condition>
    <fail unless="rat.passed">Unknown licenses: See build/rat-report.log.</fail>
  </target>

  <target name="rat-write" depends="rat-init">
    <echo>RAT: invoking addLicense to write missing headers</echo>
    <java classname="org.apache.rat.Report" fork="true"
          output="${build.dir}/rat-report.log">
      <classpath refid="rat.classpath" />
      <arg value="-a" />
      <arg value="--force" />
      <arg value="." />
    </java>
  </target>

  <target name="javadoc" depends="init" description="Create javadoc" unless="no-javadoc">
    <create-javadoc destdir="${javadoc.dir}">
      <filesets>
      <fileset dir="${build.src.java}" defaultexcludes="yes">
        <include name="org/apache/**/*.java"/>
      </fileset>
      <fileset dir="${interface.thrift.gen-java}" defaultexcludes="yes">
        <include name="org/apache/**/*.java"/>
      </fileset>
      </filesets>
    </create-javadoc>
   </target>

  <!-- Run tests not in parallel and reports errors and generates a junit report after -->
  <macrodef name="testmacro">
    <attribute name="inputdir" />
    <attribute name="timeout" default="${test.timeout}" />
    <attribute name="forkmode" default="perTest"/>
    <element name="optjvmargs" implicit="true" optional="true" />
    <attribute name="filter" default="**/${test.name}.java"/>
    <attribute name="exclude" default="" />
    <attribute name="filelist" default="" />
    <attribute name="poffset" default="0"/>
    <attribute name="testtag" default=""/>

    <sequential>
      <testmacrohelper inputdir="@{inputdir}" timeout="@{timeout}"
                       forkmode="@{forkmode}" filter="@{filter}"
                       exclude="@{exclude}" filelist="@{filelist}" poffset="@{poffset}"
                       testtag="@{testtag}" >
          <optjvmargs/>
      </testmacrohelper>
      <junitreport todir="${build.test.dir}">
        <fileset dir="${build.test.dir}/output">
          <include name="**/TEST-*.xml"/>
        </fileset>
        <report format="frames" todir="${build.test.dir}/junitreport"/>
      </junitreport>
      <fail message="Some test(s) failed.">
        <condition>
            <and>
            <isset property="testfailed"/>
            <not>
              <isset property="ant.test.failure.ignore"/>
            </not>
          </and>
        </condition>
      </fail>
    </sequential>
  </macrodef>

  <!-- Run tests in parallel and report errors after and generate a junit report -->
  <macrodef name="testparallel">
    <attribute name="testdelegate"/>
    <sequential>
      <testparallelhelper testdelegate="@{testdelegate}"/>
      <junitreport todir="${build.test.dir}">
        <fileset dir="${build.test.dir}/output">
          <include name="**/TEST-*.xml"/>
        </fileset>
        <report format="frames" todir="${build.test.dir}/junitreport"/>
      </junitreport>
      <fail message="Some test(s) failed.">
        <condition>
            <and>
            <isset property="testfailed"/>
            <not>
              <isset property="ant.test.failure.ignore"/>
            </not>
          </and>
        </condition>
      </fail>
    </sequential>
  </macrodef>

  <!-- Run multiple junit tasks in parallel, but don't track errors or generate a report after
       If a test fails the testfailed property will be set. All the tests are run using te testdelegate
       macro that is specified as an attribute and they will be run concurrently in this ant process -->
  <scriptdef name="testparallelhelper" language="javascript">
    <attribute name="testdelegate"/>
    <![CDATA[
        var Integer = java.lang.Integer;
        sep = project.getProperty("path.separator");
        all = project.getProperty("all-test-classes").split(sep);
        dir = project.getProperty("test.unit.src");

        numRunners = parseInt(project.getProperty("test.runners"));

        var p = project.createTask('parallel');
        p.setThreadCount(numRunners);

        for (i = 0; i < all.length; i++) {

            if (all[i] == undefined) continue;

            task = project.createTask( attributes.get("testdelegate") );

            task.setDynamicAttribute( "test.file.list", "" + all[i]);

            task.setDynamicAttribute( "testlist.offset", "" + i );

            p.addTask(task);
        }

        p.perform();
    ]]>
  </scriptdef>

  <target name="test" depends="build-test" description="Parallel Test Runner">
    <path id="all-test-classes-path">
      <fileset dir="${test.unit.src}" excludes="**/pig/*.java" includes="**/${test.name}.java" />
    </path>
    <property name="all-test-classes" refid="all-test-classes-path"/>
    <testparallel testdelegate="testlist"/>
  </target>

  <!-- run microbenchmarks suite -->
  <target name="microbench" depends="build-test">
      <java classname="org.openjdk.jmh.Main"
            fork="true"
            failonerror="true">
          <classpath>
              <path refid="cassandra.classpath" />
              <pathelement location="${test.classes}"/>
              <path refid="cobertura.classpath"/>
              <pathelement location="${test.conf}"/>
              <fileset dir="${test.lib}">
                  <include name="**/*.jar" />
              </fileset>
          </classpath>
          <arg value=".*microbench.*${benchmark.name}"/>
      </java>
  </target>

  <!-- Generate IDEA project description files -->
  <target name="generate-idea-files" depends="build-test" description="Generate IDEA files">
    <echo file="${eclipse.project.name}.iml"><![CDATA[<?xml version="1.0" encoding="UTF-8"?>
<module type="JAVA_MODULE" version="4">
  <component name="NewModuleRootManager" LANGUAGE_LEVEL="JDK_1_8" inherit-compiler-output="false">
    <output url="file://$MODULE_DIR$/.idea/out/main" />
    <output-test url="file://$MODULE_DIR$/.idea/out/test" />
    <exclude-output />
    <content url="file://$MODULE_DIR$">
      <sourceFolder url="file://$MODULE_DIR$/src/java" isTestSource="false" />
      <sourceFolder url="file://$MODULE_DIR$/src/gen-java" isTestSource="false" />
      <sourceFolder url="file://$MODULE_DIR$/src/resources" type="java-resource" />
      <sourceFolder url="file://$MODULE_DIR$/interface/thrift/gen-java" isTestSource="false" />
      <sourceFolder url="file://$MODULE_DIR$/tools/stress/src" isTestSource="false" />
      <sourceFolder url="file://$MODULE_DIR$/test/unit" isTestSource="true" />
      <sourceFolder url="file://$MODULE_DIR$/test/long" isTestSource="true" />
      <sourceFolder url="file://$MODULE_DIR$/test/pig" isTestSource="true" />
      <sourceFolder url="file://$MODULE_DIR$/test/microbench" isTestSource="true" />
      <sourceFolder url="file://$MODULE_DIR$/test/resources" type="java-test-resource" />
      <excludeFolder url="file://$MODULE_DIR$/.idea" />
      <excludeFolder url="file://$MODULE_DIR$/.settings" />
      <excludeFolder url="file://$MODULE_DIR$/build" />
      <excludeFolder url="file://$MODULE_DIR$/data"/>
      <excludeFolder url="file://$MODULE_DIR$/logs"/>
    </content>
    <orderEntry type="inheritedJdk" />
    <orderEntry type="sourceFolder" forTests="false" />]]>
    </echo>

  	<path id="idea-project-libs-path">
  	 <fileset dir="lib">
  	    <include name="**/*.jar" />
	 </fileset>
 	 <fileset dir="build/lib/jars">
  	    <include name="**/*.jar" />
  	 </fileset>
  	</path>
    <mkdir dir=".idea"/>
    <mkdir dir=".idea/libraries"/>
    <copy todir=".idea">
        <fileset dir="ide/idea"/>
    </copy>
  	<property name="idea-project-libs" refid="idea-project-libs-path"/>
  	<script language="javascript" classpathref="cassandra.classpath"> <![CDATA[
  		var File = java.io.File;
  		var FilenameUtils = Packages.org.apache.commons.io.FilenameUtils;
  		var basedir = project.getProperty("basedir");
  		jars = project.getProperty("idea-project-libs").split(project.getProperty("path.separator"));

  		cp = "\n";
  	    for (i=0; i< jars.length; i++) {
  	       basename = FilenameUtils.getBaseName(jars[i]);
  	       srcjar = basename + '-sources.jar';
  		   srcdir = FilenameUtils.concat(project.getProperty("build.dir.lib"), 'sources');
  		   srcfile = new File(FilenameUtils.concat(srcdir, srcjar));

  		   cp += '    <orderEntry type="library" name="' + basename + '" level="project" />\n';

  		   lib = '';
           lib += '<component name="libraryTable">\n';
           lib += '  <library name="' + basename + '">\n';
           lib += '    <CLASSES>\n';
           lib += '      <root url="jar://' + jars[i].replace(basedir,"$PROJECT_DIR$") + '!/" />\n';
           lib += '    </CLASSES>\n';
           lib += '    <JAVADOC />\n';
  		   if (srcfile.exists()) {
               lib += '    <SOURCES>\n';
               lib += '      <root url="jar://' + srcfile.getAbsolutePath().replace(basedir,"$PROJECT_DIR$") + '!/" />\n';
               lib += '    </SOURCES>\n';
           } else {
               lib += '    <SOURCES />\n';
           }
           lib += '  </library>\n';
           lib += '</component>';

           echo = project.createTask("echo");
           echo.setMessage(lib);
           echo.setFile(new File(".idea/libraries/" + basename.replace('-','_').replace('.','_') + ".xml"));
           echo.setAppend(false);
           echo.perform();
  		}

  		echo = project.createTask("echo");
  	    echo.setMessage(cp);
  		echo.setFile(new File(project.getProperty("eclipse.project.name") + ".iml"));
  		echo.setAppend(true);
  	    echo.perform();
  	]]> </script>
    <echo file="${eclipse.project.name}.iml" append="true"><![CDATA[
    </component>
</module>]]>
    </echo>
    <echo file=".idea/.name">Apache Cassandra ${eclipse.project.name}</echo>
    <echo file=".idea/modules.xml"><![CDATA[<?xml version="1.0" encoding="UTF-8"?>
<project version="4">
  <component name="ProjectModuleManager">
    <modules>
      <module fileurl="file://$PROJECT_DIR$/]]>${eclipse.project.name}<![CDATA[.iml" filepath="$PROJECT_DIR$/]]>${eclipse.project.name}<![CDATA[.iml" />
    </modules>
  </component>
</project>]]></echo>
    <echo file=".idea/misc.xml"><![CDATA[<?xml version="1.0" encoding="UTF-8"?>
<project version="4">
<component name="ProjectRootManager" version="2" languageLevel="JDK_1_8" default="false" assert-keyword="true" jdk-15="true" project-jdk-name="1.8" project-jdk-type="JavaSDK" />
</project>]]></echo>
    <echo file=".idea/vcs.xml"><![CDATA[<?xml version="1.0" encoding="UTF-8"?>
<project version="4">
  <component name="VcsDirectoryMappings">
    <mapping directory="$PROJECT_DIR$" vcs="Git" />
  </component>
</project>]]></echo>
    <echo file=".idea/workspace.xml"><![CDATA[<?xml version="1.0" encoding="UTF-8"?>
<project version="4">
    <component name="RunManager" selected="Application.Cassandra">
        <configuration default="true" type="Application" factoryName="Application">
          <extension name="coverage" enabled="false" merge="false" sample_coverage="true" runner="idea" />
          <option name="MAIN_CLASS_NAME" value="" />
          <option name="VM_PARAMETERS" value="-Dcassandra.config=file://$PROJECT_DIR$/conf/cassandra.yaml -Dcassandra.storagedir=$PROJECT_DIR$/data -Dlogback.configurationFile=file://$PROJECT_DIR$/conf/logback.xml -Dcassandra.logdir=$PROJECT_DIR$/data/logs -ea" />
          <option name="PROGRAM_PARAMETERS" value="" />
          <option name="WORKING_DIRECTORY" value="" />
          <option name="ALTERNATIVE_JRE_PATH_ENABLED" value="false" />
          <option name="ALTERNATIVE_JRE_PATH" value="" />
          <option name="ENABLE_SWING_INSPECTOR" value="false" />
          <option name="ENV_VARIABLES" />
          <option name="PASS_PARENT_ENVS" value="true" />
          <module name="" />
          <envs />
          <method>
            <option name="AntTarget" enabled="true" antfile="file://$PROJECT_DIR$/build.xml" target="gen-cql3-grammar" />
            <option name="AntTarget" enabled="true" antfile="file://$PROJECT_DIR$/build.xml" target="gen-thrift-java" />
            <option name="Make" enabled="true" />
          </method>
        </configuration>
        <configuration default="true" type="JUnit" factoryName="JUnit">
          <extension name="coverage" enabled="false" merge="false" sample_coverage="true" runner="idea" />
          <module name="" />
          <option name="ALTERNATIVE_JRE_PATH_ENABLED" value="false" />
          <option name="ALTERNATIVE_JRE_PATH" value="" />
          <option name="PACKAGE_NAME" />
          <option name="MAIN_CLASS_NAME" value="" />
          <option name="METHOD_NAME" value="" />
          <option name="TEST_OBJECT" value="class" />
          <option name="VM_PARAMETERS" value="-Dcassandra.debugrefcount=true -Dcassandra.config=file://$PROJECT_DIR$/test/conf/cassandra.yaml -Dlogback.configurationFile=file://$PROJECT_DIR$/test/conf/logback-test.xml -Dcassandra.logdir=$PROJECT_DIR$/build/test/logs -Dcorrupt-sstable-root=$PROJECT_DIR$/test/data/corrupt-sstables -Dmigration-sstable-root=${test.data}/migration-sstables -ea" />
          <option name="PARAMETERS" value="" />
          <option name="WORKING_DIRECTORY" value="" />
          <option name="ENV_VARIABLES" />
          <option name="PASS_PARENT_ENVS" value="true" />
          <option name="TEST_SEARCH_SCOPE">
            <value defaultName="singleModule" />
          </option>
          <envs />
          <patterns />
          <method>
            <option name="AntTarget" enabled="true" antfile="file://$PROJECT_DIR$/build.xml" target="gen-cql3-grammar" />
            <option name="AntTarget" enabled="true" antfile="file://$PROJECT_DIR$/build.xml" target="gen-thrift-java" />
            <option name="Make" enabled="true" />
          </method>
        </configuration>
        <configuration default="false" name="Cassandra" type="Application" factoryName="Application">
          <extension name="coverage" enabled="false" merge="false" sample_coverage="true" runner="idea" />
          <option name="MAIN_CLASS_NAME" value="org.apache.cassandra.service.CassandraDaemon" />
          <option name="VM_PARAMETERS" value="-Dcassandra-foreground=yes -Dcassandra.config=file://$PROJECT_DIR$/conf/cassandra.yaml -Dcassandra.storagedir=$PROJECT_DIR$/data -Dlogback.configurationFile=file://$PROJECT_DIR$/conf/logback.xml -Dcassandra.logdir=$PROJECT_DIR$/data/logs -Dcom.sun.management.jmxremote -Dcom.sun.management.jmxremote.port=7199 -Dcom.sun.management.jmxremote.local.only=false -Dcom.sun.management.jmxremote.authenticate=false -Dcom.sun.management.jmxremote.ssl=false -ea -Xmx1G" />
          <option name="PROGRAM_PARAMETERS" value="" />
          <option name="WORKING_DIRECTORY" value="file://$PROJECT_DIR$" />
          <option name="ALTERNATIVE_JRE_PATH_ENABLED" value="false" />
          <option name="ALTERNATIVE_JRE_PATH" value="" />
          <option name="ENABLE_SWING_INSPECTOR" value="false" />
          <option name="ENV_VARIABLES" />
          <option name="PASS_PARENT_ENVS" value="true" />
          <module name="]]>${eclipse.project.name}<![CDATA[" />
          <envs />
          <RunnerSettings RunnerId="Debug">
            <option name="DEBUG_PORT" value="" />
            <option name="TRANSPORT" value="0" />
            <option name="LOCAL" value="true" />
          </RunnerSettings>
          <RunnerSettings RunnerId="Run" />
          <ConfigurationWrapper RunnerId="Debug" />
          <ConfigurationWrapper RunnerId="Run" />
          <method>
            <option name="AntTarget" enabled="true" antfile="file://$PROJECT_DIR$/build.xml" target="gen-cql3-grammar" />
            <option name="AntTarget" enabled="true" antfile="file://$PROJECT_DIR$/build.xml" target="gen-thrift-java" />
            <option name="Make" enabled="true" />
          </method>
        </configuration>
    </component>
    <component name="antWorkspaceConfiguration">
        <option name="IS_AUTOSCROLL_TO_SOURCE" value="false" />
        <option name="FILTER_TARGETS" value="false" />
        <buildFile url="file://$PROJECT_DIR$/build.xml">
            <expanded value="true" />
        </buildFile>
  </component>
</project>
    ]]>
    </echo>
  </target>

  <!-- Generate Eclipse project description files -->
  <target name="generate-eclipse-files" depends="build-test" description="Generate eclipse files">
    <echo file=".project"><![CDATA[<?xml version="1.0" encoding="UTF-8"?>
<projectDescription>
  <name>${eclipse.project.name}</name>
  <comment></comment>
  <projects>
  </projects>
  <buildSpec>
    <buildCommand>
      <name>org.eclipse.jdt.core.javabuilder</name>
    </buildCommand>
  </buildSpec>
  <natures>
    <nature>org.eclipse.jdt.core.javanature</nature>
  </natures>
</projectDescription>]]>
    </echo>
	<echo file=".classpath"><![CDATA[<?xml version="1.0" encoding="UTF-8"?>
<classpath>
  <classpathentry kind="src" path="src/java"/>
  <classpathentry kind="src" path="src/resources"/>
  <classpathentry kind="src" path="src/gen-java"/>
  <classpathentry kind="src" path="interface/thrift/gen-java"/>
  <classpathentry kind="src" output="build/test/classes" path="test/unit"/>
  <classpathentry kind="src" output="build/test/classes" path="test/long"/>
  <classpathentry kind="src" output="build/test/classes" path="test/pig"/>
  <classpathentry kind="src" output="build/test/classes" path="test/resources" />
  <classpathentry kind="src" path="tools/stress/src"/>
  <classpathentry kind="con" path="org.eclipse.jdt.launching.JRE_CONTAINER"/>
  <classpathentry kind="output" path="build/classes/main"/>
  <classpathentry kind="lib" path="build/classes/thrift" sourcepath="interface/thrift/gen-java/"/>
  <classpathentry kind="lib" path="test/conf"/>
]]>
	</echo>	  
  	<path id="eclipse-project-libs-path">
  	 <fileset dir="lib">
  	    <include name="**/*.jar" />
     </fileset>
 	 <fileset dir="build/lib/jars">
  	    <include name="**/*.jar" />
  	 </fileset>
  	</path>
  	<property name="eclipse-project-libs" refid="eclipse-project-libs-path"/>
  	<script language="javascript" classpathref="cassandra.classpath"> <![CDATA[
  		var File = java.io.File;
  		var FilenameUtils = Packages.org.apache.commons.io.FilenameUtils;
  		jars = project.getProperty("eclipse-project-libs").split(project.getProperty("path.separator"));
  		
  		cp = "";
  	    for (i=0; i< jars.length; i++) {
  	       srcjar = FilenameUtils.getBaseName(jars[i]) + '-sources.jar';
  		   srcdir = FilenameUtils.concat(project.getProperty("build.dir.lib"), 'sources');
  		   srcfile = new File(FilenameUtils.concat(srcdir, srcjar));
  		
  		   cp += ' <classpathentry kind="lib" path="' + jars[i] + '"';
  		   if (srcfile.exists()) {
  		      cp += ' sourcepath="' + srcfile.getAbsolutePath() + '"';
  		   }
  		   cp += '/>\n';
  		}
  		
  		cp += '</classpath>';
  	    
  		echo = project.createTask("echo");
  	    echo.setMessage(cp);
  		echo.setFile(new File(".classpath"));
  		echo.setAppend(true);
  	    echo.perform();	     
  	]]> </script>
    <mkdir dir=".settings" />
  </target>

  <pathconvert property="eclipse.project.name">
    <path path="${basedir}" />
    <regexpmapper from="^.*/([^/]+)$$" to="\1" handledirsep="yes" />
  </pathconvert>

  <!-- Clean Eclipse project description files -->
  <target name="clean-eclipse-files">
    <delete file=".project" />
    <delete file=".classpath" />
    <delete dir=".settings" />
  	<delete dir=".externalToolBuilders" />
  	<delete dir="build/eclipse-classes" />
  </target>


  <target name="eclipse-warnings" depends="build" description="Run eclipse compiler code analysis">        
        <property name="ecj.log.dir" value="${build.dir}/ecj" />
        <property name="ecj.warnings.file" value="${ecj.log.dir}/eclipse_compiler_checks.txt"/>
        <delete dir="${ecj.log.dir}" />
        <mkdir  dir="${ecj.log.dir}" />

        <property name="ecj.properties" value="${basedir}/eclipse_compiler.properties" />                

        <echo message="Running Eclipse Code Analysis.  Output logged to ${ecj.warnings.file}" />        
        
	<java 
	    jar="${build.dir.lib}/jars/ecj-${ecj.version}.jar"
            fork="true"
	    failonerror="true"
            maxmemory="512m"> 
            <arg value="-source"/>
	    <arg value="${source.version}" /> 
	    <arg value="-target"/>
	    <arg value="${target.version}" /> 
	    <arg value="-d" />
            <arg value="none" />
	    <arg value="-proc:none" /> 
            <arg value="-log" />
            <arg value="${ecj.warnings.file}" /> 
            <arg value="-properties" />
            <arg value="${ecj.properties}" />
            <arg value="-cp" />
            <arg value="${toString:cassandra.classpath}" />
            <arg value="${build.src.java}" />
        </java>
  </target>
  

  <!-- Publish artifacts to Maven repositories -->
  <target name="mvn-install"
          depends="maven-declare-dependencies,artifacts,jar,sources-jar,javadoc-jar"
          description="Installs the artifacts in the Maven Local Repository">
          
    <!-- the parent -->
    <install pomFile="${build.dir}/${final.name}-parent.pom"
             file="${build.dir}/${final.name}-parent.pom"
             packaging="pom"/>

    <!-- the distribution -->
    <install pomFile="${build.dir}/${final.name}-dist.pom"
             file="${build.dir}/${final.name}-dist.pom"
             packaging="pom"/>
    <install pomFile="${build.dir}/${final.name}-dist.pom"
             file="${build.dir}/${final.name}-bin.tar.gz"
             packaging="tar.gz"
             classifier="bin"/>
    <install pomFile="${build.dir}/${final.name}-dist.pom"
             file="${build.dir}/${final.name}-src.tar.gz"
             packaging="tar.gz"
             classifier="src"/>
          
    <!-- the cassandra-thrift jar -->  
    <install pomFile="${build.dir}/${ant.project.name}-thrift-${version}.pom"
             file="${build.dir}/${ant.project.name}-thrift-${version}.jar"/>
    <install pomFile="${build.dir}/${ant.project.name}-thrift-${version}.pom"
             file="${build.dir}/${ant.project.name}-thrift-${version}-sources.jar"
             classifier="sources"/>
    <install pomFile="${build.dir}/${ant.project.name}-thrift-${version}.pom"
             file="${build.dir}/${ant.project.name}-thrift-${version}-javadoc.jar"
             classifier="javadoc"/>

    <!-- the cassandra-clientutil jar -->  
    <install pomFile="${build.dir}/${ant.project.name}-clientutil-${version}.pom"
             file="${build.dir}/${ant.project.name}-clientutil-${version}.jar"/>
    <install pomFile="${build.dir}/${ant.project.name}-clientutil-${version}.pom"
             file="${build.dir}/${ant.project.name}-clientutil-${version}-sources.jar"
             classifier="sources"/>
    <install pomFile="${build.dir}/${ant.project.name}-clientutil-${version}.pom"
             file="${build.dir}/${ant.project.name}-clientutil-${version}-javadoc.jar"
             classifier="javadoc"/>

    <!-- the cassandra-all jar -->
    <install pomFile="${build.dir}/${final.name}.pom"
             file="${build.dir}/${final.name}.jar"/>
    <install pomFile="${build.dir}/${final.name}.pom"
             file="${build.dir}/${final.name}-sources.jar"
             classifier="sources"/>
    <install pomFile="${build.dir}/${final.name}.pom"
             file="${build.dir}/${final.name}-javadoc.jar"
             classifier="javadoc"/>
  </target>

  <target name="publish"
          depends="mvn-install"
          if="release"
          description="Publishes the artifacts to the Maven repository">
          
    <!-- the parent -->
    <deploy pomFile="${build.dir}/${final.name}-parent.pom"
            file="${build.dir}/${final.name}-parent.pom"
            packaging="pom"/>

    <!-- the distribution -->
    <deploy pomFile="${build.dir}/${final.name}-dist.pom"
            file="${build.dir}/${final.name}-dist.pom"
            packaging="pom"/>
    <deploy pomFile="${build.dir}/${final.name}-dist.pom"
            file="${build.dir}/${final.name}-bin.tar.gz"
            packaging="tar.gz"
            classifier="bin"/>
    <deploy pomFile="${build.dir}/${final.name}-dist.pom"
            file="${build.dir}/${final.name}-src.tar.gz"
            packaging="tar.gz"
            classifier="src"/>
          
    <!-- the cassandra-thrift jar -->  
    <deploy pomFile="${build.dir}/${ant.project.name}-thrift-${version}.pom"
            file="${build.dir}/${ant.project.name}-thrift-${version}.jar"/>
    <deploy pomFile="${build.dir}/${ant.project.name}-thrift-${version}.pom"
            file="${build.dir}/${ant.project.name}-thrift-${version}-sources.jar"
            classifier="sources"/>
    <deploy pomFile="${build.dir}/${ant.project.name}-thrift-${version}.pom"
            file="${build.dir}/${ant.project.name}-thrift-${version}-javadoc.jar"
            classifier="javadoc"/>

    <!-- the cassandra-clientutil jar -->  
    <deploy pomFile="${build.dir}/${ant.project.name}-clientutil-${version}.pom"
            file="${build.dir}/${ant.project.name}-clientutil-${version}.jar"/>
    <deploy pomFile="${build.dir}/${ant.project.name}-clientutil-${version}.pom"
             file="${build.dir}/${ant.project.name}-clientutil-${version}-sources.jar"
             classifier="sources"/>
    <deploy pomFile="${build.dir}/${ant.project.name}-clientutil-${version}.pom"
             file="${build.dir}/${ant.project.name}-clientutil-${version}-javadoc.jar"
             classifier="javadoc"/>
    <!-- the cassandra-all jar -->
    <deploy pomFile="${build.dir}/${final.name}.pom"
            file="${build.dir}/${final.name}.jar"/>
    <deploy pomFile="${build.dir}/${final.name}.pom"
            file="${build.dir}/${final.name}-sources.jar"
            classifier="sources"/>
    <deploy pomFile="${build.dir}/${final.name}.pom"
            file="${build.dir}/${final.name}-javadoc.jar"
            classifier="javadoc"/>
  </target>
</project><|MERGE_RESOLUTION|>--- conflicted
+++ resolved
@@ -558,14 +558,8 @@
         <dependency groupId="org.mindrot" artifactId="jbcrypt"/>
         <dependency groupId="io.dropwizard.metrics" artifactId="metrics-core"/>
         <dependency groupId="com.addthis.metrics" artifactId="reporter-config3"/>
-<<<<<<< HEAD
-        <dependency groupId="com.thinkaurelius.thrift" artifactId="thrift-server" version="0.3.5"/>
-        <dependency groupId="com.clearspring.analytics" artifactId="stream" version="2.5.2" />
-=======
         <dependency groupId="com.thinkaurelius.thrift" artifactId="thrift-server"/>
         <dependency groupId="com.clearspring.analytics" artifactId="stream"/>
-        <dependency groupId="net.sf.supercsv" artifactId="super-csv"/>
->>>>>>> 1ba949af
 
         <dependency groupId="ch.qos.logback" artifactId="logback-core"/>
         <dependency groupId="ch.qos.logback" artifactId="logback-classic"/>
@@ -591,13 +585,9 @@
       	
       	<dependency groupId="joda-time" artifactId="joda-time"/>
 
-<<<<<<< HEAD
-        <dependency groupId="org.fusesource" artifactId="sigar" version="1.6.4"/>
+        <dependency groupId="org.fusesource" artifactId="sigar"/>
       	
         <dependency groupId="org.eclipse.jdt.core.compiler" artifactId="ecj" />
-=======
-        <dependency groupId="org.fusesource" artifactId="sigar"/>
->>>>>>> 1ba949af
       </artifact:pom>
       <artifact:pom id="thrift-pom"
                     artifactId="cassandra-thrift"
