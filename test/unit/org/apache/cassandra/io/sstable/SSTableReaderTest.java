--- conflicted
+++ resolved
@@ -381,11 +381,7 @@
         long bloomModified = Files.getLastModifiedTime(bloomPath).toMillis();
         long summaryModified = Files.getLastModifiedTime(summaryPath).toMillis();
 
-<<<<<<< HEAD
-        Thread.sleep(TimeUnit.MILLISECONDS.toMillis(1000)); // sleep to ensure modified time will be different
-=======
         TimeUnit.MILLISECONDS.sleep(1000); // sleep to ensure modified time will be different
->>>>>>> b67d6fb6
 
         // Offline tests
         // check that bloomfilter/summary ARE NOT regenerated
@@ -432,11 +428,7 @@
         summaryModified = Files.getLastModifiedTime(summaryPath).toMillis();
         summaryFile.delete();
 
-<<<<<<< HEAD
-        Thread.sleep(TimeUnit.MILLISECONDS.toMillis(1000)); // sleep to ensure modified time will be different
-=======
         TimeUnit.MILLISECONDS.sleep(1000); // sleep to ensure modified time will be different
->>>>>>> b67d6fb6
         bloomModified = Files.getLastModifiedTime(bloomPath).toMillis();
 
         target = SSTableReader.open(desc, components, store.metadata);
