--- conflicted
+++ resolved
@@ -62,11 +62,7 @@
         // should not throw IRE here
         try
         {
-<<<<<<< HEAD
-            newMetadata.addColumnDefinition(ColumnDefinition.partitionKeyDef(metaData, AsciiType.instance.decompose("id"), UTF8Type.instance, null));
-=======
-            newMetadata.addColumnDefinition(ColumnDefinition.partitionKeyDef(AsciiType.instance.decompose("id"), LongType.instance, null));
->>>>>>> b42feea6
+            newMetadata.addColumnDefinition(ColumnDefinition.partitionKeyDef(metaData, AsciiType.instance.decompose("id"), LongType.instance, null));
             newMetadata.validate();
         }
         catch (ConfigurationException e)
@@ -82,11 +78,7 @@
         // add a column with name = "id"
         try
         {
-<<<<<<< HEAD
-            newMetadata.addColumnDefinition(ColumnDefinition.regularDef(metaData, ByteBufferUtil.bytes("id"), UTF8Type.instance, null));
-=======
-            newMetadata.addColumnDefinition(ColumnDefinition.regularDef(ByteBufferUtil.bytes("id"), LongType.instance, null));
->>>>>>> b42feea6
+            newMetadata.addColumnDefinition(ColumnDefinition.regularDef(metaData, ByteBufferUtil.bytes("id"), LongType.instance, null));
             newMetadata.validate();
         }
         catch (ConfigurationException e)
@@ -100,7 +92,7 @@
         Column column = new Column(ByteBufferUtil.bytes("id"));
         column.setValue(ByteBufferUtil.bytes("not a long"));
         column.setTimestamp(1234);
-        ThriftValidation.validateColumnData(newMetadata, column, false);
+        ThriftValidation.validateColumnData(newMetadata, null, column);
     }
 
     @Test
@@ -109,13 +101,13 @@
         CFMetaData metaData = Schema.instance.getCFMetaData("Keyspace1", "UUIDKeys");
         ColumnDefinition definition = metaData.getColumnDefinition(ByteBufferUtil.bytes(CFMetaData.DEFAULT_KEY_ALIAS));
         assertNotNull(definition);
-        assertEquals(ColumnDefinition.Type.PARTITION_KEY, definition.type);
+        assertEquals(ColumnDefinition.Kind.PARTITION_KEY, definition.type);
 
         // make sure the key alias does not affect validation of columns with the same name (CASSANDRA-6892)
         Column column = new Column(ByteBufferUtil.bytes(CFMetaData.DEFAULT_KEY_ALIAS));
         column.setValue(ByteBufferUtil.bytes("not a uuid"));
         column.setTimestamp(1234);
-        ThriftValidation.validateColumnData(metaData, column, false);
+        ThriftValidation.validateColumnData(metaData, null, column);
 
         IndexExpression expression = new IndexExpression(ByteBufferUtil.bytes(CFMetaData.DEFAULT_KEY_ALIAS), IndexOperator.EQ, ByteBufferUtil.bytes("a"));
         ThriftValidation.validateFilterClauses(metaData, Arrays.asList(expression));
@@ -132,7 +124,7 @@
         Column column = new Column(ByteBufferUtil.bytes(CFMetaData.DEFAULT_COLUMN_ALIAS + 1));
         column.setValue(ByteBufferUtil.bytes("not a long"));
         column.setTimestamp(1234);
-        ThriftValidation.validateColumnData(metaData, column, false);
+        ThriftValidation.validateColumnData(metaData, null, column);
     }
 
     @Test
