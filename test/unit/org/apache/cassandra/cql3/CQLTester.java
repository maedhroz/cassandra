/*
 * Licensed to the Apache Software Foundation (ASF) under one
 * or more contributor license agreements.  See the NOTICE file
 * distributed with this work for additional information
 * regarding copyright ownership.  The ASF licenses this file
 * to you under the Apache License, Version 2.0 (the
 * "License"); you may not use this file except in compliance
 * with the License.  You may obtain a copy of the License at
 *
 *     http://www.apache.org/licenses/LICENSE-2.0
 *
 * Unless required by applicable law or agreed to in writing, software
 * distributed under the License is distributed on an "AS IS" BASIS,
 * WITHOUT WARRANTIES OR CONDITIONS OF ANY KIND, either express or implied.
 * See the License for the specific language governing permissions and
 * limitations under the License.
 */
package org.apache.cassandra.cql3;

import java.io.IOException;
import java.math.BigDecimal;
import java.math.BigInteger;
import java.net.InetAddress;
import java.net.InetSocketAddress;
import java.net.MalformedURLException;
import java.net.ServerSocket;
import java.nio.ByteBuffer;
import java.rmi.server.RMISocketFactory;
import java.util.AbstractList;
import java.util.ArrayList;
import java.util.Arrays;
import java.util.Collection;
import java.util.Collections;
import java.util.Date;
import java.util.HashMap;
import java.util.HashSet;
import java.util.Iterator;
import java.util.LinkedHashMap;
import java.util.LinkedHashSet;
import java.util.List;
import java.util.Map;
import java.util.Optional;
import java.util.Set;
import java.util.UUID;
import java.util.concurrent.CountDownLatch;
import java.util.concurrent.TimeUnit;
import java.util.concurrent.atomic.AtomicInteger;
import java.util.function.Consumer;
import java.util.function.Supplier;
import java.util.regex.Matcher;
import java.util.regex.Pattern;
import java.util.stream.Collectors;
import java.util.stream.Stream;
import javax.annotation.Nullable;
import javax.management.MBeanServerConnection;
import javax.management.remote.JMXConnector;
import javax.management.remote.JMXConnectorFactory;
import javax.management.remote.JMXConnectorServer;
import javax.management.remote.JMXServiceURL;
import javax.management.remote.rmi.RMIConnectorServer;

import com.google.common.base.Objects;
import com.google.common.base.Strings;
import com.google.common.collect.ImmutableSet;
import com.google.common.collect.Iterables;
import org.apache.commons.lang3.ArrayUtils;
import org.junit.After;
import org.junit.AfterClass;
import org.junit.Assert;
import org.junit.Before;
import org.junit.BeforeClass;
import org.slf4j.Logger;
import org.slf4j.LoggerFactory;

import com.codahale.metrics.Gauge;
import com.datastax.driver.core.CloseFuture;
import com.datastax.driver.core.Cluster;
import com.datastax.driver.core.ColumnDefinitions;
import com.datastax.driver.core.DataType;
import com.datastax.driver.core.NettyOptions;
import com.datastax.driver.core.ResultSet;
import com.datastax.driver.core.Row;
import com.datastax.driver.core.Session;
import com.datastax.driver.core.SimpleStatement;
import com.datastax.driver.core.SocketOptions;
import com.datastax.driver.core.Statement;
import com.datastax.driver.core.UDTValue;
import com.datastax.driver.core.UserType;
import com.datastax.driver.core.exceptions.UnauthorizedException;
import com.datastax.shaded.netty.channel.EventLoopGroup;
import org.apache.cassandra.SchemaLoader;
import org.apache.cassandra.ServerTestUtils;
import org.apache.cassandra.Util;
import org.apache.cassandra.auth.AuthCacheService;
import org.apache.cassandra.auth.AuthKeyspace;
import org.apache.cassandra.auth.AuthSchemaChangeListener;
import org.apache.cassandra.auth.AuthTestUtils;
import org.apache.cassandra.auth.IRoleManager;
import org.apache.cassandra.concurrent.ScheduledExecutors;
import org.apache.cassandra.concurrent.Stage;
import org.apache.cassandra.config.CassandraRelevantProperties;
import org.apache.cassandra.config.DataStorageSpec;
import org.apache.cassandra.config.DatabaseDescriptor;
import org.apache.cassandra.config.EncryptionOptions;
import org.apache.cassandra.cql3.functions.FunctionName;
import org.apache.cassandra.cql3.functions.types.ParseUtils;
import org.apache.cassandra.db.ColumnFamilyStore;
import org.apache.cassandra.db.Directories;
import org.apache.cassandra.db.Keyspace;
import org.apache.cassandra.db.SystemKeyspace;
import org.apache.cassandra.db.marshal.AbstractType;
import org.apache.cassandra.db.marshal.BooleanType;
import org.apache.cassandra.db.marshal.ByteBufferAccessor;
import org.apache.cassandra.db.marshal.ByteType;
import org.apache.cassandra.db.marshal.BytesType;
import org.apache.cassandra.db.marshal.CollectionType;
import org.apache.cassandra.db.marshal.DecimalType;
import org.apache.cassandra.db.marshal.DoubleType;
import org.apache.cassandra.db.marshal.DurationType;
import org.apache.cassandra.db.marshal.FloatType;
import org.apache.cassandra.db.marshal.InetAddressType;
import org.apache.cassandra.db.marshal.Int32Type;
import org.apache.cassandra.db.marshal.IntegerType;
import org.apache.cassandra.db.marshal.ListType;
import org.apache.cassandra.db.marshal.LongType;
import org.apache.cassandra.db.marshal.MapType;
import org.apache.cassandra.db.marshal.SetType;
import org.apache.cassandra.db.marshal.ShortType;
import org.apache.cassandra.db.marshal.TimeUUIDType;
import org.apache.cassandra.db.marshal.TimestampType;
import org.apache.cassandra.db.marshal.TupleType;
import org.apache.cassandra.db.marshal.UTF8Type;
import org.apache.cassandra.db.marshal.UUIDType;
import org.apache.cassandra.db.marshal.VectorType;
import org.apache.cassandra.db.virtual.VirtualKeyspaceRegistry;
import org.apache.cassandra.db.virtual.VirtualSchemaKeyspace;
import org.apache.cassandra.dht.Murmur3Partitioner;
import org.apache.cassandra.exceptions.ConfigurationException;
import org.apache.cassandra.exceptions.InvalidRequestException;
import org.apache.cassandra.exceptions.SyntaxException;
import org.apache.cassandra.index.Index;
import org.apache.cassandra.index.SecondaryIndexManager;
import org.apache.cassandra.io.filesystem.ListenableFileSystem;
import org.apache.cassandra.io.util.File;
import org.apache.cassandra.io.util.FileSystems;
import org.apache.cassandra.io.util.FileUtils;
import org.apache.cassandra.locator.InetAddressAndPort;
import org.apache.cassandra.locator.TokenMetadata;
import org.apache.cassandra.metrics.CassandraMetricsRegistry;
import org.apache.cassandra.metrics.ClientMetrics;
import org.apache.cassandra.schema.IndexMetadata;
import org.apache.cassandra.schema.KeyspaceMetadata;
import org.apache.cassandra.schema.Schema;
import org.apache.cassandra.schema.SchemaConstants;
import org.apache.cassandra.schema.SchemaKeyspace;
import org.apache.cassandra.schema.SchemaTestUtil;
import org.apache.cassandra.schema.TableMetadata;
import org.apache.cassandra.serializers.TypeSerializer;
import org.apache.cassandra.service.ClientState;
import org.apache.cassandra.service.QueryState;
import org.apache.cassandra.service.StorageService;
import org.apache.cassandra.transport.Event;
import org.apache.cassandra.transport.Message;
import org.apache.cassandra.transport.ProtocolVersion;
import org.apache.cassandra.transport.Server;
import org.apache.cassandra.transport.SimpleClient;
import org.apache.cassandra.transport.messages.ResultMessage;
import org.apache.cassandra.utils.ByteBufferUtil;
import org.apache.cassandra.utils.FBUtilities;
import org.apache.cassandra.utils.JMXServerUtils;
import org.apache.cassandra.utils.Pair;
import org.apache.cassandra.utils.TimeUUID;
import org.assertj.core.api.Assertions;
import org.awaitility.Awaitility;

import static org.apache.cassandra.config.CassandraRelevantProperties.CASSANDRA_JMX_LOCAL_PORT;
import static org.apache.cassandra.config.CassandraRelevantProperties.TEST_DRIVER_CONNECTION_TIMEOUT_MS;
import static org.apache.cassandra.config.CassandraRelevantProperties.TEST_DRIVER_READ_TIMEOUT_MS;
import static org.apache.cassandra.config.CassandraRelevantProperties.TEST_REUSE_PREPARED;
import static org.apache.cassandra.config.CassandraRelevantProperties.TEST_ROW_CACHE_SIZE;
import static org.apache.cassandra.config.CassandraRelevantProperties.TEST_USE_PREPARED;
import static org.junit.Assert.assertFalse;
import static org.junit.Assert.assertNotNull;
import static org.junit.Assert.assertTrue;
import static org.junit.Assert.fail;

/**
 * Base class for CQL tests.
 */
public abstract class CQLTester
{
    /**
     * The super user
     */
    private static final User SUPER_USER = new User("cassandra", "cassandra");

    protected static final Logger logger = LoggerFactory.getLogger(CQLTester.class);

    public static final String KEYSPACE = "cql_test_keyspace";
    public static final String KEYSPACE_PER_TEST = "cql_test_keyspace_alt";
    protected static final boolean USE_PREPARED_VALUES = TEST_USE_PREPARED.getBoolean();
    protected static final boolean REUSE_PREPARED = TEST_REUSE_PREPARED.getBoolean();
    protected static final long ROW_CACHE_SIZE_IN_MIB = new DataStorageSpec.LongMebibytesBound(TEST_ROW_CACHE_SIZE.getString("0MiB")).toMebibytes();
    private static final AtomicInteger seqNumber = new AtomicInteger();
    protected static final ByteBuffer TOO_BIG = ByteBuffer.allocate(FBUtilities.MAX_UNSIGNED_SHORT + 1024);
    public static final String DATA_CENTER = ServerTestUtils.DATA_CENTER;
    public static final String DATA_CENTER_REMOTE = ServerTestUtils.DATA_CENTER_REMOTE;
    public static final String RACK1 = ServerTestUtils.RACK1;
    protected static final int ASSERTION_TIMEOUT_SECONDS = 15;

    private static org.apache.cassandra.transport.Server server;
    private static JMXConnectorServer jmxServer;
    protected static String jmxHost;
    protected static int jmxPort;
    protected static MBeanServerConnection jmxConnection;

    protected static final int nativePort;
    protected static final InetAddress nativeAddr;
    protected static final Set<InetAddressAndPort> remoteAddrs = new HashSet<>();
    private static final Map<Pair<User, ProtocolVersion>, Cluster> clusters = new HashMap<>();
    private static final Map<Pair<User, ProtocolVersion>, Session> sessions = new HashMap<>();

    private static Consumer<Cluster.Builder> clusterBuilderConfigurator;

    public static final List<ProtocolVersion> PROTOCOL_VERSIONS = new ArrayList<>(ProtocolVersion.SUPPORTED.size());

    private static final String CREATE_INDEX_NAME_REGEX = "(\\s*(\\w*|\"\\w*\")\\s*)";
    private static final String CREATE_INDEX_REGEX = String.format("\\A\\s*CREATE(?:\\s+CUSTOM)?\\s+INDEX" +
                                                                   "(?:\\s+IF\\s+NOT\\s+EXISTS)?\\s*" +
                                                                   "%s?\\s*ON\\s+(%<s\\.)?%<s\\s*" +
                                                                   "(\\((?:\\s*\\w+\\s*\\()?%<s\\))?",
                                                                   CREATE_INDEX_NAME_REGEX);
    private static final Pattern CREATE_INDEX_PATTERN = Pattern.compile(CREATE_INDEX_REGEX, Pattern.CASE_INSENSITIVE);

    public static final NettyOptions IMMEDIATE_CONNECTION_SHUTDOWN_NETTY_OPTIONS = new NettyOptions()
    {
        @Override
        public void onClusterClose(EventLoopGroup eventLoopGroup)
        {
            // shutdown driver connection immediatelly
            eventLoopGroup.shutdownGracefully(0, 0, TimeUnit.SECONDS).syncUninterruptibly();
        }
    };

    /** Return the current server version if supported by the driver, else
     * the latest that is supported.
     *
     * @return - the preferred versions that is also supported by the driver
     */
    public static final ProtocolVersion getDefaultVersion()
    {
        return PROTOCOL_VERSIONS.contains(ProtocolVersion.CURRENT)
               ? ProtocolVersion.CURRENT
               : PROTOCOL_VERSIONS.get(PROTOCOL_VERSIONS.size() - 1);
    }

    static
    {
        checkProtocolVersion();

        nativeAddr = InetAddress.getLoopbackAddress();
        nativePort = getAutomaticallyAllocatedPort(nativeAddr);
    }

    private List<String> keyspaces = new ArrayList<>();
    private List<String> tables = new ArrayList<>();
    private List<String> views = new ArrayList<>();
    private List<String> types = new ArrayList<>();
    private List<String> functions = new ArrayList<>();
    private List<String> aggregates = new ArrayList<>();

    private User user;

    // We don't use USE_PREPARED_VALUES in the code below so some test can foce value preparation (if the result
    // is not expected to be the same without preparation)
    private boolean usePrepared = USE_PREPARED_VALUES;
    private static boolean reusePrepared = REUSE_PREPARED;

    protected boolean usePrepared()
    {
        return usePrepared;
    }

    /**
     * Use the specified user for executing the queries over the network.
     * @param username the user name
     * @param password the user password
     */
    public void useUser(String username, String password)
    {
        this.user = new User(username, password);
    }

    /**
     * Use the super user for executing the queries over the network.
     */
    public void useSuperUser()
    {
        this.user = SUPER_USER;
    }

    /**
     * Returns a port number that is automatically allocated,
     * typically from an ephemeral port range.
     *
     * @return a port number
     */
    public static int getAutomaticallyAllocatedPort(InetAddress address)
    {
        try
        {
            try (ServerSocket sock = new ServerSocket())
            {
                // A port number of {@code 0} means that the port number will be automatically allocated,
                // typically from an ephemeral port range.
                sock.bind(new InetSocketAddress(address, 0));
                return sock.getLocalPort();
            }
        }
        catch (IOException e)
        {
            throw new RuntimeException(e);
        }
    }

    private static void checkProtocolVersion()
    {
        // The latest versions might not be supported yet by the java driver
        for (ProtocolVersion version : ProtocolVersion.SUPPORTED)
        {
            try
            {
                com.datastax.driver.core.ProtocolVersion.fromInt(version.asInt());
                PROTOCOL_VERSIONS.add(version);
            }
            catch (IllegalArgumentException e)
            {
                logger.warn("Protocol Version {} not supported by java driver", version);
            }
        }
    }

    public static void prepareServer()
    {
        ServerTestUtils.prepareServer();
    }

    public static void cleanup()
    {
        ServerTestUtils.cleanup();
    }

    /**
     * Starts the JMX server. It's safe to call this method multiple times.
     */
    public static void startJMXServer() throws Exception
    {
        if (jmxServer != null)
            return;

        InetAddress loopback = InetAddress.getLoopbackAddress();
        jmxHost = loopback.getHostAddress();
        jmxPort = getAutomaticallyAllocatedPort(loopback);
        jmxServer = JMXServerUtils.createJMXServer(jmxPort, true);
        jmxServer.start();
    }

    public static void createMBeanServerConnection() throws Exception
    {
        assert jmxServer != null : "jmxServer not started";

        Map<String, Object> env = new HashMap<>();
        env.put("com.sun.jndi.rmi.factory.socket", RMISocketFactory.getDefaultSocketFactory());
        JMXConnector jmxc = JMXConnectorFactory.connect(getJMXServiceURL(), env);
        jmxConnection =  jmxc.getMBeanServerConnection();
    }

    public static JMXServiceURL getJMXServiceURL() throws MalformedURLException
    {
        assert jmxServer != null : "jmxServer not started";

        return new JMXServiceURL(String.format("service:jmx:rmi:///jndi/rmi://%s:%d/jmxrmi", jmxHost, jmxPort));
    }

    @BeforeClass
    public static void setUpClass()
    {
<<<<<<< HEAD
        ServerTestUtils.daemonInitialization();
=======
        System.setProperty("cassandra.superuser_setup_delay_ms", "0");
>>>>>>> b0530276

        if (ROW_CACHE_SIZE_IN_MIB > 0)
            DatabaseDescriptor.setRowCacheSizeInMiB(ROW_CACHE_SIZE_IN_MIB);
        StorageService.instance.setPartitionerUnsafe(Murmur3Partitioner.instance);

        // Once per-JVM is enough
        prepareServer();
    }

    @AfterClass
    public static void tearDownClass()
    {
        for (Session sess : sessions.values())
                sess.close();
        for (Cluster cl : clusters.values())
                cl.close();

        if (server != null)
            server.stop();

        // We use queryInternal for CQLTester so prepared statement will populate our internal cache (if reusePrepared is used; otherwise prepared
        // statements are not cached but re-prepared every time). So we clear the cache between test files to avoid accumulating too much.
        if (reusePrepared)
            QueryProcessor.clearInternalStatementsCache();

        TokenMetadata metadata = StorageService.instance.getTokenMetadata();
        metadata.clearUnsafe();

        if (jmxServer != null && jmxServer instanceof RMIConnectorServer)
        {
            try
            {
                ((RMIConnectorServer) jmxServer).stop();
            }
            catch (IOException e)
            {
                logger.warn("Error shutting down jmx", e);
            }
        }
    }

    @Before
    public void beforeTest() throws Throwable
    {
        schemaChange(String.format("CREATE KEYSPACE IF NOT EXISTS %s WITH replication = {'class': 'SimpleStrategy', 'replication_factor': '1'}", KEYSPACE));
        schemaChange(String.format("CREATE KEYSPACE IF NOT EXISTS %s WITH replication = {'class': 'SimpleStrategy', 'replication_factor': '1'}", KEYSPACE_PER_TEST));
    }

    @After
    public void afterTest() throws Throwable
    {
        dropPerTestKeyspace();

        // Restore standard behavior in case it was changed
        usePrepared = USE_PREPARED_VALUES;
        reusePrepared = REUSE_PREPARED;

        final List<String> keyspacesToDrop = copy(keyspaces);
        final List<String> tablesToDrop = copy(tables);
        final List<String> viewsToDrop = copy(views);
        final List<String> typesToDrop = copy(types);
        final List<String> functionsToDrop = copy(functions);
        final List<String> aggregatesToDrop = copy(aggregates);
        keyspaces = null;
        tables = null;
        views = null;
        types = null;
        functions = null;
        aggregates = null;
        user = null;

        // We want to clean up after the test, but dropping a table is rather long so just do that asynchronously
        ScheduledExecutors.optionalTasks.execute(new Runnable()
        {
            public void run()
            {
                try
                {
                    for (int i = viewsToDrop.size() - 1; i >= 0; i--)
                        schemaChange(String.format("DROP MATERIALIZED VIEW IF EXISTS %s.%s", KEYSPACE, viewsToDrop.get(i)));

                    for (int i = tablesToDrop.size() - 1; i >= 0; i--)
                        schemaChange(String.format("DROP TABLE IF EXISTS %s.%s", KEYSPACE, tablesToDrop.get(i)));

                    for (int i = aggregatesToDrop.size() - 1; i >= 0; i--)
                        schemaChange(String.format("DROP AGGREGATE IF EXISTS %s", aggregatesToDrop.get(i)));

                    for (int i = functionsToDrop.size() - 1; i >= 0; i--)
                        schemaChange(String.format("DROP FUNCTION IF EXISTS %s", functionsToDrop.get(i)));

                    for (int i = typesToDrop.size() - 1; i >= 0; i--)
                        schemaChange(String.format("DROP TYPE IF EXISTS %s.%s", KEYSPACE, typesToDrop.get(i)));

                    for (int i = keyspacesToDrop.size() - 1; i >= 0; i--)
                        schemaChange(String.format("DROP KEYSPACE IF EXISTS %s", keyspacesToDrop.get(i)));

                    // Dropping doesn't delete the sstables. It's not a huge deal but it's cleaner to cleanup after us
                    // Thas said, we shouldn't delete blindly before the TransactionLogs.SSTableTidier for the table we drop
                    // have run or they will be unhappy. Since those taks are scheduled on StorageService.tasks and that's
                    // mono-threaded, just push a task on the queue to find when it's empty. No perfect but good enough.

                    final CountDownLatch latch = new CountDownLatch(1);
                    ScheduledExecutors.nonPeriodicTasks.execute(new Runnable()
                    {
                        public void run()
                        {
                            latch.countDown();
                        }
                    });
                    latch.await(2, TimeUnit.SECONDS);

                    removeAllSSTables(KEYSPACE, tablesToDrop);
                }
                catch (Exception e)
                {
                    throw new RuntimeException(e);
                }
            }
        });
    }

    protected void resetSchema() throws Throwable
    {
        for (TableMetadata table : SchemaKeyspace.metadata().tables)
            execute(String.format("TRUNCATE %s", table));
        Schema.instance.loadFromDisk();
        beforeTest();
    }

    public static List<String> buildNodetoolArgs(List<String> args)
    {
        int port = jmxPort == 0 ? CASSANDRA_JMX_LOCAL_PORT.getInt(7199) : jmxPort;
        String host = jmxHost == null ? "127.0.0.1" : jmxHost;
        List<String> allArgs = new ArrayList<>();
        allArgs.add("bin/nodetool");
        allArgs.add("-p");
        allArgs.add(String.valueOf(port));
        allArgs.add("-h");
        allArgs.add(host);
        allArgs.addAll(args);
        return allArgs;
    }

    public static List<String> buildCqlshArgs(List<String> args)
    {
        List<String> allArgs = new ArrayList<>();
        allArgs.add("bin/cqlsh");
        allArgs.add(nativeAddr.getHostAddress());
        allArgs.add(Integer.toString(nativePort));
        allArgs.add("-e");
        allArgs.addAll(args);
        return allArgs;
    }

    public static List<String> buildCassandraStressArgs(List<String> args)
    {
        List<String> allArgs = new ArrayList<>();
        allArgs.add("tools/bin/cassandra-stress");
        allArgs.addAll(args);
        if (args.indexOf("-port") == -1)
        {
            allArgs.add("-port");
            allArgs.add("native=" + Integer.toString(nativePort));
        }
        return allArgs;
    }

    protected static void requireAuthentication()
    {
        DatabaseDescriptor.setAuthenticator(new AuthTestUtils.LocalPasswordAuthenticator());
        DatabaseDescriptor.setAuthorizer(new AuthTestUtils.LocalCassandraAuthorizer());
        DatabaseDescriptor.setNetworkAuthorizer(new AuthTestUtils.LocalCassandraNetworkAuthorizer());
        DatabaseDescriptor.setCIDRAuthorizer(new AuthTestUtils.LocalCassandraCIDRAuthorizer());

        // The CassandraRoleManager constructor set the supported and alterable options based on
        // DatabaseDescriptor authenticator type so it needs to be created only after the authenticator is set.
        IRoleManager roleManager =  new AuthTestUtils.LocalCassandraRoleManager()
        {
            public void setup()
            {
                loadRoleStatement();
                QueryProcessor.executeInternal(createDefaultRoleQuery());
            }
        };

        DatabaseDescriptor.setRoleManager(roleManager);
        SchemaTestUtil.addOrUpdateKeyspace(AuthKeyspace.metadata(), true);
        DatabaseDescriptor.getRoleManager().setup();
        DatabaseDescriptor.getAuthenticator().setup();
        DatabaseDescriptor.getAuthorizer().setup();
        DatabaseDescriptor.getNetworkAuthorizer().setup();
        DatabaseDescriptor.getCIDRAuthorizer().setup();
        Schema.instance.registerListener(new AuthSchemaChangeListener());

        AuthCacheService.initializeAndRegisterCaches();
    }

    /**
     *  Initialize Native Transport for test that need it.
     */
    protected static void requireNetwork() throws ConfigurationException
    {
        requireNetwork(server -> {}, cluster -> {});
    }

    /**
     *  Initialize Native Transport for the tests that need it.
     */
    protected static void requireNetwork(Consumer<Server.Builder> serverConfigurator,
                                         Consumer<Cluster.Builder> clusterConfigurator) throws ConfigurationException
    {
        if (server != null)
            return;

        clusterBuilderConfigurator = clusterConfigurator;

        startServices();
        startServer(serverConfigurator);
    }

    private static void startServices()
    {
        VirtualKeyspaceRegistry.instance.register(VirtualSchemaKeyspace.instance);
        StorageService.instance.initServer();
        SchemaLoader.startGossiper();
    }

    protected static void reinitializeNetwork()
    {
        reinitializeNetwork(server -> {}, cluster -> {});
    }

    protected static void reinitializeNetwork(Consumer<Server.Builder> serverConfigurator,
                                              Consumer<Cluster.Builder> clusterConfigurator)
    {
        if (server != null && server.isRunning())
        {
            server.stop();
            server = null;
        }
        List<CloseFuture> futures = new ArrayList<>();
        for (Cluster cluster : clusters.values())
            futures.add(cluster.closeAsync());
        for (Session session : sessions.values())
            futures.add(session.closeAsync());
        FBUtilities.waitOnFutures(futures);
        clusters.clear();
        sessions.clear();

        clusterBuilderConfigurator = clusterConfigurator;

        startServer(serverConfigurator);
    }

    private static void startServer(Consumer<Server.Builder> decorator)
    {
        Server.Builder serverBuilder = new Server.Builder().withHost(nativeAddr).withPort(nativePort);
        decorator.accept(serverBuilder);
        server = serverBuilder.build();
        ClientMetrics.instance.init(Collections.singleton(server));
        server.start();
    }

    private static Cluster initClientCluster(User user, ProtocolVersion version)
    {
        SocketOptions socketOptions =
                new SocketOptions().setConnectTimeoutMillis(TEST_DRIVER_CONNECTION_TIMEOUT_MS.getInt()) // default is 5000
                                   .setReadTimeoutMillis(TEST_DRIVER_READ_TIMEOUT_MS.getInt()); // default is 12000

        logger.info("Timeouts: {} / {}", socketOptions.getConnectTimeoutMillis(), socketOptions.getReadTimeoutMillis());

        Cluster.Builder builder = Cluster.builder()
                                         .withoutJMXReporting()
                                         .addContactPoints(nativeAddr)
                                         .withClusterName("Test Cluster")
                                         .withPort(nativePort)
                                         .withSocketOptions(socketOptions)
                                         .withNettyOptions(IMMEDIATE_CONNECTION_SHUTDOWN_NETTY_OPTIONS);

        if (user != null)
            builder.withCredentials(user.username, user.password);

        if (version.isBeta())
            builder = builder.allowBetaProtocolVersion();
        else
            builder = builder.withProtocolVersion(com.datastax.driver.core.ProtocolVersion.fromInt(version.asInt()));

        clusterBuilderConfigurator.accept(builder);

        Cluster cluster = builder.build();

        logger.info("Started Java Driver instance for protocol version {}", version);

        return cluster;
    }

    protected void dropPerTestKeyspace() throws Throwable
    {
        execute(String.format("DROP KEYSPACE IF EXISTS %s", KEYSPACE_PER_TEST));
    }

    /**
     * Returns a copy of the specified list.
     * @return a copy of the specified list.
     */
    private static List<String> copy(List<String> list)
    {
        return list.isEmpty() ? Collections.<String>emptyList() : new ArrayList<>(list);
    }

    public ColumnFamilyStore getCurrentColumnFamilyStore()
    {
        return getCurrentColumnFamilyStore(KEYSPACE);
    }

    public ColumnFamilyStore getCurrentColumnFamilyStore(String keyspace)
    {
        String currentTable = currentTable();
        return currentTable == null
             ? null
             : getColumnFamilyStore(keyspace, currentTable);
    }

    public ColumnFamilyStore getColumnFamilyStore(String keyspace, String table)
    {
        return Keyspace.open(keyspace).getColumnFamilyStore(table);
    }

    public void flush(boolean forceFlush)
    {
        if (forceFlush)
            flush();
    }

    public void flush()
    {
        flush(KEYSPACE);
    }

    public void flush(String keyspace)
    {
        ColumnFamilyStore store = getCurrentColumnFamilyStore(keyspace);
        if (store != null)
            Util.flush(store);
    }

    public void flush(String keyspace, String table1, String... tables)
    {
        tables = ArrayUtils.add(tables, table1);
        for (ColumnFamilyStore store : getTables(keyspace, tables))
            Util.flush(store);
    }

    private List<ColumnFamilyStore> getTables(String keyspace, String[] tables)
    {
        List<ColumnFamilyStore> stores = new ArrayList<>(tables.length);
        for (String name : tables)
            stores.add(getColumnFamilyStore(keyspace, name));
        return stores;
    }

    public void disableCompaction(String keyspace)
    {
        ColumnFamilyStore store = getCurrentColumnFamilyStore(keyspace);
        if (store != null)
            store.disableAutoCompaction();
    }

    public void compact()
    {
         ColumnFamilyStore store = getCurrentColumnFamilyStore();
         if (store != null)
             store.forceMajorCompaction();
    }

    public void compact(String keyspace, String table1, String... tables)
    {
        tables = ArrayUtils.add(tables, table1);
        for (ColumnFamilyStore store : getTables(keyspace, tables))
            store.forceMajorCompaction();
    }

    public void forceCompactAll()
    {
        ColumnFamilyStore store = getCurrentColumnFamilyStore();
        if (store != null)
            FBUtilities.waitOnFuture(Util.compactAll(store, FBUtilities.nowInSeconds()));
    }

    public void disableCompaction()
    {
        disableCompaction(KEYSPACE);
    }

    public void disableCompaction(String keyspace, String table)
    {
        ColumnFamilyStore store = getColumnFamilyStore(keyspace, table);
        if (store != null)
            store.disableAutoCompaction();
    }

    public void enableCompaction(String keyspace)
    {
        ColumnFamilyStore store = getCurrentColumnFamilyStore(keyspace);
        if (store != null)
            store.enableAutoCompaction();
    }

    public void enableCompaction()
    {
        enableCompaction(KEYSPACE);
    }

    public void cleanupCache()
    {
        ColumnFamilyStore store = getCurrentColumnFamilyStore();
        if (store != null)
            store.cleanupCache();
    }

    public static FunctionName parseFunctionName(String qualifiedName)
    {
        int i = qualifiedName.indexOf('.');
        return i == -1
               ? FunctionName.nativeFunction(qualifiedName)
               : new FunctionName(qualifiedName.substring(0, i).trim(), qualifiedName.substring(i+1).trim());
    }

    public static String shortFunctionName(String f)
    {
        return parseFunctionName(f).name;
    }

    private static void removeAllSSTables(String ks, List<String> tables)
    {
        // clean up data directory which are stored as data directory/keyspace/data files
        for (File d : Directories.getKSChildDirectories(ks))
        {
            if (d.exists() && containsAny(d.name(), tables))
                FileUtils.deleteRecursive(d);
        }
    }

    private static boolean containsAny(String filename, List<String> tables)
    {
        for (int i = 0, m = tables.size(); i < m; i++)
            // don't accidentally delete in-use directories with the
            // same prefix as a table to delete, i.e. table_1 & table_11
            if (filename.contains(tables.get(i) + "-"))
                return true;
        return false;
    }

    protected String keyspace()
    {
        return KEYSPACE;
    }

    protected String currentTable()
    {
        if (tables.isEmpty())
            return null;
        return tables.get(tables.size() - 1);
    }

    protected String currentView()
    {
        if (views.isEmpty())
            return null;
        return views.get(views.size() - 1);
    }

    protected String currentKeyspace()
    {
        if (keyspaces.isEmpty())
            return null;
        return keyspaces.get(keyspaces.size() - 1);
    }

    protected ByteBuffer unset()
    {
        return ByteBufferUtil.UNSET_BYTE_BUFFER;
    }

    protected void forcePreparedValues()
    {
        this.usePrepared = true;
    }

    protected void stopForcingPreparedValues()
    {
        this.usePrepared = USE_PREPARED_VALUES;
    }

    public static void disablePreparedReuseForTest()
    {
        reusePrepared = false;
    }

    protected String createType(String query)
    {
        return createType(KEYSPACE, query);
    }

    protected String createType(String keyspace, String query)
    {
        String typeName = createTypeName();
        String fullQuery = String.format(query, keyspace + "." + typeName);
        logger.info(fullQuery);
        schemaChange(fullQuery);
        return typeName;
    }

    protected String createTypeName()
    {
        String typeName = String.format("type_%02d", seqNumber.getAndIncrement());
        types.add(typeName);
        return typeName;
    }

    protected String createFunctionName(String keyspace)
    {
        return String.format("%s.function_%02d", keyspace, seqNumber.getAndIncrement());
    }

    protected void registerFunction(String functionName, String argTypes)
    {
        functions.add(functionName + '(' + argTypes + ')');
    }

    protected String createFunction(String keyspace, String argTypes, String query) throws Throwable
    {
        String functionName = createFunctionName(keyspace);
        createFunctionOverload(functionName, argTypes, query);
        return functionName;
    }

    protected void createFunctionOverload(String functionName, String argTypes, String query) throws Throwable
    {
        registerFunction(functionName, argTypes);
        String fullQuery = String.format(query, functionName);
        logger.info(fullQuery);
        schemaChange(fullQuery);
    }

    protected String createAggregateName(String keyspace)
    {
        return String.format("%s.aggregate_%02d", keyspace, seqNumber.getAndIncrement());
    }

    protected void registerAggregate(String aggregateName, String argTypes)
    {
        aggregates.add(aggregateName + '(' + argTypes + ')');
    }

    protected String createAggregate(String keyspace, String argTypes, String query) throws Throwable
    {
        String aggregateName = createAggregateName(keyspace);
        createAggregateOverload(aggregateName, argTypes, query);
        return aggregateName;
    }

    protected void createAggregateOverload(String aggregateName, String argTypes, String query) throws Throwable
    {
        String fullQuery = String.format(query, aggregateName);
        registerAggregate(aggregateName, argTypes);
        logger.info(fullQuery);
        schemaChange(fullQuery);
    }

    protected String createKeyspace(String query)
    {
        String currentKeyspace = createKeyspaceName();
        String fullQuery = String.format(query, currentKeyspace);
        logger.info(fullQuery);
        schemaChange(fullQuery);
        return currentKeyspace;
    }

    protected void alterKeyspace(String query)
    {
        String fullQuery = String.format(query, currentKeyspace());
        logger.info(fullQuery);
        schemaChange(fullQuery);
    }

    protected void alterKeyspaceMayThrow(String query) throws Throwable
    {
        String fullQuery = String.format(query, currentKeyspace());
        logger.info(fullQuery);
        QueryProcessor.executeOnceInternal(fullQuery);
    }

    protected String createKeyspaceName()
    {
        String currentKeyspace = String.format("keyspace_%02d", seqNumber.getAndIncrement());
        keyspaces.add(currentKeyspace);
        return currentKeyspace;
    }

    protected String createTable(String query)
    {
        return createTable(KEYSPACE, query);
    }

    protected String createTable(String keyspace, String query)
    {
        return createTable(keyspace, query, null);
    }

    protected String createTable(String keyspace, String query, String tableName)
    {
        String currentTable = createTableName(tableName);
        String fullQuery = formatQuery(keyspace, query);
        logger.info(fullQuery);
        schemaChange(fullQuery);
        return currentTable;
    }

    protected String createTableName()
    {
        return createTableName(null);
    }

    protected String createTableName(String tableName)
    {
        String currentTable = tableName == null ? String.format("table_%02d", seqNumber.getAndIncrement()) : tableName;
        tables.add(currentTable);
        return currentTable;
    }

    protected void createTableMayThrow(String query) throws Throwable
    {
        String currentTable = createTableName();
        String fullQuery = formatQuery(query);
        logger.info(fullQuery);
        QueryProcessor.executeOnceInternal(fullQuery);
    }

    /**
     * Creates a materialized view, waiting for the completion of its builder tasks.
     *
     * @param query the {@code CREATE VIEW} query, with {@code %s} placeholders for the view and table names
     * @return the name of the created view
     */
    protected String createView(String query)
    {
        return createView(null, query);
    }

    /**
     * Creates a materialized view, waiting for the completion of its builder tasks.
     *
     * @param viewName the name of the view to be created, or {@code null} for using an automatically generated a name
     * @param query the {@code CREATE VIEW} query, with {@code %s} placeholders for the view and table names
     * @return the name of the created view
     */
    protected String createView(String viewName, String query)
    {
        String currentView = createViewAsync(viewName, query);
        waitForViewBuild(currentView);
        return currentView;
    }

    /**
     * Creates a materialized view, without waiting for the completion of its builder tasks.
     *
     * @param query the {@code CREATE VIEW} query, with {@code %s} placeholders for the view and table names
     * @return the name of the created view
     */
    protected String createViewAsync(String query)
    {
        return createViewAsync(null, query);
    }

    /**
     * Creates a materialized view, without waiting for the completion of its builder tasks.
     *
     * @param viewName the name of the view to be created, or {@code null} for using an automatically generated a name
     * @param query the {@code CREATE VIEW} query, with {@code %s} placeholders for the view and table names
     * @return the name of the created view
     */
    protected String createViewAsync(String viewName, String query)
    {
        String currentView = viewName == null ? createViewName() : viewName;
        String fullQuery = String.format(query, KEYSPACE + "." + currentView, KEYSPACE + "." + currentTable());
        logger.info(fullQuery);
        schemaChange(fullQuery);
        return currentView;
    }

    protected void dropView()
    {
        dropView(currentView());
    }

    protected void dropView(String view)
    {
        dropFormattedTable(String.format("DROP MATERIALIZED VIEW IF EXISTS %s.%s", KEYSPACE, view));
        views.remove(view);
    }

    protected String createViewName()
    {
        String currentView = String.format("mv_%02d", seqNumber.getAndIncrement());
        views.add(currentView);
        return currentView;
    }

    protected List<String> getViews()
    {
        return copy(views);
    }

    protected void updateView(String query, Object... params) throws Throwable
    {
        updateView(getDefaultVersion(), query, params);
    }

    protected void updateView(ProtocolVersion version, String query, Object... params) throws Throwable
    {
        executeNet(version, query, params);
        waitForViewMutations();
    }

    /**
     * Waits for any pending asynchronous materialized view mutations.
     */
    protected static void waitForViewMutations()
    {
        Awaitility.await()
                  .atMost(10, TimeUnit.MINUTES)
                  .pollDelay(0, TimeUnit.MILLISECONDS)
                  .pollInterval(1, TimeUnit.MILLISECONDS)
                  .until(() -> Stage.VIEW_MUTATION.executor().getPendingTaskCount() == 0 &&
                               Stage.VIEW_MUTATION.executor().getActiveTaskCount() == 0);
    }

    /**
     * Waits for the building tasks of the specified materialized view.
     *
     * @param view the name of the view
     */
    protected void waitForViewBuild(String view)
    {
        Awaitility.await()
                  .atMost(10, TimeUnit.MINUTES)
                  .pollDelay(0, TimeUnit.MILLISECONDS)
                  .pollInterval(10, TimeUnit.MILLISECONDS)
                  .until(() -> SystemKeyspace.isViewBuilt(keyspace(), view));
    }

    protected void alterTable(String query)
    {
        String fullQuery = formatQuery(query);
        logger.info(fullQuery);
        schemaChange(fullQuery);
    }

    protected void alterTableMayThrow(String query) throws Throwable
    {
        String fullQuery = formatQuery(query);
        logger.info(fullQuery);
        QueryProcessor.executeOnceInternal(fullQuery);
    }

    protected void dropTable(String query)
    {
        dropTable(KEYSPACE, query);
    }

    protected void dropTable(String keyspace, String query)
    {
        dropFormattedTable(String.format(query, keyspace + "." + currentTable()));
    }

    private void dropFormattedTable(String formattedQuery)
    {
        logger.info(formattedQuery);
        schemaChange(formattedQuery);
    }

    /**
     * Creates a secondary index, waiting for it to become queryable.
     *
     * @param query the index creation query
     * @return the name of the created index
     */
    protected String createIndex(String query)
    {
        return createIndex(KEYSPACE, query);
    }

    /**
     * Creates a secondary index, waiting for it to become queryable.
     *
     * @param keyspace the keyspace the created index should belong to
     * @param query the index creation query
     * @return the name of the created index
     */
    protected String createIndex(String keyspace, String query)
    {
        String formattedQuery = formatQuery(keyspace, query);
        Pair<String, String> qualifiedIndexName = createFormattedIndex(keyspace, formattedQuery);
        waitForIndexQueryable(qualifiedIndexName.left, qualifiedIndexName.right);
        return qualifiedIndexName.right;
    }

    /**
     * Creates a secondary index without waiting for it to become queryable.
     *
     * @param query the index creation query
     * @return the name of the created index
     */
    protected String createIndexAsync(String query)
    {
        return createIndexAsync(KEYSPACE, query);
    }

    /**
     * Creates a secondary index without waiting for it to become queryable.
     *
     * @param keyspace the keyspace the created index should belong to
     * @param query the index creation query
     * @return the name of the created index
     */
    protected String createIndexAsync(String keyspace, String query)
    {
        String formattedQuery = formatQuery(keyspace, query);
        return createFormattedIndex(keyspace, formattedQuery).right;
    }

    private Pair<String, String> createFormattedIndex(String keyspace, String formattedQuery)
    {
        logger.info(formattedQuery);
        Pair<String, String> qualifiedIndexName = getCreateIndexName(keyspace, formattedQuery);
        schemaChange(formattedQuery);
        return qualifiedIndexName;
    }

    protected static Pair<String, String> getCreateIndexName(String keyspace, String formattedQuery)
    {
        Matcher matcher = CREATE_INDEX_PATTERN.matcher(formattedQuery);
        if (!matcher.find())
            throw new IllegalArgumentException("Expected valid create index query but found: " + formattedQuery);

        String parsedKeyspace = matcher.group(5);
        if (!Strings.isNullOrEmpty(parsedKeyspace))
            keyspace = parsedKeyspace;

        String index = matcher.group(2);
        if (Strings.isNullOrEmpty(index))
        {
            String table = matcher.group(7);
            if (Strings.isNullOrEmpty(table))
                throw new IllegalArgumentException("Table name should be specified: " + formattedQuery);

            String column = matcher.group(9);

            String baseName = Strings.isNullOrEmpty(column)
                              ? IndexMetadata.generateDefaultIndexName(table)
                              : IndexMetadata.generateDefaultIndexName(table, new ColumnIdentifier(column, true));

            KeyspaceMetadata ks = Schema.instance.getKeyspaceMetadata(keyspace);
            assertNotNull(ks);
            index = ks.findAvailableIndexName(baseName);
        }

        index = ParseUtils.isQuoted(index, '\"')
                ? ParseUtils.unDoubleQuote(index)
                : index.toLowerCase();

        return Pair.create(keyspace, index);
    }

    public void waitForTableIndexesQueryable()
    {
        waitForTableIndexesQueryable(currentTable());
    }

    public void waitForTableIndexesQueryable(String table)
    {
        waitForTableIndexesQueryable(KEYSPACE, table);
    }

    /**
     * Index creation is asynchronous. This method waits until all the indexes in the specified table are queryable.
     *
     * @param keyspace the table keyspace name
     * @param table the table name
     */
    public void waitForTableIndexesQueryable(String keyspace, String table)
    {
        waitForAssert(() -> Assertions.assertThat(getNotQueryableIndexes(keyspace, table)).isEmpty(), 60, TimeUnit.SECONDS);
    }

    public void waitForIndexQueryable(String index)
    {
        waitForIndexQueryable(KEYSPACE, index);
    }

    /**
     * Index creation is asynchronous. This method waits until the specified index is queryable.
     *
     * @param keyspace the index keyspace name
     * @param index the index name
     */
    public void waitForIndexQueryable(String keyspace, String index)
    {
        waitForAssert(() -> assertTrue(isIndexQueryable(keyspace, index)), 60, TimeUnit.SECONDS);
    }

    protected void waitForIndexBuilds(String index)
    {
        waitForIndexBuilds(KEYSPACE, index);
    }

    /**
     * Index creation is asynchronous. This method waits until the specified index hasn't any building task running.
     * <p>
     * This method differs from {@link #waitForIndexQueryable(String, String)} in that it doesn't require the
     * index to be fully nor successfully built, so it can be used to wait for failing index builds.
     *
     * @param keyspace the index keyspace name
     * @param index the index name
     */
    protected void waitForIndexBuilds(String keyspace, String index)
    {
        waitForAssert(() -> assertFalse(isIndexBuilding(keyspace, index)), 60, TimeUnit.SECONDS);
    }

    /**
     * @return the names of the indexes in the current table that are not queryable
     */
    protected Set<String> getNotQueryableIndexes()
    {
        return getNotQueryableIndexes(KEYSPACE, currentTable());
    }

    /**
     * @param keyspace the table keyspace name
     * @param table the table name
     * @return the names of the indexes in the specified table that are not queryable
     */
    protected Set<String> getNotQueryableIndexes(String keyspace, String table)
    {
        SecondaryIndexManager sim = Keyspace.open(keyspace).getColumnFamilyStore(table).indexManager;
        return sim.listIndexes()
                  .stream()
                  .filter(index -> !sim.isIndexQueryable(index))
                  .map(index -> index.getIndexMetadata().name)
                  .collect(Collectors.toSet());
    }

    protected boolean isIndexBuilding(String keyspace, String indexName)
    {
        SecondaryIndexManager manager = getIndexManager(keyspace, indexName);
        assertNotNull(manager);

        return manager.isIndexBuilding(indexName);
    }

    protected boolean isIndexQueryable(String keyspace, String indexName)
    {
        SecondaryIndexManager manager = getIndexManager(keyspace, indexName);
        assertNotNull(manager);

        Index index = manager.getIndexByName(indexName);
        return manager.isIndexQueryable(index);
    }

    @Nullable
    protected SecondaryIndexManager getIndexManager(String keyspace, String indexName)
    {
        for (ColumnFamilyStore cfs : Keyspace.open(keyspace).getColumnFamilyStores())
        {
            Index index = cfs.indexManager.getIndexByName(indexName);
            if (index != null)
                return cfs.indexManager;
        }
        return null;
    }

    protected void waitForAssert(Runnable runnableAssert, long timeout, TimeUnit unit)
    {
        Awaitility.await().dontCatchUncaughtExceptions().atMost(timeout, unit).untilAsserted(runnableAssert::run);
    }

    protected void waitForAssert(Runnable assertion)
    {
        waitForAssert(assertion, ASSERTION_TIMEOUT_SECONDS, TimeUnit.SECONDS);
    }

    protected void createIndexMayThrow(String query) throws Throwable
    {
        String fullQuery = formatQuery(query);
        logger.info(fullQuery);
        QueryProcessor.executeOnceInternal(fullQuery);
    }

    protected void dropIndex(String query) throws Throwable
    {
        String fullQuery = String.format(query, KEYSPACE);
        logger.info(fullQuery);
        schemaChange(fullQuery);
    }

    protected static void assertSchemaChange(String query,
                                             Event.SchemaChange.Change expectedChange,
                                             Event.SchemaChange.Target expectedTarget,
                                             String expectedKeyspace,
                                             String expectedName,
                                             String... expectedArgTypes)
    {
        ResultMessage actual = schemaChange(query);
        Assert.assertTrue(actual instanceof ResultMessage.SchemaChange);
        Event.SchemaChange schemaChange = ((ResultMessage.SchemaChange) actual).change;
        Assert.assertSame(expectedChange, schemaChange.change);
        Assert.assertSame(expectedTarget, schemaChange.target);
        Assert.assertEquals(expectedKeyspace, schemaChange.keyspace);
        Assert.assertEquals(expectedName, schemaChange.name);
        Assert.assertEquals(expectedArgTypes != null ? Arrays.asList(expectedArgTypes) : null, schemaChange.argTypes);
    }

    protected static void assertWarningsContain(Message.Response response, String message)
    {
        assertWarningsContain(response.getWarnings(), message);
    }

    protected static void assertWarningsContain(List<String> warnings, String message)
    {
        Assert.assertNotNull(warnings);
        assertTrue(warnings.stream().anyMatch(s -> s.contains(message)));
    }

    protected static void assertWarningsEquals(ResultSet rs, String... messages)
    {
        assertWarningsEquals(rs.getExecutionInfo().getWarnings(), messages);
    }

    protected static void assertWarningsEquals(List<String> warnings, String... messages)
    {
        Assert.assertNotNull(warnings);
        Assertions.assertThat(messages).hasSameElementsAs(warnings);
    }

    protected static void assertNoWarningContains(Message.Response response, String message)
    {
        assertNoWarningContains(response.getWarnings(), message);
    }

    protected static void assertNoWarningContains(List<String> warnings, String message)
    {
        if (warnings != null)
        {
            assertFalse(warnings.stream().anyMatch(s -> s.contains(message)));
        }
    }

    protected static ResultMessage schemaChange(String query)
    {
        try
        {
            ClientState state = ClientState.forInternalCalls(SchemaConstants.SYSTEM_KEYSPACE_NAME);
            QueryState queryState = new QueryState(state);

            CQLStatement statement = QueryProcessor.parseStatement(query, queryState.getClientState());
            statement.validate(state);

            QueryOptions options = QueryOptions.forInternalCalls(Collections.<ByteBuffer>emptyList());

            return statement.executeLocally(queryState, options);
        }
        catch (Exception e)
        {
            logger.info("Error performing schema change", e);
            throw new RuntimeException("Error setting schema for test (query was: " + query + ")", e);
        }
    }

    protected TableMetadata currentTableMetadata()
    {
        return Schema.instance.getTableMetadata(KEYSPACE, currentTable());
    }

    protected com.datastax.driver.core.ResultSet executeNet(ProtocolVersion protocolVersion, String query, Object... values)
    {
        return sessionNet(protocolVersion).execute(formatQuery(query), values);
    }

    protected com.datastax.driver.core.ResultSet executeNet(String query, Object... values)
    {
        return sessionNet().execute(formatQuery(query), values);
    }

    protected com.datastax.driver.core.ResultSet executeViewNet(String query, Object... values)
    {
        return sessionNet().execute(formatViewQuery(query), values);
    }

    protected com.datastax.driver.core.ResultSet executeNet(ProtocolVersion protocolVersion, Statement statement)
    {
        return sessionNet(protocolVersion).execute(statement);
    }

    protected com.datastax.driver.core.ResultSet executeNetWithPaging(ProtocolVersion version, String query, int pageSize)
    {
        return sessionNet(version).execute(new SimpleStatement(formatQuery(query)).setFetchSize(pageSize));
    }

    protected com.datastax.driver.core.ResultSet executeNetWithPaging(ProtocolVersion version, String query, String KS, int pageSize)
    {
        return sessionNet(version).execute(new SimpleStatement(formatQuery(KS, query)).setKeyspace(KS).setFetchSize(pageSize));
    }

    protected com.datastax.driver.core.ResultSet executeNetWithPaging(String query, int pageSize)
    {
        return sessionNet().execute(new SimpleStatement(formatQuery(query)).setFetchSize(pageSize));
    }

    protected com.datastax.driver.core.ResultSet executeNetWithoutPaging(String query)
    {
        return executeNetWithPaging(query, Integer.MAX_VALUE);
    }

    protected Session sessionNet()
    {
        return sessionNet(getDefaultVersion());
    }

    protected Session sessionNet(ProtocolVersion protocolVersion)
    {
        requireNetwork();

        return getSession(protocolVersion);
    }

    private Session getSession(ProtocolVersion protocolVersion)
    {
        Cluster cluster = getCluster(protocolVersion);
        return sessions.computeIfAbsent(Pair.create(user, protocolVersion), userProto -> cluster.connect());
    }

    private Cluster getCluster(ProtocolVersion protocolVersion)
    {
        return clusters.computeIfAbsent(Pair.create(user, protocolVersion), userProto -> initClientCluster(userProto.left, userProto.right));
    }

    protected SimpleClient newSimpleClient(ProtocolVersion version) throws IOException
    {
        return new SimpleClient(nativeAddr.getHostAddress(), nativePort, version, version.isBeta(), new EncryptionOptions().applyConfig())
               .connect(false, false);
    }

    protected String formatQuery(String query)
    {
        return formatQuery(KEYSPACE, query);
    }

    protected final String formatQuery(String keyspace, String query)
    {
        String currentTable = currentTable();
        return currentTable == null ? query : String.format(query, keyspace + "." + currentTable);
    }

    public String formatViewQuery(String query)
    {
        return formatViewQuery(KEYSPACE, query);
    }

    public String formatViewQuery(String keyspace, String query)
    {
        String currentView = currentView();
        return currentView == null ? query : String.format(query, keyspace + "." + currentView);
    }

    protected ResultMessage.Prepared prepare(String query) throws Throwable
    {
        return QueryProcessor.instance.prepare(formatQuery(query), ClientState.forInternalCalls());
    }

    protected UntypedResultSet execute(String query, Object... values)
    {
        return executeFormattedQuery(formatQuery(query), values);
    }

    public UntypedResultSet executeView(String query, Object... values) throws Throwable
    {
        return executeFormattedQuery(formatViewQuery(KEYSPACE, query), values);
    }

    /**
     * Executes the provided query using the {@link ClientState#forInternalCalls()} as the expected ClientState. Note:
     * this means permissions checking will not apply and queries will proceed regardless of role or guardrails.
     */
    public UntypedResultSet executeFormattedQuery(String query, Object... values)
    {
        UntypedResultSet rs;
        if (usePrepared)
        {
            if (logger.isTraceEnabled())
                logger.trace("Executing: {} with values {}", query, formatAllValues(values));
            if (reusePrepared)
            {
                rs = QueryProcessor.executeInternal(query, transformValues(values));

                // If a test uses a "USE ...", then presumably its statements use relative table. In that case, a USE
                // change the meaning of the current keyspace, so we don't want a following statement to reuse a previously
                // prepared statement at this wouldn't use the right keyspace. To avoid that, we drop the previously
                // prepared statement.
                if (query.startsWith("USE"))
                    QueryProcessor.clearInternalStatementsCache();
            }
            else
            {
                rs = QueryProcessor.executeOnceInternal(query, transformValues(values));
            }
        }
        else
        {
            query = replaceValues(query, values);
            if (logger.isTraceEnabled())
                logger.trace("Executing: {}", query);
            rs = QueryProcessor.executeOnceInternal(query);
        }
        if (rs != null)
        {
            if (logger.isTraceEnabled())
                logger.trace("Got {} rows", rs.size());
        }
        return rs;
    }

    protected void assertRowsNet(ResultSet result, Object[]... rows)
    {
        assertRowsNet(getDefaultVersion(), result, rows);
    }

    protected void assertRowsNet(ProtocolVersion protocolVersion, ResultSet result, Object[]... rows)
    {
        com.datastax.driver.core.ProtocolVersion version = com.datastax.driver.core.ProtocolVersion.fromInt(protocolVersion.asInt());
        // necessary as we need cluster objects to supply CodecRegistry.
        // It's reasonably certain that the network setup has already been done
        // by the time we arrive at this point, but adding this check doesn't hurt
        requireNetwork();

        if (result == null)
        {
            if (rows.length > 0)
                Assert.fail(String.format("No rows returned by query but %d expected", rows.length));
            return;
        }

        ColumnDefinitions meta = result.getColumnDefinitions();
        Iterator<Row> iter = result.iterator();
        int i = 0;
        while (iter.hasNext() && i < rows.length)
        {
            Object[] expected = rows[i];
            Row actual = iter.next();

            Assert.assertEquals(String.format("Invalid number of (expected) values provided for row %d (using protocol version %s)",
                                              i, protocolVersion),
                                meta.size(), expected.length);

            for (int j = 0; j < meta.size(); j++)
            {
                String name = meta.getName(j);
                DataType type = meta.getType(j);
                com.datastax.driver.core.TypeCodec<Object> codec = getCluster(protocolVersion).getConfiguration()
                                                                                              .getCodecRegistry()
                                                                                              .codecFor(type);
                ByteBuffer expectedByteValue = expected[j] instanceof ByteBuffer ? (ByteBuffer) expected[j] : codec.serialize(expected[j], version);
                // Do not use the by-name lookup as the client calls toLowerCase, so may have cases where "J" and "j" are the same!
                // See https://datastax-oss.atlassian.net/browse/JAVA-3067
//                ByteBuffer actualValue = actual.getBytesUnsafe(name);
                ByteBuffer actualValue = actual.getBytesUnsafe(j);
                if (!Objects.equal(expectedByteValue, actualValue))
                {
                    if (isEmptyContainerNull(type, codec, version, expectedByteValue, actualValue))
                        continue;
                    int expectedBytes = expectedByteValue == null ? -1 : expectedByteValue.remaining();
                    int actualBytes = actualValue == null ? -1 : actualValue.remaining();
                    Assert.fail(String.format("Invalid value for row %d column %d (%s of type %s), " +
                                              "expected <%s> (%d bytes) but got <%s> (%d bytes) " +
                                              "(using protocol version %s)",
                                              i, j, name, type,
                                              codec.format(expected[j] instanceof ByteBuffer ? codec.deserialize((ByteBuffer) expected[j], version) : expected[j]),
                                              expectedBytes,
                                              safeToString(() -> codec.format(codec.deserialize(actualValue, version))),
                                              actualBytes,
                                              protocolVersion));
                }
            }
            i++;
        }

        if (iter.hasNext())
        {
            while (iter.hasNext())
            {
                iter.next();
                i++;
            }
            Assert.fail(String.format("Got less rows than expected. Expected %d but got %d (using protocol version %s).",
                                      rows.length, i, protocolVersion));
        }

        Assert.assertTrue(String.format("Got %s rows than expected. Expected %d but got %d (using protocol version %s)",
                                        rows.length>i ? "less" : "more", rows.length, i, protocolVersion), i == rows.length);
    }

    private static String safeToString(Supplier<String> fn)
    {
        try
        {
            return fn.get();
        }
        catch (Throwable t)
        {
            return "Unexpected error: " + t.getMessage();
        }
    }

    private static boolean isEmptyContainerNull(AbstractType<?> type,
                                                ByteBuffer expectedByteValue, ByteBuffer actualValue)
    {
        // MAINTANCE : this MUST be in-sync with the DataType version

        // TODO confirm this isn't a bug...
        // There is an edge case, UDTs... its always UDTs that cause problems.... :shakes-fist:
        // If the user writes a null for each column, then the whole tuple is null
        if (type.isUDT() && actualValue == null)
        {
            ByteBuffer[] cells = ((TupleType) type).split(ByteBufferAccessor.instance, expectedByteValue);
            return Stream.of(cells).allMatch(b -> b == null);
        }
        return false;
    }

    private static boolean isEmptyContainerNull(DataType type,
                                                com.datastax.driver.core.TypeCodec<Object> codec,
                                                com.datastax.driver.core.ProtocolVersion version,
                                                ByteBuffer expectedByteValue, ByteBuffer actualValue)
    {
        // MAINTANCE : this MUST be in-sync with the AbstractType version

        // TODO confirm this isn't a bug...
        // There is an edge case, UDTs... its always UDTs that cause problems.... :shakes-fist:
        // If the user writes a null for each column, then the whole tuple is null
        if (type instanceof UserType && actualValue == null)
        {
            UDTValue value = (UDTValue) codec.deserialize(expectedByteValue, version);
            for (int c = 0; c < value.getType().size(); c++)
            {
                if (!value.isNull(c))
                    return false;
            }
            return true;
        }
        return false;
    }

    protected void assertRowCountNet(ResultSet r1, int expectedCount)
    {
        Assert.assertFalse("Received a null resultset when expected count was > 0", expectedCount > 0 && r1 == null);
        int actualRowCount = Iterables.size(r1);
        Assert.assertEquals(String.format("expected %d rows but received %d", expectedCount, actualRowCount), expectedCount, actualRowCount);
    }

    public static void assertRows(UntypedResultSet result, Object[]... rows)
    {
        if (result == null)
        {
            if (rows.length > 0)
                Assert.fail(String.format("No rows returned by query but %d expected", rows.length));
            return;
        }

        List<ColumnSpecification> meta = result.metadata();
        Iterator<UntypedResultSet.Row> iter = result.iterator();
        int i = 0;
        while (iter.hasNext() && i < rows.length)
        {
            Object[] expected = rows[i];
            UntypedResultSet.Row actual = iter.next();

            Assert.assertEquals(String.format("Invalid number of (expected) values provided for row %d", i), expected == null ? 1 : expected.length, meta.size());

            StringBuilder error = new StringBuilder();
            for (int j = 0; j < meta.size(); j++)
            {
                ColumnSpecification column = meta.get(j);
                ByteBuffer expectedByteValue = makeByteBuffer(expected == null ? null : expected[j], column.type);
                ByteBuffer actualValue = actual.getBytes(column.name.toString());

                if (expectedByteValue != null)
                    expectedByteValue = expectedByteValue.duplicate();
                if (!Objects.equal(expectedByteValue, actualValue))
                {
                    Object actualValueDecoded = actualValue == null ? null : column.type.getSerializer().deserialize(actualValue);
                    if (!Objects.equal(expected != null ? expected[j] : null, actualValueDecoded))
                    {
                        if (isEmptyContainerNull(column.type, expectedByteValue, actualValue))
                            continue;
                        error.append(String.format("Invalid value for row %d column %d (%s of type %s), expected <%s> but got <%s>",
                                                   i,
                                                   j,
                                                   column.name,
                                                   column.type.asCQL3Type(),
                                                   formatValue(expectedByteValue != null ? expectedByteValue.duplicate() : null, column.type),
                                                   formatValue(actualValue, column.type))).append("\n");
                    }
                }
            }
            if (error.length() > 0)
                Assert.fail(error.toString());
            i++;
        }

        if (iter.hasNext())
        {
            while (iter.hasNext())
            {
                UntypedResultSet.Row actual = iter.next();
                i++;

                StringBuilder str = new StringBuilder();
                for (int j = 0; j < meta.size(); j++)
                {
                    ColumnSpecification column = meta.get(j);
                    ByteBuffer actualValue = actual.getBytes(column.name.toString());
                    str.append(String.format("%s=%s ", column.name, formatValue(actualValue, column.type)));
                }
                logger.info("Extra row num {}: {}", i, str.toString());
            }
            Assert.fail(String.format("Got more rows than expected. Expected %d but got %d.", rows.length, i));
        }

        Assert.assertTrue(String.format("Got %s rows than expected. Expected %d but got %d", rows.length>i ? "less" : "more", rows.length, i), i == rows.length);
    }

    /**
     * Like assertRows(), but ignores the ordering of rows.
     */
    public static void assertRowsIgnoringOrder(UntypedResultSet result, Object[]... rows)
    {
        assertRowsIgnoringOrderInternal(result, false, rows);
    }

    public static void assertRowsIgnoringOrderAndExtra(UntypedResultSet result, Object[]... rows)
    {
        assertRowsIgnoringOrderInternal(result, true, rows);
    }

    private static void assertRowsIgnoringOrderInternal(UntypedResultSet result, boolean ignoreExtra, Object[]... rows)
    {
        if (result == null)
        {
            if (rows.length > 0)
                Assert.fail(String.format("No rows returned by query but %d expected", rows.length));
            return;
        }

        List<ColumnSpecification> meta = result.metadata();

        Set<List<ByteBuffer>> expectedRows = new HashSet<>(rows.length);
        for (Object[] expected : rows)
        {
            Assert.assertEquals("Invalid number of (expected) values provided for row", expected.length, meta.size());
            List<ByteBuffer> expectedRow = new ArrayList<>(meta.size());
            for (int j = 0; j < meta.size(); j++)
            {
                try
                {
                    expectedRow.add(makeByteBuffer(expected[j], meta.get(j).type));
                }
                catch (Exception e)
                {
                    ColumnSpecification column = meta.get(j);
                    AssertionError error = new AssertionError("Error with column '" + column.name + " " + column.type.asCQL3Type() + "'; " + e.getLocalizedMessage());
                    error.addSuppressed(e);
                    throw error;
                }
            }
            expectedRows.add(expectedRow);
        }

        Set<List<ByteBuffer>> actualRows = new HashSet<>(result.size());
        for (UntypedResultSet.Row actual : result)
        {
            List<ByteBuffer> actualRow = new ArrayList<>(meta.size());
            for (int j = 0; j < meta.size(); j++)
                actualRow.add(actual.getBytes(meta.get(j).name.toString()));
            actualRows.add(actualRow);
        }

        com.google.common.collect.Sets.SetView<List<ByteBuffer>> extra = com.google.common.collect.Sets.difference(actualRows, expectedRows);
        com.google.common.collect.Sets.SetView<List<ByteBuffer>> missing = com.google.common.collect.Sets.difference(expectedRows, actualRows);
        if ((!ignoreExtra && !extra.isEmpty()) || !missing.isEmpty())
        {
            List<String> extraRows = makeRowStrings(extra, meta);
            List<String> missingRows = makeRowStrings(missing, meta);
            StringBuilder sb = new StringBuilder();
            if (!extra.isEmpty())
            {
                sb.append("Got ").append(extra.size()).append(" extra row(s) ");
                if (!missing.isEmpty())
                    sb.append("and ").append(missing.size()).append(" missing row(s) ");
                sb.append("in result.  Extra rows:\n    ");
                sb.append(extraRows.stream().collect(Collectors.joining("\n    ")));
                if (!missing.isEmpty())
                    sb.append("\nMissing Rows:\n    ").append(missingRows.stream().collect(Collectors.joining("\n    ")));
                Assert.fail(sb.toString());
            }

            if (!missing.isEmpty())
                Assert.fail("Missing " + missing.size() + " row(s) in result: \n    " + missingRows.stream().collect(Collectors.joining("\n    ")));
        }

        assert ignoreExtra || expectedRows.size() == actualRows.size();
    }

    protected static List<String> makeRowStrings(UntypedResultSet resultSet)
    {
        List<List<ByteBuffer>> rows = new ArrayList<>();
        for (UntypedResultSet.Row row : resultSet)
        {
            List<ByteBuffer> values = new ArrayList<>();
            for (ColumnSpecification columnSpecification : resultSet.metadata())
            {
                values.add(row.getBytes(columnSpecification.name.toString()));
            }
            rows.add(values);
        }

        return makeRowStrings(rows, resultSet.metadata());
    }

    private static List<String> makeRowStrings(Iterable<List<ByteBuffer>> rows, List<ColumnSpecification> meta)
    {
        List<String> strings = new ArrayList<>();
        for (List<ByteBuffer> row : rows)
        {
            StringBuilder sb = new StringBuilder("row(");
            for (int j = 0; j < row.size(); j++)
            {
                ColumnSpecification column = meta.get(j);
                sb.append(column.name.toString()).append("=").append(formatValue(row.get(j), column.type));
                if (j < (row.size() - 1))
                    sb.append(", ");
            }
            strings.add(sb.append(")").toString());
        }
        return strings;
    }

    protected void assertRowCount(UntypedResultSet result, int numExpectedRows)
    {
        if (result == null)
        {
            if (numExpectedRows > 0)
                Assert.fail(String.format("No rows returned by query but %d expected", numExpectedRows));
            return;
        }

        List<ColumnSpecification> meta = result.metadata();
        Iterator<UntypedResultSet.Row> iter = result.iterator();
        int i = 0;
        while (iter.hasNext() && i < numExpectedRows)
        {
            UntypedResultSet.Row actual = iter.next();
            assertNotNull(actual);
            i++;
        }

        if (iter.hasNext())
        {
            while (iter.hasNext())
            {
                iter.next();
                i++;
            }
            Assert.fail(String.format("Got less rows than expected. Expected %d but got %d.", numExpectedRows, i));
        }

        Assert.assertTrue(String.format("Got %s rows than expected. Expected %d but got %d", numExpectedRows>i ? "less" : "more", numExpectedRows, i), i == numExpectedRows);
    }

    protected Object[][] getRows(UntypedResultSet result)
    {
        if (result == null)
            return new Object[0][];

        List<Object[]> ret = new ArrayList<>();
        List<ColumnSpecification> meta = result.metadata();

        Iterator<UntypedResultSet.Row> iter = result.iterator();
        while (iter.hasNext())
        {
            UntypedResultSet.Row rowVal = iter.next();
            Object[] row = new Object[meta.size()];
            for (int j = 0; j < meta.size(); j++)
            {
                ColumnSpecification column = meta.get(j);
                ByteBuffer val = rowVal.getBytes(column.name.toString());
                row[j] = val == null ? null : column.type.getSerializer().deserialize(val);
            }

            ret.add(row);
        }

        Object[][] a = new Object[ret.size()][];
        return ret.toArray(a);
    }

    protected void assertColumnNames(UntypedResultSet result, String... expectedColumnNames)
    {
        if (result == null)
        {
            Assert.fail("No rows returned by query.");
            return;
        }

        List<ColumnSpecification> metadata = result.metadata();
        Assert.assertEquals("Got less columns than expected.", expectedColumnNames.length, metadata.size());

        for (int i = 0, m = metadata.size(); i < m; i++)
        {
            ColumnSpecification columnSpec = metadata.get(i);
            Assert.assertEquals(expectedColumnNames[i], columnSpec.name.toString());
        }
    }

    protected void assertColumnNames(ResultSet result, String... expectedColumnNames)
    {
        if (result == null)
        {
            Assert.fail("No rows returned by query.");
            return;
        }

        ColumnDefinitions columnDefinitions = result.getColumnDefinitions();
        Assert.assertEquals("Got less columns than expected.", expectedColumnNames.length, columnDefinitions.size());

        for (int i = 0, m = columnDefinitions.size(); i < m; i++)
        {
            String columnName = columnDefinitions.getName(i);
            Assert.assertEquals(expectedColumnNames[i], columnName);
        }
    }

    protected void assertAllRows(Object[]... rows) throws Throwable
    {
        assertRows(execute("SELECT * FROM %s"), rows);
    }

    public static Object[] row(Object... expected)
    {
        return expected;
    }

    public static Object[][] rows(Object[]... rows)
    {
        return rows;
    }

    protected void assertEmpty(UntypedResultSet result) throws Throwable
    {
        if (result != null && !result.isEmpty())
            throw new AssertionError(String.format("Expected empty result but got %d rows: %s \n", result.size(), makeRowStrings(result)));
    }

    protected void assertInvalid(String query, Object... values) throws Throwable
    {
        assertInvalidMessage(null, query, values);
    }

    protected void assertInvalidMessage(String errorMessage, String query, Object... values) throws Throwable
    {
        assertInvalidThrowMessage(errorMessage, null, query, values);
    }

    protected void assertInvalidMessageNet(String errorMessage, String query, Object... values) throws Throwable
    {
        assertInvalidThrowMessage(Optional.of(ProtocolVersion.CURRENT), errorMessage, null, query, values);
    }

    protected void assertInvalidThrow(Class<? extends Throwable> exception, String query, Object... values) throws Throwable
    {
        assertInvalidThrowMessage(null, exception, query, values);
    }

    protected void assertInvalidThrowMessage(String errorMessage, Class<? extends Throwable> exception, String query, Object... values) throws Throwable
    {
        assertInvalidThrowMessage(Optional.empty(), errorMessage, exception, query, values);
    }

    /**
     * Asserts that the query provided throws the exceptions provided.
     *
     * NOTE: This method uses {@link ClientState#forInternalCalls()} which sets the {@link ClientState#isInternal} value
     * to true, nullifying any system keyspace or other permissions checking for tables.
     *
     * If a protocol version > Integer.MIN_VALUE is supplied, executes
     * the query via the java driver, mimicking a real client.
     */
    protected void assertInvalidThrowMessage(Optional<ProtocolVersion> protocolVersion,
                                             String errorMessage,
                                             Class<? extends Throwable> exception,
                                             String query,
                                             Object... values) throws Throwable
    {
        try
        {
            if (!protocolVersion.isPresent())
                execute(query, values);
            else
                executeNet(protocolVersion.get(), query, values);

            String q = USE_PREPARED_VALUES
                       ? query + " (values: " + formatAllValues(values) + ")"
                       : replaceValues(query, values);
            Assert.fail("Query should be invalid but no error was thrown. Query is: " + q);
        }
        catch (Exception e)
        {
            if (exception != null && !exception.isAssignableFrom(e.getClass()))
            {
                Assert.fail("Query should be invalid but wrong error was thrown. " +
                            "Expected: " + exception.getName() + ", got: " + e.getClass().getName() + ". " +
                            "Query is: " + queryInfo(query, values));
            }
            if (errorMessage != null)
            {
                assertMessageContains(errorMessage, e);
            }
        }
    }

    private static String queryInfo(String query, Object[] values)
    {
        return USE_PREPARED_VALUES
               ? query + " (values: " + formatAllValues(values) + ")"
               : replaceValues(query, values);
    }

    protected void assertValidSyntax(String query) throws Throwable
    {
        try
        {
            QueryProcessor.parseStatement(query);
        }
        catch(SyntaxException e)
        {
            Assert.fail(String.format("Expected query syntax to be valid but was invalid. Query is: %s; Error is %s",
                                      query, e.getMessage()));
        }
    }

    protected void assertInvalidSyntax(String query, Object... values) throws Throwable
    {
        assertInvalidSyntaxMessage(null, query, values);
    }

    protected void assertInvalidSyntaxMessage(String errorMessage, String query, Object... values) throws Throwable
    {
        try
        {
            execute(query, values);
            Assert.fail("Query should have invalid syntax but no error was thrown. Query is: " + queryInfo(query, values));
        }
        catch (SyntaxException e)
        {
            if (errorMessage != null)
            {
                assertMessageContains(errorMessage, e);
            }
        }
    }

    protected void assertInvalidRequestMessage(String errorMessage, String query, Object... values)
    {
        Assertions.assertThatThrownBy(() -> execute(query, values))
                  .isInstanceOf(InvalidRequestException.class)
                  .hasMessageContaining(errorMessage);
    }

    /**
     * Asserts that the message of the specified exception contains the specified text.
     *
     * @param text the text that the exception message must contains
     * @param e the exception to check
     */
    private static void assertMessageContains(String text, Exception e)
    {
        Assert.assertTrue("Expected error message to contain '" + text + "', but got '" + e.getMessage() + "'",
                e.getMessage().contains(text));
    }

    /**
     * Checks that the specified query is not authorized for the current user.
     * @param errorMessage The expected error message
     * @param query the query
     * @param values the query parameters
     */
    protected void assertUnauthorizedQuery(String errorMessage, String query, Object... values) throws Throwable
    {
        assertInvalidThrowMessage(Optional.of(ProtocolVersion.CURRENT),
                                  errorMessage,
                                  UnauthorizedException.class,
                                  query,
                                  values);
    }

    @FunctionalInterface
    public interface CheckedFunction {
        void apply() throws Throwable;
    }

    /**
     * Runs the given function before and after a flush of sstables.  This is useful for checking that behavior is
     * the same whether data is in memtables or sstables.
     * @param runnable
     * @throws Throwable
     */
    public void beforeAndAfterFlush(CheckedFunction runnable) throws Throwable
    {
        runnable.apply();
        flush();
        runnable.apply();
    }

    private static String replaceValues(String query, Object[] values)
    {
        StringBuilder sb = new StringBuilder();
        int last = 0;
        int i = 0;
        int idx;
        while ((idx = query.indexOf('?', last)) > 0)
        {
            if (i >= values.length)
                throw new IllegalArgumentException(String.format("Not enough values provided. The query has at least %d variables but only %d values provided", i, values.length));

            sb.append(query.substring(last, idx));

            Object value = values[i++];

            // When we have a .. IN ? .., we use a list for the value because that's what's expected when the value is serialized.
            // When we format as string however, we need to special case to use parenthesis. Hackish but convenient.
            if (idx >= 3 && value instanceof List && query.substring(idx - 3, idx).equalsIgnoreCase("IN "))
            {
                List l = (List)value;
                sb.append("(");
                for (int j = 0; j < l.size(); j++)
                {
                    if (j > 0)
                        sb.append(", ");
                    sb.append(formatForCQL(l.get(j)));
                }
                sb.append(")");
            }
            else
            {
                sb.append(formatForCQL(value));
            }
            last = idx + 1;
        }
        sb.append(query.substring(last));
        return sb.toString();
    }

    // We're rellly only returning ByteBuffers but this make the type system happy
    private static Object[] transformValues(Object[] values)
    {
        // We could partly rely on QueryProcessor.executeOnceInternal doing type conversion for us, but
        // it would complain with ClassCastException if we pass say a string where an int is excepted (since
        // it bases conversion on what the value should be, not what it is). For testing, we sometimes
        // want to pass value of the wrong type and assert that this properly raise an InvalidRequestException
        // and executeOnceInternal goes into way. So instead, we pre-convert everything to bytes here based
        // on the value.
        // Besides, we need to handle things like TupleValue that executeOnceInternal don't know about.

        Object[] buffers = new ByteBuffer[values.length];
        for (int i = 0; i < values.length; i++)
        {
            Object value = values[i];
            if (value == null)
            {
                buffers[i] = null;
                continue;
            }
            else if (value == ByteBufferUtil.UNSET_BYTE_BUFFER)
            {
                buffers[i] = ByteBufferUtil.UNSET_BYTE_BUFFER;
                continue;
            }

            try
            {
                buffers[i] = typeFor(value).decompose(serializeTuples(value));
            }
            catch (Exception ex)
            {
                logger.info("Error serializing query parameter {}:", value, ex);
                throw ex;
            }
        }
        return buffers;
    }

    private static Object serializeTuples(Object value)
    {
        if (value instanceof TupleValue)
        {
            return ((TupleValue)value).toByteBuffer();
        }

        // We need to reach inside collections for TupleValue and transform them to ByteBuffer
        // since otherwise the decompose method of the collection AbstractType won't know what
        // to do with them
        if (value instanceof List)
        {
            List l = (List)value;
            List n = new ArrayList(l.size());
            for (Object o : l)
                n.add(serializeTuples(o));
            return n;
        }

        if (value instanceof Set)
        {
            Set s = (Set)value;
            Set n = new LinkedHashSet(s.size());
            for (Object o : s)
                n.add(serializeTuples(o));
            return n;
        }

        if (value instanceof Map)
        {
            Map m = (Map)value;
            Map n = new LinkedHashMap(m.size());
            for (Object entry : m.entrySet())
                n.put(serializeTuples(((Map.Entry)entry).getKey()), serializeTuples(((Map.Entry)entry).getValue()));
            return n;
        }
        return value;
    }

    private static String formatAllValues(Object[] values)
    {
        StringBuilder sb = new StringBuilder();
        sb.append("[");
        for (int i = 0; i < values.length; i++)
        {
            if (i > 0)
                sb.append(", ");
            sb.append(formatForCQL(values[i]));
        }
        sb.append("]");
        return sb.toString();
    }

    private static String formatForCQL(Object value)
    {
        if (value == null)
            return "null";

        if (value instanceof TupleValue)
            return ((TupleValue)value).toCQLString();

        // We need to reach inside collections for TupleValue. Besides, for some reason the format
        // of collection that CollectionType.getString gives us is not at all 'CQL compatible'
        if (value instanceof Collection || value instanceof Map)
        {
            StringBuilder sb = new StringBuilder();
            if (value instanceof List)
            {
                List l = (List)value;
                sb.append("[");
                for (int i = 0; i < l.size(); i++)
                {
                    if (i > 0)
                        sb.append(", ");
                    sb.append(formatForCQL(l.get(i)));
                }
                sb.append("]");
            }
            else if (value instanceof Set)
            {
                Set s = (Set)value;
                sb.append("{");
                Iterator iter = s.iterator();
                while (iter.hasNext())
                {
                    sb.append(formatForCQL(iter.next()));
                    if (iter.hasNext())
                        sb.append(", ");
                }
                sb.append("}");
            }
            else
            {
                Map m = (Map)value;
                sb.append("{");
                Iterator iter = m.entrySet().iterator();
                while (iter.hasNext())
                {
                    Map.Entry entry = (Map.Entry)iter.next();
                    sb.append(formatForCQL(entry.getKey())).append(": ").append(formatForCQL(entry.getValue()));
                    if (iter.hasNext())
                        sb.append(", ");
                }
                sb.append("}");
            }
            return sb.toString();
        }

        AbstractType type = typeFor(value);
        String s = type.getString(type.decompose(value));

        if (type instanceof InetAddressType || type instanceof TimestampType)
            return String.format("'%s'", s);
        else if (type instanceof UTF8Type)
            return String.format("'%s'", s.replaceAll("'", "''"));
        else if (type instanceof BytesType)
            return "0x" + s;

        return s;
    }

    protected static ByteBuffer makeByteBuffer(Object value, AbstractType type)
    {
        if (value == null)
            return null;

        if (value instanceof TupleValue)
            return ((TupleValue)value).toByteBuffer();

        if (value instanceof ByteBuffer)
            return (ByteBuffer)value;

        return type.decomposeUntyped(serializeTuples(value));
    }

    private static String formatValue(ByteBuffer bb, AbstractType<?> type)
    {
        if (bb == null)
            return "null";

        if (type instanceof CollectionType)
        {
            // CollectionType override getString() to use hexToBytes. We can't change that
            // without breaking SSTable2json, but the serializer for collection have the
            // right getString so using it directly instead.
            TypeSerializer ser = type.getSerializer();
            return ser.toString(ser.deserialize(bb));
        }

        try
        {
            return type.getString(bb);
        }
        catch (Exception | Error e)
        {
            return "getString failed for type " + type.asCQL3Type() + ": " + e.getMessage();
        }
    }

    protected TupleValue tuple(Object...values)
    {
        return new TupleValue(values);
    }

    protected Object userType(Object... values)
    {
        if (values.length % 2 != 0)
            throw new IllegalArgumentException("userType() requires an even number of arguments");

        String[] fieldNames = new String[values.length / 2];
        Object[] fieldValues = new Object[values.length / 2];
        int fieldNum = 0;
        for (int i = 0; i < values.length; i += 2)
        {
            fieldNames[fieldNum] = (String) values[i];
            fieldValues[fieldNum] = values[i + 1];
            fieldNum++;
        }
        return new UserTypeValue(fieldNames, fieldValues);
    }

    protected List<Object> list(Object...values)
    {
        return Arrays.asList(values);
    }

    @SafeVarargs
    protected final <T> Vector<T> vector(T... values)
    {
        return new Vector<>(values);
    }

    protected Set<Object> set(Object...values)
    {
        return ImmutableSet.copyOf(values);
    }

    // LinkedHashSets are iterable in insertion order, which is important for some tests
    protected LinkedHashSet<Object> linkedHashSet(Object...values)
    {
        LinkedHashSet<Object> s = new LinkedHashSet<>(values.length);
        s.addAll(Arrays.asList(values));
        return s;
    }

    protected Object map(Object...values)
    {
        return linkedHashMap(values);
    }

    // LinkedHashMaps are iterable in insertion order, which is important for some tests
    protected static LinkedHashMap<Object, Object> linkedHashMap(Object...values)
    {
        if (values.length % 2 != 0)
            throw new IllegalArgumentException("Invalid number of arguments, got " + values.length);

        int size = values.length / 2;
        LinkedHashMap<Object, Object> m = new LinkedHashMap<>(size);
        for (int i = 0; i < size; i++)
            m.put(values[2 * i], values[(2 * i) + 1]);
        return m;
    }

    protected com.datastax.driver.core.TupleType tupleTypeOf(ProtocolVersion protocolVersion, com.datastax.driver.core.DataType...types)
    {
        requireNetwork();
        return getCluster(protocolVersion).getMetadata().newTupleType(types);
    }

    @SuppressWarnings({ "rawtypes", "unchecked" })
    protected static Gauge<Integer> getPausedConnectionsGauge()
    {
        String metricName = "org.apache.cassandra.metrics.Client.PausedConnections";
        Map<String, Gauge> metrics = CassandraMetricsRegistry.Metrics.getGauges((name, metric) -> name.equals(metricName));
        if (metrics.size() != 1)
            fail(String.format("Expected a single registered metric for paused client connections, found %s",
                               metrics.size()));
        return metrics.get(metricName);
    }

    public static class Vector<T> extends AbstractList<T>
    {
        private final T[] values;

        public Vector(T[] values)
        {
            this.values = values;
        }

        @Override
        public T get(int index)
        {
            return values[index];
        }

        @Override
        public int size()
        {
            return values.length;
        }
    }

    // Attempt to find an AbstracType from a value (for serialization/printing sake).
    // Will work as long as we use types we know of, which is good enough for testing
    private static AbstractType typeFor(Object value)
    {
        if (value instanceof ByteBuffer || value instanceof TupleValue || value == null)
            return BytesType.instance;

        if (value instanceof Byte)
            return ByteType.instance;

        if (value instanceof Short)
            return ShortType.instance;

        if (value instanceof Integer)
            return Int32Type.instance;

        if (value instanceof Long)
            return LongType.instance;

        if (value instanceof Float)
            return FloatType.instance;

        if (value instanceof Duration)
            return DurationType.instance;

        if (value instanceof Double)
            return DoubleType.instance;

        if (value instanceof BigInteger)
            return IntegerType.instance;

        if (value instanceof BigDecimal)
            return DecimalType.instance;

        if (value instanceof String)
            return UTF8Type.instance;

        if (value instanceof Boolean)
            return BooleanType.instance;

        if (value instanceof InetAddress)
            return InetAddressType.instance;

        if (value instanceof Date)
            return TimestampType.instance;

        if (value instanceof UUID)
            return UUIDType.instance;

        if (value instanceof TimeUUID)
            return TimeUUIDType.instance;

        // vector impl list, so have to check first
        if (value instanceof Vector)
        {
            Vector<?> v = (Vector<?>) value;
            return VectorType.getInstance(typeFor(v.values[0]), v.values.length);
        }

        if (value instanceof List)
        {
            List l = (List)value;
            AbstractType elt = l.isEmpty() ? BytesType.instance : typeFor(l.get(0));
            return ListType.getInstance(elt, true);
        }

        if (value instanceof Set)
        {
            Set s = (Set)value;
            AbstractType elt = s.isEmpty() ? BytesType.instance : typeFor(s.iterator().next());
            return SetType.getInstance(elt, true);
        }

        if (value instanceof Map)
        {
            Map m = (Map)value;
            AbstractType keys, values;
            if (m.isEmpty())
            {
                keys = BytesType.instance;
                values = BytesType.instance;
            }
            else
            {
                Map.Entry entry = (Map.Entry)m.entrySet().iterator().next();
                keys = typeFor(entry.getKey());
                values = typeFor(entry.getValue());
            }
            return MapType.getInstance(keys, values, true);
        }

        throw new IllegalArgumentException("Unsupported value type (value is " + value + ")");
    }

    private static class TupleValue
    {
        protected final Object[] values;

        TupleValue(Object[] values)
        {
            this.values = values;
        }

        public ByteBuffer toByteBuffer()
        {
            ByteBuffer[] bbs = new ByteBuffer[values.length];
            for (int i = 0; i < values.length; i++)
                bbs[i] = makeByteBuffer(values[i], typeFor(values[i]));
            return TupleType.buildValue(bbs);
        }

        public String toCQLString()
        {
            StringBuilder sb = new StringBuilder();
            sb.append("(");
            for (int i = 0; i < values.length; i++)
            {
                if (i > 0)
                    sb.append(", ");
                sb.append(formatForCQL(values[i]));
            }
            sb.append(")");
            return sb.toString();
        }

        public String toString()
        {
            return "TupleValue" + toCQLString();
        }

        @Override
        public boolean equals(Object o)
        {
            if (this == o) return true;
            if (o == null || getClass() != o.getClass()) return false;
            TupleValue that = (TupleValue) o;
            return Arrays.equals(values, that.values);
        }

        @Override
        public int hashCode()
        {
            return Objects.hashCode(values);
        }
    }

    private static class UserTypeValue extends TupleValue
    {
        private final String[] fieldNames;

        UserTypeValue(String[] fieldNames, Object[] fieldValues)
        {
            super(fieldValues);
            this.fieldNames = fieldNames;
        }

        @Override
        public String toCQLString()
        {
            StringBuilder sb = new StringBuilder();
            sb.append("{");
            boolean haveEntry = false;
            for (int i = 0; i < values.length; i++)
            {
                if (values[i] != null)
                {
                    if (haveEntry)
                        sb.append(", ");
                    sb.append(ColumnIdentifier.maybeQuote(fieldNames[i]));
                    sb.append(": ");
                    sb.append(formatForCQL(values[i]));
                    haveEntry = true;
                }
            }
            assert haveEntry;
            sb.append("}");
            return sb.toString();
        }

        public String toString()
        {
            return "UserTypeValue" + toCQLString();
        }
    }

    private static class User
    {
        /**
         * The user name
         */
        public final String username;

        /**
         * The user password
         */
        public final String password;

        public User(String username, String password)
        {
            this.username = username;
            this.password = password;
        }

        @Override
        public int hashCode()
        {
            return Objects.hashCode(username, password);
        }

        @Override
        public boolean equals(Object o)
        {
            if (this == o)
                return true;

            if (!(o instanceof User))
                return false;

            User u = (User) o;

            return Objects.equal(username, u.username)
                && Objects.equal(password, u.password);
        }
    }

    public static abstract class InMemory extends CQLTester
    {
        protected static ListenableFileSystem fs = null;

        /**
         * Used by {@link #cleanupFileSystemListeners()} to know if file system listeners should be removed at the start
         * of a test; can disable for cases where listeners are needed cross mutliple tests.
         */
        protected boolean cleanupFileSystemListeners = true;

        @BeforeClass
        public static void setUpClass()
        {
            fs = FileSystems.newGlobalInMemoryFileSystem();
            CassandraRelevantProperties.IGNORE_MISSING_NATIVE_FILE_HINTS.setBoolean(true);
            FileSystems.maybeCreateTmp();

            CQLTester.setUpClass();
        }
        @Before
        public void cleanupFileSystemListeners()
        {
            if (!cleanupFileSystemListeners)
                return;
            fs.clearListeners();
        }
    }
}<|MERGE_RESOLUTION|>--- conflicted
+++ resolved
@@ -385,11 +385,8 @@
     @BeforeClass
     public static void setUpClass()
     {
-<<<<<<< HEAD
+        CassandraRelevantProperties.SUPERUSER_SETUP_DELAY_MS.setLong(0);
         ServerTestUtils.daemonInitialization();
-=======
-        System.setProperty("cassandra.superuser_setup_delay_ms", "0");
->>>>>>> b0530276
 
         if (ROW_CACHE_SIZE_IN_MIB > 0)
             DatabaseDescriptor.setRowCacheSizeInMiB(ROW_CACHE_SIZE_IN_MIB);
