/*
 * Licensed to the Apache Software Foundation (ASF) under one
 * or more contributor license agreements.  See the NOTICE file
 * distributed with this work for additional information
 * regarding copyright ownership.  The ASF licenses this file
 * to you under the Apache License, Version 2.0 (the
 * "License"); you may not use this file except in compliance
 * with the License.  You may obtain a copy of the License at
 *
 *     http://www.apache.org/licenses/LICENSE-2.0
 *
 * Unless required by applicable law or agreed to in writing, software
 * distributed under the License is distributed on an "AS IS" BASIS,
 * WITHOUT WARRANTIES OR CONDITIONS OF ANY KIND, either express or implied.
 * See the License for the specific language governing permissions and
 * limitations under the License.
 */
package org.apache.cassandra.cql3.statements;

import java.util.Iterator;
import java.util.Optional;

import com.google.common.collect.ImmutableList;
import com.google.common.collect.ImmutableMap;

import org.apache.commons.lang3.ArrayUtils;

import org.junit.Test;

import com.datastax.driver.core.ResultSet;
import com.datastax.driver.core.Row;
import com.datastax.driver.core.SimpleStatement;
import com.datastax.driver.core.exceptions.InvalidQueryException;

import org.apache.cassandra.config.DatabaseDescriptor;
import org.apache.cassandra.cql3.CQLTester;
import org.apache.cassandra.dht.Token;
import org.apache.cassandra.locator.InetAddressAndPort;
import org.apache.cassandra.locator.TokenMetadata;
import org.apache.cassandra.schema.Schema;
import org.apache.cassandra.schema.TableId;
import org.apache.cassandra.schema.TableMetadata;
import org.apache.cassandra.service.StorageService;
import org.apache.cassandra.transport.ProtocolVersion;

import static java.lang.String.format;
import static org.apache.cassandra.schema.SchemaConstants.*;
import static org.junit.Assert.assertEquals;
import static org.junit.Assert.assertNotNull;
import static org.junit.Assert.assertTrue;
import static org.junit.Assert.fail;

public class DescribeStatementTest extends CQLTester
{
    @Test
    public void testSchemaChangeDuringPaging()
    {
            SimpleStatement stmt = new SimpleStatement("DESCRIBE KEYSPACES");
            stmt.setFetchSize(1);
            ResultSet rs = executeNet(ProtocolVersion.CURRENT, stmt);
            Iterator<Row> iter = rs.iterator();
            assertTrue(iter.hasNext());
            iter.next();

            createKeyspace("CREATE KEYSPACE %s WITH REPLICATION = {'class' : 'SimpleStrategy', 'replication_factor' : 1};");

            try
            {
                iter.next();
                fail("Expected InvalidQueryException");
            }
            catch (InvalidQueryException e)
            {
                assertEquals(DescribeStatement.SCHEMA_CHANGED_WHILE_PAGING_MESSAGE, e.getMessage());
            }
    }

    @Test
    public void testDescribeFunctionAndAggregate() throws Throwable
    {
        String fNonOverloaded = createFunction(KEYSPACE_PER_TEST,
                                               "",
                                               "CREATE OR REPLACE FUNCTION %s() " +
                                               "CALLED ON NULL INPUT " +
                                               "RETURNS int " +
                                               "LANGUAGE java " +
                                               "AS 'throw new RuntimeException();';");

        String fOverloaded = createFunction(KEYSPACE_PER_TEST,
                                            "int, ascii",
                                            "CREATE FUNCTION %s (input int, other_in ascii) " +
                                            "RETURNS NULL ON NULL INPUT " +
                                            "RETURNS text " +
                                            "LANGUAGE java " +
                                            "AS 'return \"Hello World\";'");
        createFunctionOverload(fOverloaded,
                               "text, ascii",
                               "CREATE FUNCTION %s (input text, other_in ascii) " +
                               "RETURNS NULL ON NULL INPUT " +
                               "RETURNS text " +
                               "LANGUAGE java " +
                               "AS 'return \"Hello World\";'");

        for (String describeKeyword : new String[]{"DESCRIBE", "DESC"})
        {
            assertRowsNet(executeDescribeNet(describeKeyword + " FUNCTION " + fNonOverloaded),
                          row(KEYSPACE_PER_TEST,
                              "function",
                              shortFunctionName(fNonOverloaded) + "()",
                              "CREATE FUNCTION " + fNonOverloaded + "()\n" +
                                      "    CALLED ON NULL INPUT\n" +
                                      "    RETURNS int\n" +
                                      "    LANGUAGE java\n" +
                                  "    AS $$throw new RuntimeException();$$;"));

            assertRowsNet(executeDescribeNet(describeKeyword + " FUNCTION " + fOverloaded),
                          row(KEYSPACE_PER_TEST,
                              "function",
                              shortFunctionName(fOverloaded) + "(int, ascii)",
                              "CREATE FUNCTION " + fOverloaded + "(input int, other_in ascii)\n" +
                                      "    RETURNS NULL ON NULL INPUT\n" +
                                      "    RETURNS text\n" +
                                      "    LANGUAGE java\n" +
                                  "    AS $$return \"Hello World\";$$;"),
                          row(KEYSPACE_PER_TEST,
                              "function",
                              shortFunctionName(fOverloaded) + "(text, ascii)",
                              "CREATE FUNCTION " + fOverloaded + "(input text, other_in ascii)\n" +
                                      "    RETURNS NULL ON NULL INPUT\n" +
                                      "    RETURNS text\n" +
                                      "    LANGUAGE java\n" +
                                  "    AS $$return \"Hello World\";$$;"));

            assertRowsNet(executeDescribeNet(describeKeyword + " FUNCTIONS"),
                          row(KEYSPACE_PER_TEST,
                              "function",
                              shortFunctionName(fNonOverloaded) + "()"),
                          row(KEYSPACE_PER_TEST,
                              "function",
                              shortFunctionName(fOverloaded) + "(int, ascii)"),
                          row(KEYSPACE_PER_TEST,
                              "function",
                              shortFunctionName(fOverloaded) + "(text, ascii)"));
        }

        String fIntState = createFunction(KEYSPACE_PER_TEST,
                                          "int, int",
                                          "CREATE FUNCTION %s (state int, add_to int) " +
                                          "CALLED ON NULL INPUT " +
                                          "RETURNS int " +
                                          "LANGUAGE java " +
                                          "AS 'return state + add_to;'");
        String fFinal = createFunction(KEYSPACE_PER_TEST,
                                       "int",
                                       "CREATE FUNCTION %s (state int) " +
                                       "RETURNS NULL ON NULL INPUT " +
                                       "RETURNS int " +
                                       "LANGUAGE java " +
                                       "AS 'return state;'");

        String aNonDeterministic = createAggregate(KEYSPACE_PER_TEST,
                                                   "int",
                                                   format("CREATE AGGREGATE %%s(int) " +
                                                                 "SFUNC %s " +
                                                                 "STYPE int " +
                                                                 "INITCOND 42",
                                                                 shortFunctionName(fIntState)));
        String aDeterministic = createAggregate(KEYSPACE_PER_TEST,
                                                "int",
                                                format("CREATE AGGREGATE %%s(int) " +
                                                              "SFUNC %s " +
                                                              "STYPE int " +
                                                              "FINALFUNC %s ",
                                                              shortFunctionName(fIntState),
                                                              shortFunctionName(fFinal)));

        for (String describeKeyword : new String[]{"DESCRIBE", "DESC"})
        {
            assertRowsNet(executeDescribeNet(describeKeyword + " AGGREGATE " + aNonDeterministic),
                          row(KEYSPACE_PER_TEST,
                              "aggregate",
                              shortFunctionName(aNonDeterministic) + "(int)",
                              "CREATE AGGREGATE " + aNonDeterministic + "(int)\n" +
                                      "    SFUNC " + shortFunctionName(fIntState) + "\n" +
                                      "    STYPE int\n" +
                                  "    INITCOND 42;"));
            assertRowsNet(executeDescribeNet(describeKeyword + " AGGREGATE " + aDeterministic),
                          row(KEYSPACE_PER_TEST,
                              "aggregate",
                              shortFunctionName(aDeterministic) + "(int)",
                              "CREATE AGGREGATE " + aDeterministic + "(int)\n" +
                                      "    SFUNC " + shortFunctionName(fIntState) + "\n" +
                                      "    STYPE int\n" +
                                      "    FINALFUNC " + shortFunctionName(fFinal) + ";"));
            assertRowsNet(executeDescribeNet(describeKeyword + " AGGREGATES"),
                          row(KEYSPACE_PER_TEST,
                              "aggregate",
                              shortFunctionName(aNonDeterministic) + "(int)"),
                          row(KEYSPACE_PER_TEST,
                              "aggregate",
                              shortFunctionName(aDeterministic) + "(int)"));
        }
    }

    @Test
    public void testDescribeFunctionWithTuples() throws Throwable
    {
        String function = createFunction(KEYSPACE_PER_TEST,
                                         "tuple<int>, list<frozen<tuple<int, text>>>, tuple<frozen<tuple<int, text>>, text>",
                                         "CREATE OR REPLACE FUNCTION %s(t tuple<int>, l list<frozen<tuple<int, text>>>, nt tuple<frozen<tuple<int, text>>, text>) " +
                                         "CALLED ON NULL INPUT " +
                                         "RETURNS tuple<int, text> " +
                                         "LANGUAGE java " +
                                         "AS 'throw new RuntimeException();';");

            assertRowsNet(executeDescribeNet("DESCRIBE FUNCTION " + function),
                          row(KEYSPACE_PER_TEST,
                              "function",
                              shortFunctionName(function) + "(tuple<int>, list<frozen<tuple<int, text>>>, tuple<frozen<tuple<int, text>>, text>)",
                              "CREATE FUNCTION " + function + "(t tuple<int>, l list<frozen<tuple<int, text>>>, nt tuple<frozen<tuple<int, text>>, text>)\n" +
                              "    CALLED ON NULL INPUT\n" +
                              "    RETURNS tuple<int, text>\n" +
                              "    LANGUAGE java\n" +
                              "    AS $$throw new RuntimeException();$$;"));
    }

    @Test
    public void testDescribeVirtualTables() throws Throwable
    {
        assertRowsNet(executeDescribeNet("DESCRIBE ONLY KEYSPACE system_virtual_schema;"), 
                      row("system_virtual_schema",
                          "keyspace",
                          "system_virtual_schema",
                          "/*\n" + 
                          "Warning: Keyspace system_virtual_schema is a virtual keyspace and cannot be recreated with CQL.\n" +
                          "Structure, for reference:\n" +
                          "VIRTUAL KEYSPACE system_virtual_schema;\n" +
                          "*/"));

        assertRowsNet(executeDescribeNet("DESCRIBE TABLE system_virtual_schema.columns;"), 
                      row("system_virtual_schema",
                          "table",
                          "columns",
                          "/*\n" + 
                          "Warning: Table system_virtual_schema.columns is a virtual table and cannot be recreated with CQL.\n" +
                          "Structure, for reference:\n" +
                          "VIRTUAL TABLE system_virtual_schema.columns (\n" +
                          "    keyspace_name text,\n" +
                          "    table_name text,\n" +
                          "    column_name text,\n" +
                          "    clustering_order text,\n" +
                          "    column_name_bytes blob,\n" +
                          "    kind text,\n" +
                          "    position int,\n" +
                          "    type text,\n" +
                          "    PRIMARY KEY (keyspace_name, table_name, column_name)\n" +
                          ") WITH CLUSTERING ORDER BY (table_name ASC, column_name ASC)\n" +
                          "    AND comment = 'virtual column definitions';\n" +
                          "*/"));
    }

    @Test
    public void testDescribe() throws Throwable
    {
        try
        {
            execute("CREATE KEYSPACE test WITH REPLICATION = {'class' : 'SimpleStrategy', 'replication_factor' : 1};");
            execute("CREATE TABLE test.users ( userid text PRIMARY KEY, firstname text, lastname text, age int);");
            execute("CREATE INDEX myindex ON test.users (age);");
            execute("CREATE TABLE test.\"Test\" (id int, col int, val text, PRIMARY KEY(id, col));");
            execute("CREATE INDEX ON test.\"Test\" (col);");
            execute("CREATE INDEX ON test.\"Test\" (val)");
            execute("CREATE TABLE test.users_mv (username varchar, password varchar, gender varchar, session_token varchar, " +
                    "state varchar, birth_year bigint, PRIMARY KEY (username));");
            execute("CREATE MATERIALIZED VIEW test.users_by_state AS SELECT * FROM test.users_mv " +
                    "WHERE STATE IS NOT NULL AND username IS NOT NULL PRIMARY KEY (state, username)");
            execute(allTypesTable());

            // Test describe schema

            Object[][] testSchemaOutput = rows(
                          row(KEYSPACE, "keyspace", KEYSPACE,
                              "CREATE KEYSPACE " + KEYSPACE +
                                  " WITH replication = {'class': 'SimpleStrategy', 'replication_factor': '1'}" +
                                  "  AND durable_writes = true;"),
                          row(KEYSPACE_PER_TEST, "keyspace", KEYSPACE_PER_TEST,
                              "CREATE KEYSPACE " + KEYSPACE_PER_TEST +
                                  " WITH replication = {'class': 'SimpleStrategy', 'replication_factor': '1'}" +
                                  "  AND durable_writes = true;"),
                          row("test", "keyspace", "test", keyspaceOutput()),
                          row("test", "table", "has_all_types", allTypesTable()),
                          row("test", "table", "\"Test\"", testTableOutput()),
                          row("test", "index", "\"Test_col_idx\"", indexOutput("\"Test_col_idx\"", "\"Test\"", "col")),
                          row("test", "index", "\"Test_val_idx\"", indexOutput("\"Test_val_idx\"", "\"Test\"", "val")),
                          row("test", "table", "users", userTableOutput()),
                          row("test", "index", "myindex", indexOutput("myindex", "users", "age")),
                          row("test", "table", "users_mv", usersMvTableOutput()),
                          row("test", "materialized_view", "users_by_state", usersByStateMvOutput()));

            assertRowsNet(executeDescribeNet(KEYSPACE_PER_TEST, "DESCRIBE SCHEMA"), testSchemaOutput);
            assertRowsNet(executeDescribeNet(KEYSPACE_PER_TEST, "DESC SCHEMA"), testSchemaOutput);

            // Test describe keyspaces/keyspace

            Object[][] testKeyspacesOutput = rows(row(KEYSPACE, "keyspace", KEYSPACE),
                                                  row(KEYSPACE_PER_TEST, "keyspace", KEYSPACE_PER_TEST),
                                                  row(SYSTEM_KEYSPACE_NAME, "keyspace", SYSTEM_KEYSPACE_NAME),
                                                  row(AUTH_KEYSPACE_NAME, "keyspace", AUTH_KEYSPACE_NAME),
                                                  row(DISTRIBUTED_KEYSPACE_NAME, "keyspace", DISTRIBUTED_KEYSPACE_NAME),
                                                  row(SCHEMA_KEYSPACE_NAME, "keyspace", SCHEMA_KEYSPACE_NAME),
                                                  row(TRACE_KEYSPACE_NAME, "keyspace", TRACE_KEYSPACE_NAME),
                                                  row(VIRTUAL_SCHEMA, "keyspace", VIRTUAL_SCHEMA),
                                                  row("test", "keyspace", "test"));

            for (String describeKeyword : new String[]{"DESCRIBE", "DESC"})
            {
                assertRowsNet(executeDescribeNet(describeKeyword + " KEYSPACES"), testKeyspacesOutput);
                assertRowsNet(executeDescribeNet("test", describeKeyword + " KEYSPACES"), testKeyspacesOutput);

                assertRowsNet(executeDescribeNet(describeKeyword + " ONLY KEYSPACE test"),
                              row("test", "keyspace", "test", keyspaceOutput()));
            }

            Object[][] testKeyspaceOutput = rows(row("test", "keyspace", "test", keyspaceOutput()),
                                                 row("test", "table", "has_all_types", allTypesTable()),
                                                 row("test", "table", "\"Test\"", testTableOutput()),
                                                 row("test", "index", "\"Test_col_idx\"", indexOutput("\"Test_col_idx\"", "\"Test\"", "col")),
                                                 row("test", "index", "\"Test_val_idx\"", indexOutput("\"Test_val_idx\"", "\"Test\"", "val")),
                                                 row("test", "table", "users", userTableOutput()),
                                                 row("test", "index", "myindex", indexOutput("myindex", "users", "age")),
                                                 row("test", "table", "users_mv", usersMvTableOutput()),
                                                 row("test", "materialized_view", "users_by_state", usersByStateMvOutput()));

            for (String describeKeyword : new String[]{"DESCRIBE", "DESC"})
            {
                assertRowsNet(executeDescribeNet(describeKeyword + " KEYSPACE test"), testKeyspaceOutput);
                assertRowsNet(executeDescribeNet(describeKeyword + " test"), testKeyspaceOutput);

                describeError(describeKeyword + " test2", "'test2' not found in keyspaces");
            }

            // Test describe tables/table
            for (String cmd : new String[]{"describe TABLES", "DESC tables"})
                assertRowsNet(executeDescribeNet("test", cmd),
                              row("test", "table", "has_all_types"),
                              row("test", "table", "\"Test\""),
                              row("test", "table", "users"),
                              row("test", "table", "users_mv"));

            testDescribeTable("test", "has_all_types", row("test", "table", "has_all_types", allTypesTable()));

            testDescribeTable("test", "\"Test\"",
                              row("test", "table", "\"Test\"", testTableOutput()),
                              row("test", "index", "\"Test_col_idx\"", indexOutput("\"Test_col_idx\"", "\"Test\"", "col")),
                              row("test", "index", "\"Test_val_idx\"", indexOutput("\"Test_val_idx\"", "\"Test\"", "val")));

            testDescribeTable("test", "users", row("test", "table", "users", userTableOutput()),
                                               row("test", "index", "myindex", indexOutput("myindex", "users", "age")));

            describeError("test", "DESCRIBE users2", "'users2' not found in keyspace 'test'");
            describeError("DESCRIBE test.users2", "'users2' not found in keyspace 'test'");

            // Test describe index

            testDescribeIndex("test", "myindex", row("test", "index", "myindex", indexOutput("myindex", "users", "age")));
            testDescribeIndex("test", "\"Test_col_idx\"", row("test", "index", "\"Test_col_idx\"", indexOutput("\"Test_col_idx\"", "\"Test\"", "col")));
            testDescribeIndex("test", "\"Test_val_idx\"", row("test", "index", "\"Test_val_idx\"", indexOutput("\"Test_val_idx\"", "\"Test\"", "val")));

            describeError("DESCRIBE test.myindex2", "'myindex2' not found in keyspace 'test'");
            describeError("test", "DESCRIBE myindex2", "'myindex2' not found in keyspace 'test'");

            // Test describe materialized view

            testDescribeMaterializedView("test", "users_by_state", row("test", "materialized_view", "users_by_state", usersByStateMvOutput()));
        }
        finally
        {
            execute("DROP KEYSPACE IF EXISTS test");
        }
    }

    private void testDescribeTable(String keyspace, String table, Object[]... rows) throws Throwable
    {
        for (String describeKeyword : new String[]{"describe", "desc"})
        {
            for (String cmd : new String[]{describeKeyword + " table " + keyspace + "." + table,
                                           describeKeyword + " columnfamily " + keyspace + "." + table,
                                           describeKeyword + " " + keyspace + "." + table})
            {
                assertRowsNet(executeDescribeNet(cmd), rows);
            }

            for (String cmd : new String[]{describeKeyword + " table " + table,
                                           describeKeyword + " columnfamily " + table,
                                           describeKeyword + " " + table})
            {
                assertRowsNet(executeDescribeNet(keyspace, cmd), rows);
            }
        }
    }

    private void testDescribeIndex(String keyspace, String index, Object[]... rows) throws Throwable
    {
        for (String describeKeyword : new String[]{"describe", "desc"})
        {
            for (String cmd : new String[]{describeKeyword + " index " + keyspace + "." + index,
                                           describeKeyword + " " + keyspace + "." + index})
            {
                assertRowsNet(executeDescribeNet(cmd), rows);
            }

            for (String cmd : new String[]{describeKeyword + " index " + index,
                                           describeKeyword + " " + index})
            {
                assertRowsNet(executeDescribeNet(keyspace, cmd), rows);
            }
        }
    }

    private void testDescribeMaterializedView(String keyspace, String view, Object[]... rows) throws Throwable
    {
        for (String describeKeyword : new String[]{"describe", "desc"})
        {
            for (String cmd : new String[]{describeKeyword + " materialized view " + keyspace + "." + view,
                                           describeKeyword + " " + keyspace + "." + view})
            {
                assertRowsNet(executeDescribeNet(cmd), rows);
            }

            for (String cmd : new String[]{describeKeyword + " materialized view " + view,
                                           describeKeyword + " " + view})
            {
                assertRowsNet(executeDescribeNet(keyspace, cmd), rows);
            }
        }
    }

    @Test
    public void testDescribeCluster() throws Throwable
    {
        for (String describeKeyword : new String[]{"DESCRIBE", "DESC"})
        {
            assertRowsNet(executeDescribeNet(describeKeyword + " CLUSTER"),
                         row("Test Cluster",
                             "ByteOrderedPartitioner",
                             DatabaseDescriptor.getEndpointSnitch().getClass().getName()));

            assertRowsNet(executeDescribeNet("system_virtual_schema", describeKeyword + " CLUSTER"),
                          row("Test Cluster",
                              "ByteOrderedPartitioner",
                              DatabaseDescriptor.getEndpointSnitch().getClass().getName()));
        }

        TokenMetadata tokenMetadata = StorageService.instance.getTokenMetadata();
        Token token = tokenMetadata.sortedTokens().get(0);
        InetAddressAndPort addressAndPort = tokenMetadata.getAllEndpoints().iterator().next();

        assertRowsNet(executeDescribeNet(KEYSPACE_PER_TEST, "DESCRIBE CLUSTER"),
                      row("Test Cluster",
                          "ByteOrderedPartitioner",
                          DatabaseDescriptor.getEndpointSnitch().getClass().getName(),
                          ImmutableMap.of(token.toString(), ImmutableList.of(addressAndPort.toString()))));
    }

    @Test
    public void testDescribeTableWithInternals() throws Throwable
    {
        String table = createTable(KEYSPACE_PER_TEST, "CREATE TABLE %s (pk1 text, pk2 int, c int, s decimal static, v1 text, v2 int, v3 int, PRIMARY KEY ((pk1, pk2), c ))");

        TableId id = Schema.instance.getTableMetadata(KEYSPACE_PER_TEST, table).id;

        String tableCreateStatement = "CREATE TABLE " + KEYSPACE_PER_TEST + "." + table + " (\n" +
                                      "    pk1 text,\n" +
                                      "    pk2 int,\n" +
                                      "    c int,\n" +
                                      "    s decimal static,\n" +
                                      "    v1 text,\n" +
                                      "    v2 int,\n" +
                                      "    v3 int,\n" +
                                      "    PRIMARY KEY ((pk1, pk2), c)\n" +
                                      ") WITH ID = " + id + "\n" +
                                      "    AND CLUSTERING ORDER BY (c ASC)\n" +
                                      "    AND " + tableParametersCql();

        assertRowsNet(executeDescribeNet("DESCRIBE TABLE " + KEYSPACE_PER_TEST + "." + table + " WITH INTERNALS"),
                      row(KEYSPACE_PER_TEST,
                          "table",
                          table,
                          tableCreateStatement));

        String dropStatement = "ALTER TABLE " + KEYSPACE_PER_TEST + "." + table + " DROP v3 USING TIMESTAMP 1589286942065000;";

        execute(dropStatement);

        assertRowsNet(executeDescribeNet("DESCRIBE TABLE " + KEYSPACE_PER_TEST + "." + table + " WITH INTERNALS"),
                      row(KEYSPACE_PER_TEST,
                          "table",
                          table,
                          tableCreateStatement + "\n" +
                          dropStatement));

        String addStatement = "ALTER TABLE " + KEYSPACE_PER_TEST + "." + table + " ADD v3 int;";

        execute(addStatement);

        assertRowsNet(executeDescribeNet("DESCRIBE TABLE " + KEYSPACE_PER_TEST + "." + table + " WITH INTERNALS"),
                      row(KEYSPACE_PER_TEST,
                          "table",
                          table,
                          tableCreateStatement + "\n" +
                          dropStatement + "\n" +
                          addStatement));
    }

    @Test
    public void testDescribeTableAndMaterializedViewWithClustringOrder() throws Throwable
    {
        String table = createTable(KEYSPACE_PER_TEST, "CREATE TABLE IF NOT EXISTS %s (pk1 int, pk2 int, ck1 int, ck2 int, reg1 int, reg2 list<int>, reg3 int, PRIMARY KEY ((pk1, pk2), ck1, ck2)) WITH CLUSTERING ORDER BY (ck1 ASC, ck2 DESC);");

        execute("CREATE MATERIALIZED VIEW IF NOT EXISTS " + KEYSPACE_PER_TEST + ".mv AS SELECT * FROM " + KEYSPACE_PER_TEST + "." + table
                + " WHERE pk2 IS NOT NULL AND pk1 IS NOT NULL AND ck2 IS NOT NULL AND ck1 IS NOT NULL PRIMARY KEY ((pk2, pk1), ck2, ck1)");

        String tableCreateStatement = "CREATE TABLE " + KEYSPACE_PER_TEST + "." + table + " (\n" +
                                      "    pk1 int,\n" +
                                      "    pk2 int,\n" +
                                      "    ck1 int,\n" +
                                      "    ck2 int,\n" +
                                      "    reg1 int,\n" +
                                      "    reg3 int,\n" +
                                      "    reg2 list<int>,\n" +
                                      "    PRIMARY KEY ((pk1, pk2), ck1, ck2)\n" +
                                      ") WITH CLUSTERING ORDER BY (ck1 ASC, ck2 DESC)\n" +
                                      "    AND " + tableParametersCql();

        String mvCreateStatement ="CREATE MATERIALIZED VIEW " + KEYSPACE_PER_TEST + ".mv AS\n" +
                                  "    SELECT *\n" +
                                  "    FROM " + KEYSPACE_PER_TEST + "." + table + "\n" +
                                  "    WHERE pk2 IS NOT NULL AND pk1 IS NOT NULL AND ck2 IS NOT NULL AND ck1 IS NOT NULL\n" +
                                  "    PRIMARY KEY ((pk2, pk1), ck2, ck1)\n" +
                                  " WITH CLUSTERING ORDER BY (ck2 DESC, ck1 ASC)\n" +
                                  "    AND " + mvParametersCql();

        try
        {

            assertRowsNet(executeDescribeNet("DESCRIBE TABLE " + KEYSPACE_PER_TEST + "." + table),
                          row(KEYSPACE_PER_TEST, "table", table, tableCreateStatement));

            assertRowsNet(executeDescribeNet("DESCRIBE MATERIALIZED VIEW " + KEYSPACE_PER_TEST + ".mv"),
                          row(KEYSPACE_PER_TEST, "materialized_view", "mv", mvCreateStatement));
        }
        finally
        {
            execute("DROP MATERIALIZED VIEW " + KEYSPACE_PER_TEST + ".mv");
        }
    }

    @Test
    public void testPrimaryKeyPositionWithAndWithoutInternals() throws Throwable
    {
        String table = createTable(KEYSPACE_PER_TEST, "CREATE TABLE %s (pk text, v1 text, v2 int, v3 int, PRIMARY KEY (pk))");

        TableId id = Schema.instance.getTableMetadata(KEYSPACE_PER_TEST, table).id;

        String tableCreateStatement = "CREATE TABLE " + KEYSPACE_PER_TEST + "." + table + " (\n" +
                                      "    pk text PRIMARY KEY,\n" +
                                      "    v1 text,\n" +
                                      "    v2 int,\n" +
                                      "    v3 int\n" +
                                      ") WITH ID = " + id + "\n" +
                                      "    AND " + tableParametersCql();

        assertRowsNet(executeDescribeNet("DESCRIBE TABLE " + KEYSPACE_PER_TEST + "." + table + " WITH INTERNALS"),
                      row(KEYSPACE_PER_TEST,
                          "table",
                          table,
                          tableCreateStatement));

        String dropStatement = "ALTER TABLE " + KEYSPACE_PER_TEST + "." + table + " DROP v3 USING TIMESTAMP 1589286942065000;";

        execute(dropStatement);

        assertRowsNet(executeDescribeNet("DESCRIBE TABLE " + KEYSPACE_PER_TEST + "." + table + " WITH INTERNALS"),
                      row(KEYSPACE_PER_TEST,
                          "table",
                          table,
                          tableCreateStatement + "\n" +
                          dropStatement));

        String tableCreateStatementWithoutDroppedColumn = "CREATE TABLE " + KEYSPACE_PER_TEST + "." + table + " (\n" +
                                                          "    pk text PRIMARY KEY,\n" +
                                                          "    v1 text,\n" +
                                                          "    v2 int\n" +
                                                          ") WITH " + tableParametersCql();

        assertRowsNet(executeDescribeNet("DESCRIBE TABLE " + KEYSPACE_PER_TEST + "." + table),
                      row(KEYSPACE_PER_TEST,
                          "table",
                          table,
                          tableCreateStatementWithoutDroppedColumn));
    }

    
    @Test
    public void testDescribeMissingKeyspace() throws Throwable
    {
        describeError("DESCRIBE TABLE foop",
                      "No keyspace specified and no current keyspace");
        describeError("DESCRIBE MATERIALIZED VIEW foop",
                      "No keyspace specified and no current keyspace");
        describeError("DESCRIBE INDEX foop",
                      "No keyspace specified and no current keyspace");
        describeError("DESCRIBE TYPE foop",
                      "No keyspace specified and no current keyspace");
        describeError("DESCRIBE FUNCTION foop",
                      "No keyspace specified and no current keyspace");
        describeError("DESCRIBE AGGREGATE foop",
                      "No keyspace specified and no current keyspace");
    }

    @Test
    public void testDescribeNotFound() throws Throwable
    {
        describeError(format("DESCRIBE AGGREGATE %s.%s", KEYSPACE_PER_TEST, "aggr_foo"),
                      format("User defined aggregate '%s' not found in '%s'", "aggr_foo", KEYSPACE_PER_TEST));

        describeError(format("DESCRIBE FUNCTION %s.%s", KEYSPACE_PER_TEST, "func_foo"),
                      format("User defined function '%s' not found in '%s'", "func_foo", KEYSPACE_PER_TEST));

        describeError(format("DESCRIBE %s.%s", KEYSPACE_PER_TEST, "func_foo"),
                      format("'%s' not found in keyspace '%s'", "func_foo", KEYSPACE_PER_TEST));

        describeError(format("DESCRIBE %s", "foo"),
                      format("'%s' not found in keyspaces", "foo"));
    }

    @Test
    public void testDescribeTypes() throws Throwable
    {
        String type1 = createType(KEYSPACE_PER_TEST, "CREATE TYPE %s (a int)");
        String type2 = createType(KEYSPACE_PER_TEST, "CREATE TYPE %s (x text, y text)");
        String type3 = createType(KEYSPACE_PER_TEST, "CREATE TYPE %s (a text, b frozen<" + type2 + ">)");
        execute("ALTER TYPE " + KEYSPACE_PER_TEST + "." + type1 + " ADD b frozen<" + type3 + ">");

        try
        {
            assertRowsNet(executeDescribeNet(KEYSPACE_PER_TEST, "DESCRIBE TYPES"),
                          row(KEYSPACE_PER_TEST, "type", type1),
                          row(KEYSPACE_PER_TEST, "type", type2),
                          row(KEYSPACE_PER_TEST, "type", type3));

            assertRowsNet(executeDescribeNet(KEYSPACE_PER_TEST, "DESCRIBE TYPE " + type2),
                          row(KEYSPACE_PER_TEST, "type", type2, "CREATE TYPE " + KEYSPACE_PER_TEST + "." + type2 + " (\n" +
                                                       "    x text,\n" + 
                                                       "    y text\n" +
                                                       ");"));
            assertRowsNet(executeDescribeNet(KEYSPACE_PER_TEST, "DESCRIBE TYPE " + type1),
                          row(KEYSPACE_PER_TEST, "type", type1, "CREATE TYPE " + KEYSPACE_PER_TEST + "." + type1 + " (\n" +
                                                       "    a int,\n" + 
                                                       "    b frozen<" + type3 + ">\n" +
                                                       ");"));

            assertRowsNet(executeDescribeNet(KEYSPACE_PER_TEST, "DESCRIBE KEYSPACE " + KEYSPACE_PER_TEST),
                          row(KEYSPACE_PER_TEST, "keyspace", KEYSPACE_PER_TEST, "CREATE KEYSPACE " + KEYSPACE_PER_TEST +
                                                          " WITH replication = {'class': 'SimpleStrategy', 'replication_factor': '1'}" +
                                                          "  AND durable_writes = true;"),
                          row(KEYSPACE_PER_TEST, "type", type2, "CREATE TYPE " + KEYSPACE_PER_TEST + "." + type2 + " (\n" +
                                                       "    x text,\n" + 
                                                       "    y text\n" +
                                                       ");"),
                          row(KEYSPACE_PER_TEST, "type", type3, "CREATE TYPE " + KEYSPACE_PER_TEST + "." + type3 + " (\n" +
                                                       "    a text,\n" + 
                                                       "    b frozen<" + type2 + ">\n" +
                                                       ");"),
                          row(KEYSPACE_PER_TEST, "type", type1, "CREATE TYPE " + KEYSPACE_PER_TEST + "." + type1 + " (\n" +
                                                       "    a int,\n" + 
                                                       "    b frozen<" + type3 + ">\n" +
                                                       ");"));
        }
        finally
        {
            execute("DROP TYPE " + KEYSPACE_PER_TEST + "." + type1);
            execute("DROP TYPE " + KEYSPACE_PER_TEST + "." + type3);
            execute("DROP TYPE " + KEYSPACE_PER_TEST + "." + type2);
        }
    }

    /**
     * Tests for the error reported in CASSANDRA-9064 by:
     *
     * - creating the table described in the bug report, using LCS,
     * - DESCRIBE-ing that table via cqlsh, then DROPping it,
     * - running the output of the DESCRIBE statement as a CREATE TABLE statement, and
     * - inserting a value into the table.
     *
     * The final two steps of the test should not fall down. If one does, that
     * indicates the output of DESCRIBE is not a correct CREATE TABLE statement.
     */
    @Test
    public void testDescribeRoundtrip() throws Throwable
    {
        for (String withInternals : new String[]{"", " WITH INTERNALS"})
        {
            String table = createTable(KEYSPACE_PER_TEST, "CREATE TABLE %s (key int PRIMARY KEY) WITH compaction = {'class': 'LeveledCompactionStrategy'}");

            String output = executeDescribeNet(KEYSPACE_PER_TEST, "DESCRIBE TABLE " + table + withInternals).all().get(0).getString("create_statement");

            executeDescribeNet(KEYSPACE_PER_TEST, "CREATE MATERIALIZED VIEW " + table + "_view AS SELECT key FROM " + table
                    + " WHERE key IS NOT NULL PRIMARY KEY(key)");

            String mvCreateView = executeDescribeNet(KEYSPACE_PER_TEST, "DESCRIBE MATERIALIZED VIEW " + table + "_view").all().get(0).getString("create_statement");

            executeDescribeNet(KEYSPACE_PER_TEST, "DROP MATERIALIZED VIEW " + table + "_view");
            execute("DROP TABLE " + KEYSPACE_PER_TEST + "." + table);

            String aggregationFunctionName = KEYSPACE_PER_TEST + ".\"token\"";
            String aggregationName = KEYSPACE_PER_TEST + ".\"aggregate\"";
            createFunction(KEYSPACE_PER_TEST,
                           "int, int",
                           "CREATE FUNCTION " + aggregationFunctionName + " (\"token\" int, add_to int) " +
                           "CALLED ON NULL INPUT " +
                           "RETURNS int " +
                           "LANGUAGE java " +
                           "AS 'return token + add_to;'");

            createAggregate(KEYSPACE_PER_TEST,
                            "int",
                            format("CREATE AGGREGATE " + aggregationName + "(int) " +
                                   "SFUNC %s " +
                                   "STYPE int " +
                                   "INITCOND 42",
                                   shortFunctionName(aggregationFunctionName)));

            String functionCreate = executeDescribeNet(KEYSPACE_PER_TEST, "DESCRIBE FUNCTION " + aggregationFunctionName).all().get(0).getString("create_statement");
            String aggregateCreate = executeDescribeNet(KEYSPACE_PER_TEST, "DESCRIBE AGGREGATE " + aggregationName).all().get(0).getString("create_statement");

            execute("DROP AGGREGATE " + aggregationName);
            execute("DROP FUNCTION " + aggregationFunctionName);

            executeNet(output);
            executeNet(mvCreateView);
            executeNet(functionCreate);
            executeNet(aggregateCreate);

            String output2 = executeDescribeNet(KEYSPACE_PER_TEST, "DESCRIBE TABLE " + table + withInternals).all().get(0).getString("create_statement");
            String mvCreateView2 = executeDescribeNet(KEYSPACE_PER_TEST, "DESCRIBE MATERIALIZED VIEW " + table + "_view").all().get(0).getString("create_statement");
            String functionCreate2 = executeDescribeNet(KEYSPACE_PER_TEST, "DESCRIBE FUNCTION " + aggregationFunctionName).all().get(0).getString("create_statement");
            String aggregateCreate2 = executeDescribeNet(KEYSPACE_PER_TEST, "DESCRIBE AGGREGATE " + aggregationName).all().get(0).getString("create_statement");

            assertEquals(output, output2);
            assertEquals(mvCreateView, mvCreateView2);
            assertEquals(functionCreate, functionCreate2);
            assertEquals(aggregateCreate, aggregateCreate2);

            execute("INSERT INTO " + KEYSPACE_PER_TEST + "." + table + " (key) VALUES (1)");
            executeDescribeNet(KEYSPACE_PER_TEST, "DROP MATERIALIZED VIEW " + table + "_view");
            executeDescribeNet(KEYSPACE_PER_TEST, "DROP AGGREGATE " + aggregationName);
            executeDescribeNet(KEYSPACE_PER_TEST, "DROP FUNCTION " + aggregationFunctionName);
        }
    }

    @Test
    public void testDescribeWithCustomIndex() throws Throwable
    {
        String table = createTable(KEYSPACE_PER_TEST, "CREATE TABLE %s (id int PRIMARY KEY, value text);");
        String indexWithoutOptions = createIndex(KEYSPACE_PER_TEST, "CREATE CUSTOM INDEX ON %s(value) USING 'org.apache.cassandra.index.sasi.SASIIndex';");
        String indexWithOptions = createIndex(KEYSPACE_PER_TEST, "CREATE CUSTOM INDEX ON %s(value) USING 'org.apache.cassandra.index.sasi.SASIIndex' WITH OPTIONS = {'is_literal': 'false'};");

        String expectedKeyspaceStmt = "CREATE KEYSPACE " + KEYSPACE_PER_TEST +
                                      " WITH replication = {'class': 'SimpleStrategy', 'replication_factor': '1'}" +
                                      "  AND durable_writes = true;";

        String expectedTableStmt = "CREATE TABLE " + KEYSPACE_PER_TEST + "." + table + " (\n" +
                                   "    id int PRIMARY KEY,\n" +
                                   "    value text\n" +
                                   ") WITH " + tableParametersCql();

        String expectedIndexStmtWithoutOptions = "CREATE CUSTOM INDEX " + indexWithoutOptions + " ON " + KEYSPACE_PER_TEST + "." + table + " (value) USING 'org.apache.cassandra.index.sasi.SASIIndex';";
        String expectedIndexStmtWithOptions = "CREATE CUSTOM INDEX " + indexWithOptions + " ON " + KEYSPACE_PER_TEST + "." + table + " (value) USING 'org.apache.cassandra.index.sasi.SASIIndex' WITH OPTIONS = {'is_literal': 'false'};";

        assertRowsNet(executeDescribeNet("DESCRIBE KEYSPACE " + KEYSPACE_PER_TEST),
                      row(KEYSPACE_PER_TEST, "keyspace", KEYSPACE_PER_TEST, expectedKeyspaceStmt),
                      row(KEYSPACE_PER_TEST, "table", table, expectedTableStmt),
                      row(KEYSPACE_PER_TEST, "index", indexWithoutOptions, expectedIndexStmtWithoutOptions),
                      row(KEYSPACE_PER_TEST, "index", indexWithOptions, expectedIndexStmtWithOptions));

        assertRowsNet(executeDescribeNet("DESCRIBE INDEX " + KEYSPACE_PER_TEST + "." + indexWithoutOptions),
                      row(KEYSPACE_PER_TEST, "index", indexWithoutOptions, expectedIndexStmtWithoutOptions));

        assertRowsNet(executeDescribeNet("DESCRIBE INDEX " + KEYSPACE_PER_TEST + "." + indexWithOptions),
                      row(KEYSPACE_PER_TEST, "index", indexWithOptions, expectedIndexStmtWithOptions));
    }

    @Test
<<<<<<< HEAD
    public void testDescribeTableWithColumnMasks() throws Throwable
    {
        requireNetwork();
        DatabaseDescriptor.setDynamicDataMaskingEnabled(true);

        String table = createTable(KEYSPACE_PER_TEST,
                                   "CREATE TABLE %s (" +
                                   "  pk1 text, " +
                                   "  pk2 int MASKED WITH DEFAULT, " +
                                   "  ck1 int, " +
                                   "  ck2 int MASKED WITH mask_default()," +
                                   "  s1 decimal static, " +
                                   "  s2 decimal static MASKED WITH mask_null(), " +
                                   "  v1 text, " +
                                   "  v2 text MASKED WITH mask_inner(1, null), " +
                                   "PRIMARY KEY ((pk1, pk2), ck1, ck2 ))");

        TableMetadata tableMetadata = Schema.instance.getTableMetadata(KEYSPACE_PER_TEST, table);
        assertNotNull(tableMetadata);

        String tableCreateStatement = "CREATE TABLE " + KEYSPACE_PER_TEST + "." + table + " (\n" +
                                      "    pk1 text,\n" +
                                      "    pk2 int MASKED WITH system.mask_default(),\n" +
                                      "    ck1 int,\n" +
                                      "    ck2 int MASKED WITH system.mask_default(),\n" +
                                      "    s1 decimal static,\n" +
                                      "    s2 decimal static MASKED WITH system.mask_null(),\n" +
                                      "    v1 text,\n" +
                                      "    v2 text MASKED WITH system.mask_inner(1, null),\n" +
                                      "    PRIMARY KEY ((pk1, pk2), ck1, ck2)\n" +
                                      ") WITH ID = " + tableMetadata.id + "\n" +
                                      "    AND CLUSTERING ORDER BY (ck1 ASC, ck2 ASC)\n" +
                                      "    AND " + tableParametersCql();

        assertRowsNet(executeDescribeNet("DESCRIBE TABLE " + KEYSPACE_PER_TEST + "." + table + " WITH INTERNALS"),
                      row(KEYSPACE_PER_TEST,
                          "table",
                          table,
                          tableCreateStatement));

        // masks should be listed even if DDM is disabled
        DatabaseDescriptor.setDynamicDataMaskingEnabled(false);
        assertRowsNet(executeDescribeNet("DESCRIBE TABLE " + KEYSPACE_PER_TEST + "." + table + " WITH INTERNALS"),
                      row(KEYSPACE_PER_TEST,
                          "table",
                          table,
                          tableCreateStatement));
=======
    public void testUsingReservedInCreateType() throws Throwable
    {
        String type = createType(KEYSPACE_PER_TEST, "CREATE TYPE %s (\"token\" text, \"desc\" text);");
        assertRowsNet(executeDescribeNet(KEYSPACE_PER_TEST, "DESCRIBE TYPE " + type),
                      row(KEYSPACE_PER_TEST, "type", type, "CREATE TYPE " + KEYSPACE_PER_TEST + "." + type + " (\n" +
                                                           "    \"token\" text,\n" +
                                                           "    \"desc\" text\n" +
                                                           ");"));
    }

    @Test
    public void testDescMaterializedViewShouldNotOmitQuotations() throws Throwable
    {
        try{
            execute("CREATE KEYSPACE testWithKeywords WITH REPLICATION = {'class' : 'SimpleStrategy', 'replication_factor' : 1};");
            execute("CREATE TABLE testWithKeywords.users_mv (username varchar, password varchar, gender varchar, session_token varchar, " +
                    "state varchar, birth_year bigint, \"token\" text, PRIMARY KEY (\"token\"));");
            execute("CREATE MATERIALIZED VIEW testWithKeywords.users_by_state AS SELECT * FROM testWithKeywords.users_mv " +
                    "WHERE STATE IS NOT NULL AND \"token\" IS NOT NULL PRIMARY KEY (state, \"token\")");

            final String expectedOutput = "CREATE MATERIALIZED VIEW testwithkeywords.users_by_state AS\n" +
                                          "    SELECT *\n" +
                                          "    FROM testwithkeywords.users_mv\n" +
                                          "    WHERE state IS NOT NULL AND \"token\" IS NOT NULL\n" +
                                          "    PRIMARY KEY (state, \"token\")\n" +
                                          " WITH CLUSTERING ORDER BY (\"token\" ASC)\n" +
                                          "    AND " + mvParametersCql();

            testDescribeMaterializedView("testWithKeywords", "users_by_state", row("testwithkeywords", "materialized_view", "users_by_state", expectedOutput));
        }
        finally
        {
            execute("DROP KEYSPACE IF EXISTS testWithKeywords");
        }
    }

    @Test
    public void testDescFunctionAndAggregateShouldNotOmitQuotations() throws Throwable
    {

        final String functionName = KEYSPACE_PER_TEST + ".\"token\"";

        createFunctionOverload(functionName,
                                             "int, ascii",
                                             "CREATE FUNCTION " + functionName + " (\"token\" int, other_in ascii) " +
                                             "RETURNS NULL ON NULL INPUT " +
                                             "RETURNS text " +
                                             "LANGUAGE java " +
                                             "AS 'return \"Hello World\";'");

        for (String describeKeyword : new String[]{"DESCRIBE", "DESC"})
        {

            assertRowsNet(executeDescribeNet(describeKeyword + " FUNCTION " + functionName),
                          row(KEYSPACE_PER_TEST,
                              "function",
                              shortFunctionName(functionName) + "(int, ascii)",
                              "CREATE FUNCTION " + functionName + "(\"token\" int, other_in ascii)\n" +
                              "    RETURNS NULL ON NULL INPUT\n" +
                              "    RETURNS text\n" +
                              "    LANGUAGE java\n" +
                              "    AS $$return \"Hello World\";$$;"));
        }

        final String aggregationFunctionName = KEYSPACE_PER_TEST + ".\"token\"";
        final String aggregationName = KEYSPACE_PER_TEST + ".\"token\"";
        createFunctionOverload(aggregationName,
                                          "int, int",
                                          "CREATE FUNCTION " + aggregationFunctionName + " (\"token\" int, add_to int) " +
                                          "CALLED ON NULL INPUT " +
                                          "RETURNS int " +
                                          "LANGUAGE java " +
                                          "AS 'return token + add_to;'");


        String aggregate = createAggregate(KEYSPACE_PER_TEST,
                                                   "int",
                                                   format("CREATE AGGREGATE %%s(int) " +
                                                          "SFUNC %s " +
                                                          "STYPE int " +
                                                          "INITCOND 42",
                                                          shortFunctionName(aggregationFunctionName)));


        for (String describeKeyword : new String[]{"DESCRIBE", "DESC"})
        {
            assertRowsNet(executeDescribeNet(describeKeyword + " AGGREGATE " + aggregate),
                          row(KEYSPACE_PER_TEST,
                              "aggregate",
                              shortFunctionName(aggregate) + "(int)",
                              "CREATE AGGREGATE " + aggregate + "(int)\n" +
                              "    SFUNC " + shortFunctionName(aggregationName) + "\n" +
                              "    STYPE int\n" +
                              "    INITCOND 42;"));
        }
>>>>>>> d7917a51
    }

    private static String allTypesTable()
    {
        return "CREATE TABLE test.has_all_types (\n" +
               "    num int PRIMARY KEY,\n" +
               "    asciicol ascii,\n" +
               "    bigintcol bigint,\n" +
               "    blobcol blob,\n" +
               "    booleancol boolean,\n" +
               "    decimalcol decimal,\n" +
               "    doublecol double,\n" +
               "    durationcol duration,\n" +
               "    floatcol float,\n" +
               "    frozenlistcol frozen<list<text>>,\n" +
               "    frozenmapcol frozen<map<timestamp, timeuuid>>,\n" +
               "    frozensetcol frozen<set<bigint>>,\n" +
               "    intcol int,\n" +
               "    smallintcol smallint,\n" +
               "    textcol text,\n" +
               "    timestampcol timestamp,\n" +
               "    tinyintcol tinyint,\n" +
               "    tuplecol frozen<tuple<text, int, frozen<tuple<timestamp>>>>,\n" +
               "    uuidcol uuid,\n" +
               "    varcharcol text,\n" +
               "    varintcol varint,\n" +
               "    listcol list<decimal>,\n" +
               "    mapcol map<timestamp, timeuuid>,\n" +
               "    setcol set<tinyint>\n" +
               ") WITH " + tableParametersCql();
    }

    private static String usersByStateMvOutput()
    {
        return "CREATE MATERIALIZED VIEW test.users_by_state AS\n" +
               "    SELECT *\n" +
               "    FROM test.users_mv\n" +
               "    WHERE state IS NOT NULL AND username IS NOT NULL\n" +
               "    PRIMARY KEY (state, username)\n" +
               " WITH CLUSTERING ORDER BY (username ASC)\n" +
               "    AND " + mvParametersCql();
    }

    private static String indexOutput(String index, String table, String col)
    {
        return format("CREATE INDEX %s ON %s.%s (%s);", index, "test", table, col);
    }

    private static String usersMvTableOutput()
    {
        return "CREATE TABLE test.users_mv (\n" +
               "    username text PRIMARY KEY,\n" +
               "    birth_year bigint,\n" +
               "    gender text,\n" +
               "    password text,\n" +
               "    session_token text,\n" +
               "    state text\n" +
               ") WITH " + tableParametersCql();
    }

    private static String userTableOutput()
    {
        return "CREATE TABLE test.users (\n" +
               "    userid text PRIMARY KEY,\n" +
               "    age int,\n" +
               "    firstname text,\n" +
               "    lastname text\n" +
               ") WITH " + tableParametersCql();
    }

    private static String testTableOutput()
    {
        return "CREATE TABLE test.\"Test\" (\n" +
                   "    id int,\n" +
                   "    col int,\n" +
                   "    val text,\n"  +
                   "    PRIMARY KEY (id, col)\n" +
                   ") WITH CLUSTERING ORDER BY (col ASC)\n" +
                   "    AND " + tableParametersCql();
    }

    private static String tableParametersCql()
    {
        return "additional_write_policy = '99p'\n" +
               "    AND allow_auto_snapshot = true\n" +
               "    AND bloom_filter_fp_chance = 0.01\n" +
               "    AND caching = {'keys': 'ALL', 'rows_per_partition': 'NONE'}\n" +
               "    AND cdc = false\n" +
               "    AND comment = ''\n" +
               "    AND compaction = {'class': 'org.apache.cassandra.db.compaction.SizeTieredCompactionStrategy', 'max_threshold': '32', 'min_threshold': '4'}\n" +
               "    AND compression = {'chunk_length_in_kb': '16', 'class': 'org.apache.cassandra.io.compress.LZ4Compressor'}\n" +
               "    AND memtable = 'default'\n" +
               "    AND crc_check_chance = 1.0\n" +
               "    AND default_time_to_live = 0\n" +
               "    AND extensions = {}\n" +
               "    AND gc_grace_seconds = 864000\n" +
               "    AND incremental_backups = true\n" + 
               "    AND max_index_interval = 2048\n" +
               "    AND memtable_flush_period_in_ms = 0\n" +
               "    AND min_index_interval = 128\n" +
               "    AND read_repair = 'BLOCKING'\n" +
               "    AND speculative_retry = '99p';";
    }

    private static String mvParametersCql()
    {
        return "additional_write_policy = '99p'\n" +
               "    AND allow_auto_snapshot = true\n" +
               "    AND bloom_filter_fp_chance = 0.01\n" +
               "    AND caching = {'keys': 'ALL', 'rows_per_partition': 'NONE'}\n" +
               "    AND cdc = false\n" +
               "    AND comment = ''\n" +
               "    AND compaction = {'class': 'org.apache.cassandra.db.compaction.SizeTieredCompactionStrategy', 'max_threshold': '32', 'min_threshold': '4'}\n" +
               "    AND compression = {'chunk_length_in_kb': '16', 'class': 'org.apache.cassandra.io.compress.LZ4Compressor'}\n" +
               "    AND memtable = 'default'\n" +
               "    AND crc_check_chance = 1.0\n" +
               "    AND extensions = {}\n" +
               "    AND gc_grace_seconds = 864000\n" +
               "    AND incremental_backups = true\n" +
               "    AND max_index_interval = 2048\n" +
               "    AND memtable_flush_period_in_ms = 0\n" +
               "    AND min_index_interval = 128\n" +
               "    AND read_repair = 'BLOCKING'\n" +
               "    AND speculative_retry = '99p';";
    }

    private static String keyspaceOutput()
    {
        return "CREATE KEYSPACE test WITH replication = {'class': 'SimpleStrategy', 'replication_factor': '1'}  AND durable_writes = true;";
    }

    private void describeError(String cql, String msg) throws Throwable
    {
        describeError(null, cql, msg);
    }

    private void describeError(String useKs, String cql, String msg) throws Throwable
    {
        assertInvalidThrowMessage(Optional.of(getProtocolVersion(useKs)), msg, InvalidQueryException.class, cql, ArrayUtils.EMPTY_OBJECT_ARRAY);
    }

    private ResultSet executeDescribeNet(String cql) throws Throwable
    {
        return executeDescribeNet(null, cql);
    }

    private ResultSet executeDescribeNet(String useKs, String cql) throws Throwable
    {
        return executeNetWithPaging(getProtocolVersion(useKs), cql, useKs, 3);
    }

    private ProtocolVersion getProtocolVersion(String useKs) throws Throwable
    {
        // We're using a trick here to distinguish driver sessions with a "USE keyspace" and without:
        // As different ProtocolVersions use different driver instances, we use different ProtocolVersions
        // for the with and without "USE keyspace" cases.

        ProtocolVersion v = useKs != null ? ProtocolVersion.CURRENT : ProtocolVersion.V6;

        if (useKs != null)
            executeNet(v, "USE " + useKs);
        return v;
    }
}<|MERGE_RESOLUTION|>--- conflicted
+++ resolved
@@ -792,7 +792,6 @@
     }
 
     @Test
-<<<<<<< HEAD
     public void testDescribeTableWithColumnMasks() throws Throwable
     {
         requireNetwork();
@@ -840,7 +839,9 @@
                           "table",
                           table,
                           tableCreateStatement));
-=======
+    }
+
+    @Test
     public void testUsingReservedInCreateType() throws Throwable
     {
         String type = createType(KEYSPACE_PER_TEST, "CREATE TYPE %s (\"token\" text, \"desc\" text);");
@@ -936,7 +937,6 @@
                               "    STYPE int\n" +
                               "    INITCOND 42;"));
         }
->>>>>>> d7917a51
     }
 
     private static String allTypesTable()
