--- conflicted
+++ resolved
@@ -33,10 +33,7 @@
 import org.slf4j.LoggerFactory;
 
 import static org.apache.cassandra.config.CassandraRelevantProperties.ORG_APACHE_CASSANDRA_DISABLE_MBEAN_REGISTRATION;
-<<<<<<< HEAD
-=======
 import static org.apache.cassandra.config.CassandraRelevantProperties.DTEST_IS_IN_JVM_DTEST;
->>>>>>> 208a71c0
 import static org.apache.cassandra.config.CassandraRelevantProperties.MBEAN_REGISTRATION_CLASS;
 
 /**
@@ -51,9 +48,6 @@
 
     static MBeanWrapper create()
     {
-<<<<<<< HEAD
-        if (ORG_APACHE_CASSANDRA_DISABLE_MBEAN_REGISTRATION.getBoolean())
-=======
         // If we're running in the in-jvm dtest environment, always use the delegating
         // mbean wrapper even if we start off with no-op, so it can be switched later
         if (DTEST_IS_IN_JVM_DTEST.getBoolean())
@@ -68,7 +62,6 @@
     {
         if (ORG_APACHE_CASSANDRA_DISABLE_MBEAN_REGISTRATION.getBoolean())
         {
->>>>>>> 208a71c0
             return new NoOpMBeanWrapper();
         }
 
