/*
 * Licensed to the Apache Software Foundation (ASF) under one
 * or more contributor license agreements.  See the NOTICE file
 * distributed with this work for additional information
 * regarding copyright ownership.  The ASF licenses this file
 * to you under the Apache License, Version 2.0 (the
 * "License"); you may not use this file except in compliance
 * with the License.  You may obtain a copy of the License at
 *
 *     http://www.apache.org/licenses/LICENSE-2.0
 *
 * Unless required by applicable law or agreed to in writing, software
 * distributed under the License is distributed on an "AS IS" BASIS,
 * WITHOUT WARRANTIES OR CONDITIONS OF ANY KIND, either express or implied.
 * See the License for the specific language governing permissions and
 * limitations under the License.
 */
package org.apache.cassandra.repair;

import java.util.concurrent.RunnableFuture;

import org.apache.cassandra.exceptions.RequestFailureReason;
import org.apache.cassandra.locator.InetAddressAndPort;
import org.apache.cassandra.net.RequestCallback;
import org.apache.cassandra.net.Message;
import org.apache.cassandra.net.MessagingService;
import org.apache.cassandra.repair.messages.SnapshotMessage;
import org.apache.cassandra.utils.concurrent.AsyncFuture;

import static org.apache.cassandra.net.Verb.SNAPSHOT_MSG;

/**
 * SnapshotTask is a task that sends snapshot request.
 */
public class SnapshotTask extends AsyncFuture<InetAddressAndPort> implements RunnableFuture<InetAddressAndPort>
{
    private final RepairJobDesc desc;
    private final InetAddressAndPort endpoint;

    SnapshotTask(RepairJobDesc desc, InetAddressAndPort endpoint)
    {
        this.desc = desc;
        this.endpoint = endpoint;
    }

    public void run()
    {
        MessagingService.instance().sendWithCallback(Message.out(SNAPSHOT_MSG, new SnapshotMessage(desc)),
                                                     endpoint,
                                                     new SnapshotCallback(this));
    }

    /**
     * Callback for snapshot request. Run on INTERNAL_RESPONSE stage.
     */
    static class SnapshotCallback implements RequestCallback
    {
        final SnapshotTask task;

        SnapshotCallback(SnapshotTask task)
        {
            this.task = task;
        }

        /**
         * When we received response from the node,
         *
         * @param msg response received.
         */
        @Override
        public void onResponse(Message msg)
        {
            task.trySuccess(task.endpoint);
        }

        @Override
        public boolean invokeOnFailure()
        {
            return true;
        }

        @Override
        public void onFailure(InetAddressAndPort from, RequestFailureReason failureReason)
        {
<<<<<<< HEAD
            //listener.failedSnapshot();
            task.tryFailure(new RuntimeException("Could not create snapshot at " + from));
=======
            task.setException(new RuntimeException("Could not create snapshot at " + from));
>>>>>>> 00898588
        }
    }
}<|MERGE_RESOLUTION|>--- conflicted
+++ resolved
@@ -53,7 +53,7 @@
     /**
      * Callback for snapshot request. Run on INTERNAL_RESPONSE stage.
      */
-    static class SnapshotCallback implements RequestCallback
+    static class SnapshotCallback implements RequestCallback<InetAddressAndPort>
     {
         final SnapshotTask task;
 
@@ -82,12 +82,7 @@
         @Override
         public void onFailure(InetAddressAndPort from, RequestFailureReason failureReason)
         {
-<<<<<<< HEAD
-            //listener.failedSnapshot();
             task.tryFailure(new RuntimeException("Could not create snapshot at " + from));
-=======
-            task.setException(new RuntimeException("Could not create snapshot at " + from));
->>>>>>> 00898588
         }
     }
 }