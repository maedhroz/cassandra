/*
 * Licensed to the Apache Software Foundation (ASF) under one
 * or more contributor license agreements.  See the NOTICE file
 * distributed with this work for additional information
 * regarding copyright ownership.  The ASF licenses this file
 * to you under the Apache License, Version 2.0 (the
 * "License"); you may not use this file except in compliance
 * with the License.  You may obtain a copy of the License at
 *
 *     http://www.apache.org/licenses/LICENSE-2.0
 *
 * Unless required by applicable law or agreed to in writing, software
 * distributed under the License is distributed on an "AS IS" BASIS,
 * WITHOUT WARRANTIES OR CONDITIONS OF ANY KIND, either express or implied.
 * See the License for the specific language governing permissions and
 * limitations under the License.
 */
package org.apache.cassandra.service;

import java.io.ByteArrayInputStream;
import java.io.DataInputStream;
import java.io.File;
import java.io.IOError;
import java.io.IOException;
import java.lang.management.ManagementFactory;
import java.net.InetAddress;
import java.net.UnknownHostException;
import java.nio.ByteBuffer;
import java.util.*;
import java.util.Map.Entry;
import java.util.concurrent.CopyOnWriteArrayList;
import java.util.concurrent.ExecutionException;
import java.util.concurrent.ExecutorService;
import java.util.concurrent.Future;
import java.util.concurrent.FutureTask;
import java.util.concurrent.TimeUnit;
import java.util.concurrent.TimeoutException;
import java.util.concurrent.atomic.AtomicBoolean;
import java.util.concurrent.atomic.AtomicInteger;
import java.util.regex.MatchResult;
import java.util.regex.Pattern;
import javax.annotation.Nullable;
import javax.management.JMX;
import javax.management.MBeanServer;
import javax.management.NotificationBroadcasterSupport;
import javax.management.ObjectName;
import javax.management.openmbean.TabularData;
import javax.management.openmbean.TabularDataSupport;

import com.google.common.annotations.VisibleForTesting;
import com.google.common.base.Predicate;
import com.google.common.collect.ArrayListMultimap;
import com.google.common.collect.Collections2;
import com.google.common.collect.HashMultimap;
import com.google.common.collect.ImmutableSet;
import com.google.common.collect.Iterables;
import com.google.common.collect.Lists;
import com.google.common.collect.Maps;
import com.google.common.collect.Multimap;
import com.google.common.collect.Sets;
import com.google.common.util.concurrent.FutureCallback;
import com.google.common.util.concurrent.Futures;
import com.google.common.util.concurrent.ListenableFuture;
import com.google.common.util.concurrent.Uninterruptibles;
import org.apache.commons.lang3.StringUtils;
import org.slf4j.Logger;
import org.slf4j.LoggerFactory;

import ch.qos.logback.classic.LoggerContext;
import ch.qos.logback.classic.jmx.JMXConfiguratorMBean;
import ch.qos.logback.classic.spi.ILoggingEvent;
import ch.qos.logback.core.Appender;
import org.apache.cassandra.auth.AuthKeyspace;
import org.apache.cassandra.auth.AuthMigrationListener;
import org.apache.cassandra.batchlog.BatchRemoveVerbHandler;
import org.apache.cassandra.batchlog.BatchStoreVerbHandler;
import org.apache.cassandra.batchlog.BatchlogManager;
import org.apache.cassandra.concurrent.ScheduledExecutors;
import org.apache.cassandra.concurrent.Stage;
import org.apache.cassandra.concurrent.StageManager;
import org.apache.cassandra.config.CFMetaData;
import org.apache.cassandra.config.DatabaseDescriptor;
import org.apache.cassandra.config.Schema;
import org.apache.cassandra.db.ColumnFamilyStore;
import org.apache.cassandra.db.CounterMutationVerbHandler;
import org.apache.cassandra.db.DecoratedKey;
import org.apache.cassandra.db.DefinitionsUpdateVerbHandler;
import org.apache.cassandra.db.Directories;
import org.apache.cassandra.db.Keyspace;
import org.apache.cassandra.db.MigrationRequestVerbHandler;
import org.apache.cassandra.db.MutationVerbHandler;
import org.apache.cassandra.db.PartitionPosition;
import org.apache.cassandra.db.RangeSliceVerbHandler;
import org.apache.cassandra.db.ReadCommandVerbHandler;
import org.apache.cassandra.db.ReadRepairVerbHandler;
import org.apache.cassandra.db.SchemaCheckVerbHandler;
import org.apache.cassandra.db.SizeEstimatesRecorder;
import org.apache.cassandra.db.SnapshotDetailsTabularData;
import org.apache.cassandra.db.SystemKeyspace;
import org.apache.cassandra.db.TruncateVerbHandler;
import org.apache.cassandra.db.commitlog.CommitLog;
import org.apache.cassandra.db.compaction.CompactionManager;
import org.apache.cassandra.db.lifecycle.LifecycleTransaction;
import org.apache.cassandra.dht.BootStrapper;
import org.apache.cassandra.dht.IPartitioner;
import org.apache.cassandra.dht.Range;
import org.apache.cassandra.dht.RangeStreamer;
import org.apache.cassandra.dht.RingPosition;
import org.apache.cassandra.dht.Splitter;
import org.apache.cassandra.dht.StreamStateStore;
import org.apache.cassandra.dht.Token;
import org.apache.cassandra.dht.Token.TokenFactory;
import org.apache.cassandra.exceptions.AlreadyExistsException;
import org.apache.cassandra.exceptions.ConfigurationException;
import org.apache.cassandra.exceptions.InvalidRequestException;
import org.apache.cassandra.exceptions.UnavailableException;
import org.apache.cassandra.gms.ApplicationState;
import org.apache.cassandra.gms.EndpointState;
import org.apache.cassandra.gms.FailureDetector;
import org.apache.cassandra.gms.GossipDigestAck2VerbHandler;
import org.apache.cassandra.gms.GossipDigestAckVerbHandler;
import org.apache.cassandra.gms.GossipDigestSynVerbHandler;
import org.apache.cassandra.gms.GossipShutdownVerbHandler;
import org.apache.cassandra.gms.Gossiper;
import org.apache.cassandra.gms.IEndpointStateChangeSubscriber;
import org.apache.cassandra.gms.IFailureDetector;
import org.apache.cassandra.gms.TokenSerializer;
import org.apache.cassandra.gms.VersionedValue;
import org.apache.cassandra.hints.HintVerbHandler;
import org.apache.cassandra.hints.HintsService;
import org.apache.cassandra.io.sstable.SSTableLoader;
import org.apache.cassandra.io.util.FileUtils;
import org.apache.cassandra.locator.AbstractReplicationStrategy;
import org.apache.cassandra.locator.DynamicEndpointSnitch;
import org.apache.cassandra.locator.IEndpointSnitch;
import org.apache.cassandra.locator.LocalStrategy;
import org.apache.cassandra.locator.TokenMetadata;
import org.apache.cassandra.metrics.StorageMetrics;
import org.apache.cassandra.net.AsyncOneResponse;
import org.apache.cassandra.net.MessageOut;
import org.apache.cassandra.net.MessagingService;
import org.apache.cassandra.net.ResponseVerbHandler;
import org.apache.cassandra.repair.RepairMessageVerbHandler;
import org.apache.cassandra.repair.RepairParallelism;
import org.apache.cassandra.repair.RepairRunnable;
import org.apache.cassandra.repair.SystemDistributedKeyspace;
import org.apache.cassandra.repair.messages.RepairOption;
import org.apache.cassandra.schema.KeyspaceMetadata;
import org.apache.cassandra.service.paxos.CommitVerbHandler;
import org.apache.cassandra.service.paxos.PrepareVerbHandler;
import org.apache.cassandra.service.paxos.ProposeVerbHandler;
import org.apache.cassandra.streaming.ReplicationFinishedVerbHandler;
import org.apache.cassandra.streaming.StreamManager;
import org.apache.cassandra.streaming.StreamPlan;
import org.apache.cassandra.streaming.StreamResultFuture;
import org.apache.cassandra.streaming.StreamState;
import org.apache.cassandra.thrift.EndpointDetails;
import org.apache.cassandra.thrift.TokenRange;
import org.apache.cassandra.thrift.cassandraConstants;
import org.apache.cassandra.tracing.TraceKeyspace;
import org.apache.cassandra.utils.BackgroundActivityMonitor;
import org.apache.cassandra.utils.FBUtilities;
import org.apache.cassandra.utils.JVMStabilityInspector;
import org.apache.cassandra.utils.OutputHandler;
import org.apache.cassandra.utils.Pair;
import org.apache.cassandra.utils.WindowsTimer;
import org.apache.cassandra.utils.WrappedRunnable;
import org.apache.cassandra.utils.progress.ProgressEvent;
import org.apache.cassandra.utils.progress.ProgressEventType;
import org.apache.cassandra.utils.progress.jmx.JMXProgressSupport;
import org.apache.cassandra.utils.progress.jmx.LegacyJMXProgressSupport;

import static java.util.Arrays.asList;
import static java.util.stream.Collectors.toList;
import static org.apache.cassandra.index.SecondaryIndexManager.getIndexName;
import static org.apache.cassandra.index.SecondaryIndexManager.isIndexColumnFamily;

/**
 * This abstraction contains the token/identifier of this node
 * on the identifier space. This token gets gossiped around.
 * This class will also maintain histograms of the load information
 * of other nodes in the cluster.
 */
public class StorageService extends NotificationBroadcasterSupport implements IEndpointStateChangeSubscriber, StorageServiceMBean
{
    private static final Logger logger = LoggerFactory.getLogger(StorageService.class);
    
    public static final int RING_DELAY = getRingDelay(); // delay after which we assume ring has stablized

    private final JMXProgressSupport progressSupport = new JMXProgressSupport(this);

    /**
     * @deprecated backward support to previous notification interface
     * Will be removed on 4.0
     */
    @Deprecated
    private final LegacyJMXProgressSupport legacyProgressSupport;

    private static int getRingDelay()
    {
        String newdelay = System.getProperty("cassandra.ring_delay_ms");
        if (newdelay != null)
        {
            logger.info("Overriding RING_DELAY to {}ms", newdelay);
            return Integer.parseInt(newdelay);
        }
        else
            return 30 * 1000;
    }

    /* This abstraction maintains the token/endpoint metadata information */
    private TokenMetadata tokenMetadata = new TokenMetadata();

    public volatile VersionedValue.VersionedValueFactory valueFactory = new VersionedValue.VersionedValueFactory(tokenMetadata.partitioner);

    private Thread drainOnShutdown = null;
    private boolean inShutdownHook = false;

    public static final StorageService instance = new StorageService();

    public boolean isInShutdownHook()
    {
        return inShutdownHook;
    }

    public Collection<Range<Token>> getLocalRanges(String keyspaceName)
    {
        return getRangesForEndpoint(keyspaceName, FBUtilities.getBroadcastAddress());
    }

    public Collection<Range<Token>> getPrimaryRanges(String keyspace)
    {
        return getPrimaryRangesForEndpoint(keyspace, FBUtilities.getBroadcastAddress());
    }

    public Collection<Range<Token>> getPrimaryRangesWithinDC(String keyspace)
    {
        return getPrimaryRangeForEndpointWithinDC(keyspace, FBUtilities.getBroadcastAddress());
    }

    private final Set<InetAddress> replicatingNodes = Collections.synchronizedSet(new HashSet<InetAddress>());
    private CassandraDaemon daemon;

    private InetAddress removingNode;

    /* Are we starting this node in bootstrap mode? */
    private volatile boolean isBootstrapMode;

    /* we bootstrap but do NOT join the ring unless told to do so */
    private boolean isSurveyMode = Boolean.parseBoolean(System.getProperty("cassandra.write_survey", "false"));
    /* true if node is rebuilding and receiving data */
    private final AtomicBoolean isRebuilding = new AtomicBoolean();

    private boolean initialized;
    private volatile boolean joined = false;

    /* the probability for tracing any particular request, 0 disables tracing and 1 enables for all */
    private double traceProbability = 0.0;

    private static enum Mode { STARTING, NORMAL, JOINING, LEAVING, DECOMMISSIONED, MOVING, DRAINING, DRAINED }
    private Mode operationMode = Mode.STARTING;

    /* Used for tracking drain progress */
    private volatile int totalCFs, remainingCFs;

    private static final AtomicInteger nextRepairCommand = new AtomicInteger();

    private final List<IEndpointLifecycleSubscriber> lifecycleSubscribers = new CopyOnWriteArrayList<>();

    private static final BackgroundActivityMonitor bgMonitor = new BackgroundActivityMonitor();

    private final ObjectName jmxObjectName;

    private Collection<Token> bootstrapTokens = null;

    // true when keeping strict consistency while bootstrapping
    private boolean useStrictConsistency = Boolean.parseBoolean(System.getProperty("cassandra.consistent.rangemovement", "true"));
    private static final boolean allowSimultaneousMoves = Boolean.valueOf(System.getProperty("cassandra.consistent.simultaneousmoves.allow","false"));
    private boolean replacing;

    private final StreamStateStore streamStateStore = new StreamStateStore();

    /** This method updates the local token on disk  */
    public void setTokens(Collection<Token> tokens)
    {
        if (logger.isDebugEnabled())
            logger.debug("Setting tokens to {}", tokens);
        SystemKeyspace.updateTokens(tokens);
        tokenMetadata.updateNormalTokens(tokens, FBUtilities.getBroadcastAddress());
        Collection<Token> localTokens = getLocalTokens();
        setGossipTokens(localTokens);
        setMode(Mode.NORMAL, false);
    }

    public void setGossipTokens(Collection<Token> tokens)
    {
        List<Pair<ApplicationState, VersionedValue>> states = new ArrayList<Pair<ApplicationState, VersionedValue>>();
        states.add(Pair.create(ApplicationState.TOKENS, valueFactory.tokens(tokens)));
        states.add(Pair.create(ApplicationState.STATUS, valueFactory.normal(tokens)));
        Gossiper.instance.addLocalApplicationStates(states);
    }

    public StorageService()
    {
        MBeanServer mbs = ManagementFactory.getPlatformMBeanServer();
        try
        {
            jmxObjectName = new ObjectName("org.apache.cassandra.db:type=StorageService");
            mbs.registerMBean(this, jmxObjectName);
            mbs.registerMBean(StreamManager.instance, new ObjectName(StreamManager.OBJECT_NAME));
        }
        catch (Exception e)
        {
            throw new RuntimeException(e);
        }

        legacyProgressSupport = new LegacyJMXProgressSupport(this, jmxObjectName);

        /* register the verb handlers */
        MessagingService.instance().registerVerbHandlers(MessagingService.Verb.MUTATION, new MutationVerbHandler());
        MessagingService.instance().registerVerbHandlers(MessagingService.Verb.READ_REPAIR, new ReadRepairVerbHandler());
        MessagingService.instance().registerVerbHandlers(MessagingService.Verb.READ, new ReadCommandVerbHandler());
        MessagingService.instance().registerVerbHandlers(MessagingService.Verb.RANGE_SLICE, new RangeSliceVerbHandler());
        MessagingService.instance().registerVerbHandlers(MessagingService.Verb.PAGED_RANGE, new RangeSliceVerbHandler());
        MessagingService.instance().registerVerbHandlers(MessagingService.Verb.COUNTER_MUTATION, new CounterMutationVerbHandler());
        MessagingService.instance().registerVerbHandlers(MessagingService.Verb.TRUNCATE, new TruncateVerbHandler());
        MessagingService.instance().registerVerbHandlers(MessagingService.Verb.PAXOS_PREPARE, new PrepareVerbHandler());
        MessagingService.instance().registerVerbHandlers(MessagingService.Verb.PAXOS_PROPOSE, new ProposeVerbHandler());
        MessagingService.instance().registerVerbHandlers(MessagingService.Verb.PAXOS_COMMIT, new CommitVerbHandler());
        MessagingService.instance().registerVerbHandlers(MessagingService.Verb.HINT, new HintVerbHandler());

        // see BootStrapper for a summary of how the bootstrap verbs interact
        MessagingService.instance().registerVerbHandlers(MessagingService.Verb.REPLICATION_FINISHED, new ReplicationFinishedVerbHandler());
        MessagingService.instance().registerVerbHandlers(MessagingService.Verb.REQUEST_RESPONSE, new ResponseVerbHandler());
        MessagingService.instance().registerVerbHandlers(MessagingService.Verb.INTERNAL_RESPONSE, new ResponseVerbHandler());
        MessagingService.instance().registerVerbHandlers(MessagingService.Verb.REPAIR_MESSAGE, new RepairMessageVerbHandler());
        MessagingService.instance().registerVerbHandlers(MessagingService.Verb.GOSSIP_SHUTDOWN, new GossipShutdownVerbHandler());

        MessagingService.instance().registerVerbHandlers(MessagingService.Verb.GOSSIP_DIGEST_SYN, new GossipDigestSynVerbHandler());
        MessagingService.instance().registerVerbHandlers(MessagingService.Verb.GOSSIP_DIGEST_ACK, new GossipDigestAckVerbHandler());
        MessagingService.instance().registerVerbHandlers(MessagingService.Verb.GOSSIP_DIGEST_ACK2, new GossipDigestAck2VerbHandler());

        MessagingService.instance().registerVerbHandlers(MessagingService.Verb.DEFINITIONS_UPDATE, new DefinitionsUpdateVerbHandler());
        MessagingService.instance().registerVerbHandlers(MessagingService.Verb.SCHEMA_CHECK, new SchemaCheckVerbHandler());
        MessagingService.instance().registerVerbHandlers(MessagingService.Verb.MIGRATION_REQUEST, new MigrationRequestVerbHandler());

        MessagingService.instance().registerVerbHandlers(MessagingService.Verb.SNAPSHOT, new SnapshotVerbHandler());
        MessagingService.instance().registerVerbHandlers(MessagingService.Verb.ECHO, new EchoVerbHandler());

        MessagingService.instance().registerVerbHandlers(MessagingService.Verb.BATCH_STORE, new BatchStoreVerbHandler());
        MessagingService.instance().registerVerbHandlers(MessagingService.Verb.BATCH_REMOVE, new BatchRemoveVerbHandler());
    }

    public void registerDaemon(CassandraDaemon daemon)
    {
        this.daemon = daemon;
    }

    public void register(IEndpointLifecycleSubscriber subscriber)
    {
        lifecycleSubscribers.add(subscriber);
    }

    public void unregister(IEndpointLifecycleSubscriber subscriber)
    {
        lifecycleSubscribers.remove(subscriber);
    }

    // should only be called via JMX
    public void stopGossiping()
    {
        if (initialized)
        {
            logger.warn("Stopping gossip by operator request");
            Gossiper.instance.stop();
            initialized = false;
        }
    }

    // should only be called via JMX
    public void startGossiping()
    {
        if (!initialized)
        {
            logger.warn("Starting gossip by operator request");
            setGossipTokens(getLocalTokens());
            Gossiper.instance.forceNewerGeneration();
            Gossiper.instance.start((int) (System.currentTimeMillis() / 1000));
            initialized = true;
        }
    }

    // should only be called via JMX
    public boolean isGossipRunning()
    {
        return Gossiper.instance.isEnabled();
    }

    // should only be called via JMX
    public void startRPCServer()
    {
        if (daemon == null)
        {
            throw new IllegalStateException("No configured daemon");
        }
        daemon.thriftServer.start();
    }

    public void stopRPCServer()
    {
        if (daemon == null)
        {
            throw new IllegalStateException("No configured daemon");
        }
        if (daemon.thriftServer != null)
            daemon.thriftServer.stop();
    }

    public boolean isRPCServerRunning()
    {
        if ((daemon == null) || (daemon.thriftServer == null))
        {
            return false;
        }
        return daemon.thriftServer.isRunning();
    }

    public void startNativeTransport()
    {
        if (daemon == null)
        {
            throw new IllegalStateException("No configured daemon");
        }

        try
        {
            daemon.startNativeTransport();
        }
        catch (Exception e)
        {
            throw new RuntimeException("Error starting native transport: " + e.getMessage());
        }
    }

    public void stopNativeTransport()
    {
        if (daemon == null)
        {
            throw new IllegalStateException("No configured daemon");
        }
        daemon.stopNativeTransport();
    }

    public boolean isNativeTransportRunning()
    {
        if (daemon == null)
        {
            return false;
        }
        return daemon.isNativeTransportRunning();
    }

    public void stopTransports()
    {
        if (isInitialized())
        {
            logger.error("Stopping gossiper");
            stopGossiping();
        }
        if (isRPCServerRunning())
        {
            logger.error("Stopping RPC server");
            stopRPCServer();
        }
        if (isNativeTransportRunning())
        {
            logger.error("Stopping native transport");
            stopNativeTransport();
        }
    }

    private void shutdownClientServers()
    {
        stopRPCServer();
        stopNativeTransport();
    }

    public void stopClient()
    {
        Gossiper.instance.unregister(this);
        Gossiper.instance.stop();
        MessagingService.instance().shutdown();
        // give it a second so that task accepted before the MessagingService shutdown gets submitted to the stage (to avoid RejectedExecutionException)
        Uninterruptibles.sleepUninterruptibly(1, TimeUnit.SECONDS);
        StageManager.shutdownNow();
    }

    public boolean isInitialized()
    {
        return initialized;
    }

    public boolean isSetupCompleted()
    {
        return daemon == null
               ? false
               : daemon.setupCompleted();
    }

    public void stopDaemon()
    {
        if (daemon == null)
            throw new IllegalStateException("No configured daemon");
        daemon.deactivate();
    }

    public synchronized Collection<Token> prepareReplacementInfo() throws ConfigurationException
    {
        logger.info("Gathering node replacement information for {}", DatabaseDescriptor.getReplaceAddress());
        if (!MessagingService.instance().isListening())
            MessagingService.instance().listen();

        // make magic happen
        Gossiper.instance.doShadowRound();

        UUID hostId = null;
        // now that we've gossiped at least once, we should be able to find the node we're replacing
        if (Gossiper.instance.getEndpointStateForEndpoint(DatabaseDescriptor.getReplaceAddress())== null)
            throw new RuntimeException("Cannot replace_address " + DatabaseDescriptor.getReplaceAddress() + " because it doesn't exist in gossip");
        hostId = Gossiper.instance.getHostId(DatabaseDescriptor.getReplaceAddress());
        try
        {
            VersionedValue tokensVersionedValue = Gossiper.instance.getEndpointStateForEndpoint(DatabaseDescriptor.getReplaceAddress()).getApplicationState(ApplicationState.TOKENS);
            if (tokensVersionedValue == null)
                throw new RuntimeException("Could not find tokens for " + DatabaseDescriptor.getReplaceAddress() + " to replace");
            Collection<Token> tokens = TokenSerializer.deserialize(tokenMetadata.partitioner, new DataInputStream(new ByteArrayInputStream(tokensVersionedValue.toBytes())));

            SystemKeyspace.setLocalHostId(hostId); // use the replacee's host Id as our own so we receive hints, etc
            Gossiper.instance.resetEndpointStateMap(); // clean up since we have what we need
            return tokens;
        }
        catch (IOException e)
        {
            throw new RuntimeException(e);
        }
    }

    public synchronized void checkForEndpointCollision() throws ConfigurationException
    {
        logger.debug("Starting shadow gossip round to check for endpoint collision");
        if (!MessagingService.instance().isListening())
            MessagingService.instance().listen();
        Gossiper.instance.doShadowRound();
        if (!Gossiper.instance.isSafeForBootstrap(FBUtilities.getBroadcastAddress()))
        {
            throw new RuntimeException(String.format("A node with address %s already exists, cancelling join. " +
                                                     "Use cassandra.replace_address if you want to replace this node.",
                                                     FBUtilities.getBroadcastAddress()));
        }
        if (useStrictConsistency && !allowSimultaneousMoves())
        {
            for (Map.Entry<InetAddress, EndpointState> entry : Gossiper.instance.getEndpointStates())
            {
                // ignore local node or empty status
                if (entry.getKey().equals(FBUtilities.getBroadcastAddress()) || entry.getValue().getApplicationState(ApplicationState.STATUS) == null)
                    continue;
                String[] pieces = entry.getValue().getApplicationState(ApplicationState.STATUS).value.split(VersionedValue.DELIMITER_STR, -1);
                assert (pieces.length > 0);
                String state = pieces[0];
                if (state.equals(VersionedValue.STATUS_BOOTSTRAPPING) || state.equals(VersionedValue.STATUS_LEAVING) || state.equals(VersionedValue.STATUS_MOVING))
                    throw new UnsupportedOperationException("Other bootstrapping/leaving/moving nodes detected, cannot bootstrap while cassandra.consistent.rangemovement is true");
            }
        }
        Gossiper.instance.resetEndpointStateMap();
    }

    private boolean allowSimultaneousMoves()
    {
        return allowSimultaneousMoves && DatabaseDescriptor.getNumTokens() == 1;
    }

    // for testing only
    public void unsafeInitialize() throws ConfigurationException
    {
        initialized = true;
        Gossiper.instance.register(this);
        Gossiper.instance.start((int) (System.currentTimeMillis() / 1000)); // needed for node-ring gathering.
        Gossiper.instance.addLocalApplicationState(ApplicationState.NET_VERSION, valueFactory.networkVersion());
        if (!MessagingService.instance().isListening())
            MessagingService.instance().listen();
    }

    public void populateTokenMetadata()
    {
        if (Boolean.parseBoolean(System.getProperty("cassandra.load_ring_state", "true")))
        {
            logger.info("Populating token metadata from system tables");
            Multimap<InetAddress, Token> loadedTokens = SystemKeyspace.loadTokens();
            if (!shouldBootstrap()) // if we have not completed bootstrapping, we should not add ourselves as a normal token
                loadedTokens.putAll(FBUtilities.getBroadcastAddress(), SystemKeyspace.getSavedTokens());
            for (InetAddress ep : loadedTokens.keySet())
                tokenMetadata.updateNormalTokens(loadedTokens.get(ep), ep);

            logger.info("Token metadata: {}", tokenMetadata);
        }
    }

    public synchronized void initServer() throws ConfigurationException
    {
        initServer(RING_DELAY);
    }

    public synchronized void initServer(int delay) throws ConfigurationException
    {
        logger.info("Cassandra version: {}", FBUtilities.getReleaseVersionString());
        logger.info("Thrift API version: {}", cassandraConstants.VERSION);
        logger.info("CQL supported versions: {} (default: {})",
                StringUtils.join(ClientState.getCQLSupportedVersion(), ","), ClientState.DEFAULT_CQL_VERSION);

        initialized = true;

        try
        {
            // Ensure StorageProxy is initialized on start-up; see CASSANDRA-3797.
            Class.forName("org.apache.cassandra.service.StorageProxy");
            // also IndexSummaryManager, which is otherwise unreferenced
            Class.forName("org.apache.cassandra.io.sstable.IndexSummaryManager");
        }
        catch (ClassNotFoundException e)
        {
            throw new AssertionError(e);
        }

        if (Boolean.parseBoolean(System.getProperty("cassandra.load_ring_state", "true")))
        {
            logger.info("Loading persisted ring state");
            Multimap<InetAddress, Token> loadedTokens = SystemKeyspace.loadTokens();
            Map<InetAddress, UUID> loadedHostIds = SystemKeyspace.loadHostIds();
            for (InetAddress ep : loadedTokens.keySet())
            {
                if (ep.equals(FBUtilities.getBroadcastAddress()))
                {
                    // entry has been mistakenly added, delete it
                    SystemKeyspace.removeEndpoint(ep);
                }
                else
                {
                    if (loadedHostIds.containsKey(ep))
                        tokenMetadata.updateHostId(loadedHostIds.get(ep), ep);
                    Gossiper.instance.addSavedEndpoint(ep);
                }
            }
        }

        // daemon threads, like our executors', continue to run while shutdown hooks are invoked
        drainOnShutdown = new Thread(new WrappedRunnable()
        {
            @Override
            public void runMayThrow() throws InterruptedException
            {
                inShutdownHook = true;
                ExecutorService viewMutationStage = StageManager.getStage(Stage.VIEW_MUTATION);
                ExecutorService counterMutationStage = StageManager.getStage(Stage.COUNTER_MUTATION);
                ExecutorService mutationStage = StageManager.getStage(Stage.MUTATION);
                if (mutationStage.isShutdown()
                    && counterMutationStage.isShutdown()
                    && viewMutationStage.isShutdown())
                    return; // drained already

                if (daemon != null)
                	shutdownClientServers();
                ScheduledExecutors.optionalTasks.shutdown();
                Gossiper.instance.stop();

                // In-progress writes originating here could generate hints to be written, so shut down MessagingService
                // before mutation stage, so we can get all the hints saved before shutting down
                MessagingService.instance().shutdown();
                viewMutationStage.shutdown();
                BatchlogManager.instance.shutdown();
                HintsService.instance.pauseDispatch();
                counterMutationStage.shutdown();
                mutationStage.shutdown();
                viewMutationStage.awaitTermination(3600, TimeUnit.SECONDS);
                counterMutationStage.awaitTermination(3600, TimeUnit.SECONDS);
                mutationStage.awaitTermination(3600, TimeUnit.SECONDS);
                StorageProxy.instance.verifyNoHintsInProgress();

                List<Future<?>> flushes = new ArrayList<>();
                for (Keyspace keyspace : Keyspace.all())
                {
                    KeyspaceMetadata ksm = Schema.instance.getKSMetaData(keyspace.getName());
                    if (!ksm.params.durableWrites)
                        for (ColumnFamilyStore cfs : keyspace.getColumnFamilyStores())
                            flushes.add(cfs.forceFlush());
                }
                try
                {
                    FBUtilities.waitOnFutures(flushes);
                }
                catch (Throwable t)
                {
                    JVMStabilityInspector.inspectThrowable(t);
                    // don't let this stop us from shutting down the commitlog and other thread pools
                    logger.warn("Caught exception while waiting for memtable flushes during shutdown hook", t);
                }

                CommitLog.instance.shutdownBlocking();

                if (FBUtilities.isWindows())
                    WindowsTimer.endTimerPeriod(DatabaseDescriptor.getWindowsTimerInterval());

                HintsService.instance.shutdownBlocking();

                // wait for miscellaneous tasks like sstable and commitlog segment deletion
                ScheduledExecutors.nonPeriodicTasks.shutdown();
                if (!ScheduledExecutors.nonPeriodicTasks.awaitTermination(1, TimeUnit.MINUTES))
                    logger.warn("Miscellaneous task executor still busy after one minute; proceeding with shutdown");
            }
        }, "StorageServiceShutdownHook");
        Runtime.getRuntime().addShutdownHook(drainOnShutdown);

        replacing = DatabaseDescriptor.isReplacing();

        if (!Boolean.parseBoolean(System.getProperty("cassandra.start_gossip", "true")))
        {
            logger.info("Not starting gossip as requested.");
            return;
        }

        prepareToJoin();

        // Has to be called after the host id has potentially changed in prepareToJoin().
        try
        {
            CacheService.instance.counterCache.loadSavedAsync().get();
        }
        catch (Throwable t)
        {
            JVMStabilityInspector.inspectThrowable(t);
            logger.warn("Error loading counter cache", t);
        }

        if (Boolean.parseBoolean(System.getProperty("cassandra.join_ring", "true")))
        {
            joinTokenRing(delay);
        }
        else
        {
            Collection<Token> tokens = SystemKeyspace.getSavedTokens();
            if (!tokens.isEmpty())
            {
                tokenMetadata.updateNormalTokens(tokens, FBUtilities.getBroadcastAddress());
                // order is important here, the gossiper can fire in between adding these two states.  It's ok to send TOKENS without STATUS, but *not* vice versa.
                List<Pair<ApplicationState, VersionedValue>> states = new ArrayList<Pair<ApplicationState, VersionedValue>>();
                states.add(Pair.create(ApplicationState.TOKENS, valueFactory.tokens(tokens)));
                states.add(Pair.create(ApplicationState.STATUS, valueFactory.hibernate(true)));
                Gossiper.instance.addLocalApplicationStates(states);
            }
            logger.info("Not joining ring as requested. Use JMX (StorageService->joinRing()) to initiate ring joining");
        }
    }

    /**
     * In the event of forceful termination we need to remove the shutdown hook to prevent hanging (OOM for instance)
     */
    public void removeShutdownHook()
    {
        if (drainOnShutdown != null)
            Runtime.getRuntime().removeShutdownHook(drainOnShutdown);

        if (FBUtilities.isWindows())
            WindowsTimer.endTimerPeriod(DatabaseDescriptor.getWindowsTimerInterval());
    }

    private boolean shouldBootstrap()
    {
        return DatabaseDescriptor.isAutoBootstrap() && !SystemKeyspace.bootstrapComplete() && !DatabaseDescriptor.getSeeds().contains(FBUtilities.getBroadcastAddress());
    }

    private void prepareToJoin() throws ConfigurationException
    {
        if (!joined)
        {
            Map<ApplicationState, VersionedValue> appStates = new EnumMap<>(ApplicationState.class);

            if (SystemKeyspace.wasDecommissioned())
            {
                if (Boolean.getBoolean("cassandra.override_decommission"))
                {
                    logger.warn("This node was decommissioned, but overriding by operator request.");
                    SystemKeyspace.setBootstrapState(SystemKeyspace.BootstrapState.COMPLETED);
                }
                else
                    throw new ConfigurationException("This node was decommissioned and will not rejoin the ring unless cassandra.override_decommission=true has been set, or all existing data is removed and the node is bootstrapped again");
            }
            if (replacing && !(Boolean.parseBoolean(System.getProperty("cassandra.join_ring", "true"))))
                throw new ConfigurationException("Cannot set both join_ring=false and attempt to replace a node");
            if (DatabaseDescriptor.getReplaceTokens().size() > 0 || DatabaseDescriptor.getReplaceNode() != null)
                throw new RuntimeException("Replace method removed; use cassandra.replace_address instead");
            if (replacing)
            {
                if (SystemKeyspace.bootstrapComplete())
                    throw new RuntimeException("Cannot replace address with a node that is already bootstrapped");
                if (!DatabaseDescriptor.isAutoBootstrap())
                    throw new RuntimeException("Trying to replace_address with auto_bootstrap disabled will not work, check your configuration");
                bootstrapTokens = prepareReplacementInfo();
                appStates.put(ApplicationState.TOKENS, valueFactory.tokens(bootstrapTokens));
                appStates.put(ApplicationState.STATUS, valueFactory.hibernate(true));
            }
            else if (shouldBootstrap())
            {
                checkForEndpointCollision();
            }

            // have to start the gossip service before we can see any info on other nodes.  this is necessary
            // for bootstrap to get the load info it needs.
            // (we won't be part of the storage ring though until we add a counterId to our state, below.)
            // Seed the host ID-to-endpoint map with our own ID.
            UUID localHostId = SystemKeyspace.getLocalHostId();
            getTokenMetadata().updateHostId(localHostId, FBUtilities.getBroadcastAddress());
            appStates.put(ApplicationState.NET_VERSION, valueFactory.networkVersion());
            appStates.put(ApplicationState.HOST_ID, valueFactory.hostId(localHostId));
            appStates.put(ApplicationState.RPC_ADDRESS, valueFactory.rpcaddress(DatabaseDescriptor.getBroadcastRpcAddress()));
            appStates.put(ApplicationState.RELEASE_VERSION, valueFactory.releaseVersion());
            logger.info("Starting up server gossip");
            Gossiper.instance.register(this);
            Gossiper.instance.start(SystemKeyspace.incrementAndGetGeneration(), appStates); // needed for node-ring gathering.
            // gossip snitch infos (local DC and rack)
            gossipSnitchInfo();
            // gossip Schema.emptyVersion forcing immediate check for schema updates (see MigrationManager#maybeScheduleSchemaPull)
            Schema.instance.updateVersionAndAnnounce(); // Ensure we know our own actual Schema UUID in preparation for updates

            if (!MessagingService.instance().isListening())
                MessagingService.instance().listen();
            LoadBroadcaster.instance.startBroadcasting();

            HintsService.instance.startDispatch();
            BatchlogManager.instance.start();
        }
    }

    private void joinTokenRing(int delay) throws ConfigurationException
    {
        joined = true;

        // We bootstrap if we haven't successfully bootstrapped before, as long as we are not a seed.
        // If we are a seed, or if the user manually sets auto_bootstrap to false,
        // we'll skip streaming data from other nodes and jump directly into the ring.
        //
        // The seed check allows us to skip the RING_DELAY sleep for the single-node cluster case,
        // which is useful for both new users and testing.
        //
        // We attempted to replace this with a schema-presence check, but you need a meaningful sleep
        // to get schema info from gossip which defeats the purpose.  See CASSANDRA-4427 for the gory details.
        Set<InetAddress> current = new HashSet<>();
        if (logger.isDebugEnabled())
        {
            logger.debug("Bootstrap variables: {} {} {} {}",
                         DatabaseDescriptor.isAutoBootstrap(),
                         SystemKeyspace.bootstrapInProgress(),
                         SystemKeyspace.bootstrapComplete(),
                         DatabaseDescriptor.getSeeds().contains(FBUtilities.getBroadcastAddress()));
        }
        if (DatabaseDescriptor.isAutoBootstrap() && !SystemKeyspace.bootstrapComplete() && DatabaseDescriptor.getSeeds().contains(FBUtilities.getBroadcastAddress()))
        {
            logger.info("This node will not auto bootstrap because it is configured to be a seed node.");
        }

        boolean dataAvailable = true; // make this to false when bootstrap streaming failed
        if (shouldBootstrap())
        {
            if (SystemKeyspace.bootstrapInProgress())
                logger.warn("Detected previous bootstrap failure; retrying");
            else
                SystemKeyspace.setBootstrapState(SystemKeyspace.BootstrapState.IN_PROGRESS);
            setMode(Mode.JOINING, "waiting for ring information", true);
            // first sleep the delay to make sure we see all our peers
            for (int i = 0; i < delay; i += 1000)
            {
                // if we see schema, we can proceed to the next check directly
                if (!Schema.instance.getVersion().equals(Schema.emptyVersion))
                {
                    logger.debug("got schema: {}", Schema.instance.getVersion());
                    break;
                }
                Uninterruptibles.sleepUninterruptibly(1, TimeUnit.SECONDS);
            }
            // if our schema hasn't matched yet, wait until it has
            // we do this by waiting for all in-flight migration requests and responses to complete
            // (post CASSANDRA-1391 we don't expect this to be necessary very often, but it doesn't hurt to be careful)
            if (!MigrationManager.isReadyForBootstrap())
            {
                setMode(Mode.JOINING, "waiting for schema information to complete", true);
                MigrationManager.waitUntilReadyForBootstrap();
            }
            setMode(Mode.JOINING, "schema complete, ready to bootstrap", true);
            setMode(Mode.JOINING, "waiting for pending range calculation", true);
            PendingRangeCalculatorService.instance.blockUntilFinished();
            setMode(Mode.JOINING, "calculation complete, ready to bootstrap", true);

            logger.debug("... got ring + schema info");

            if (useStrictConsistency &&
                    (
                        tokenMetadata.getBootstrapTokens().valueSet().size() > 0 ||
                        tokenMetadata.getLeavingEndpoints().size() > 0 ||
                        tokenMetadata.getMovingEndpoints().size() > 0
                    ))
            {
                throw new UnsupportedOperationException("Other bootstrapping/leaving/moving nodes detected, cannot bootstrap while cassandra.consistent.rangemovement is true");
            }

            // get bootstrap tokens
            if (!replacing)
            {
                if (tokenMetadata.isMember(FBUtilities.getBroadcastAddress()))
                {
                    String s = "This node is already a member of the token ring; bootstrap aborted. (If replacing a dead node, remove the old one from the ring first.)";
                    throw new UnsupportedOperationException(s);
                }
                setMode(Mode.JOINING, "getting bootstrap token", true);
                bootstrapTokens = BootStrapper.getBootstrapTokens(tokenMetadata, FBUtilities.getBroadcastAddress());
            }
            else
            {
                if (!DatabaseDescriptor.getReplaceAddress().equals(FBUtilities.getBroadcastAddress()))
                {
                    try
                    {
                        // Sleep additionally to make sure that the server actually is not alive
                        // and giving it more time to gossip if alive.
                        Thread.sleep(LoadBroadcaster.BROADCAST_INTERVAL);
                    }
                    catch (InterruptedException e)
                    {
                        throw new AssertionError(e);
                    }

                    // check for operator errors...
                    for (Token token : bootstrapTokens)
                    {
                        InetAddress existing = tokenMetadata.getEndpoint(token);
                        if (existing != null)
                        {
                            long nanoDelay = delay * 1000000L;
                            if (Gossiper.instance.getEndpointStateForEndpoint(existing).getUpdateTimestamp() > (System.nanoTime() - nanoDelay))
                                throw new UnsupportedOperationException("Cannot replace a live node... ");
                            current.add(existing);
                        }
                        else
                        {
                            throw new UnsupportedOperationException("Cannot replace token " + token + " which does not exist!");
                        }
                    }
                }
                else
                {
                    try
                    {
                        Thread.sleep(RING_DELAY);
                    }
                    catch (InterruptedException e)
                    {
                        throw new AssertionError(e);
                    }

                }
                setMode(Mode.JOINING, "Replacing a node with token(s): " + bootstrapTokens, true);
            }

            dataAvailable = bootstrap(bootstrapTokens);
        }
        else
        {
            bootstrapTokens = SystemKeyspace.getSavedTokens();
            if (bootstrapTokens.isEmpty())
            {
                Collection<String> initialTokens = DatabaseDescriptor.getInitialTokens();
                if (initialTokens.size() < 1)
                {
                    bootstrapTokens = BootStrapper.getRandomTokens(tokenMetadata, DatabaseDescriptor.getNumTokens());
                    if (DatabaseDescriptor.getNumTokens() == 1)
                        logger.warn("Generated random token {}. Random tokens will result in an unbalanced ring; see http://wiki.apache.org/cassandra/Operations", bootstrapTokens);
                    else
                        logger.info("Generated random tokens. tokens are {}", bootstrapTokens);
                }
                else
                {
                    bootstrapTokens = new ArrayList<>(initialTokens.size());
                    for (String token : initialTokens)
                        bootstrapTokens.add(getTokenFactory().fromString(token));
                    logger.info("Saved tokens not found. Using configuration value: {}", bootstrapTokens);
                }
            }
            else
            {
                if (bootstrapTokens.size() != DatabaseDescriptor.getNumTokens())
                    throw new ConfigurationException("Cannot change the number of tokens from " + bootstrapTokens.size() + " to " + DatabaseDescriptor.getNumTokens());
                else
                    logger.info("Using saved tokens {}", bootstrapTokens);
            }
        }

        // if we don't have system_traces keyspace at this point, then create it manually
        maybeAddOrUpdateKeyspace(TraceKeyspace.metadata());
        maybeAddOrUpdateKeyspace(SystemDistributedKeyspace.metadata());

        if (!isSurveyMode)
        {
            if (dataAvailable)
            {
                // start participating in the ring.
                SystemKeyspace.setBootstrapState(SystemKeyspace.BootstrapState.COMPLETED);
                setTokens(bootstrapTokens);
                // remove the existing info about the replaced node.
                if (!current.isEmpty())
                {
                    for (InetAddress existing : current)
                        Gossiper.instance.replacedEndpoint(existing);
                }
                assert tokenMetadata.sortedTokens().size() > 0;
                doAuthSetup();
            }
            else
            {
                logger.warn("Some data streaming failed. Use nodetool to check bootstrap state and resume. For more, see `nodetool help bootstrap`. {}", SystemKeyspace.getBootstrapState());
            }
        }
        else
        {
            logger.info("Startup complete, but write survey mode is active, not becoming an active ring member. Use JMX (StorageService->joinRing()) to finalize ring joining.");
        }
    }

    public void gossipSnitchInfo()
    {
        IEndpointSnitch snitch = DatabaseDescriptor.getEndpointSnitch();
        String dc = snitch.getDatacenter(FBUtilities.getBroadcastAddress());
        String rack = snitch.getRack(FBUtilities.getBroadcastAddress());
        Gossiper.instance.addLocalApplicationState(ApplicationState.DC, StorageService.instance.valueFactory.datacenter(dc));
        Gossiper.instance.addLocalApplicationState(ApplicationState.RACK, StorageService.instance.valueFactory.rack(rack));
    }

    public synchronized void joinRing() throws IOException
    {
        if (!joined)
        {
            logger.info("Joining ring by operator request");
            try
            {
                joinTokenRing(0);
            }
            catch (ConfigurationException e)
            {
                throw new IOException(e.getMessage());
            }
        }
        else if (isSurveyMode)
        {
            setTokens(SystemKeyspace.getSavedTokens());
            SystemKeyspace.setBootstrapState(SystemKeyspace.BootstrapState.COMPLETED);
            isSurveyMode = false;
            logger.info("Leaving write survey mode and joining ring at operator request");
            assert tokenMetadata.sortedTokens().size() > 0;

            doAuthSetup();
        }
    }

    private void doAuthSetup()
    {
        maybeAddOrUpdateKeyspace(AuthKeyspace.metadata());

        DatabaseDescriptor.getRoleManager().setup();
        DatabaseDescriptor.getAuthenticator().setup();
        DatabaseDescriptor.getAuthorizer().setup();
        MigrationManager.instance.register(new AuthMigrationListener());
    }

    private void maybeAddKeyspace(KeyspaceMetadata ksm)
    {
        try
        {
            MigrationManager.announceNewKeyspace(ksm, 0, false);
        }
        catch (AlreadyExistsException e)
        {
            logger.debug("Attempted to create new keyspace {}, but it already exists", ksm.name);
        }
    }

    /**
     * Ensure the schema of a pseudo-system keyspace (a distributed system keyspace: traces, auth and the so-called distributedKeyspace),
     * is up to date with what we expected (creating it if it doesn't exist and updating tables that may have been upgraded).
     */
    private void maybeAddOrUpdateKeyspace(KeyspaceMetadata expected)
    {
        // Note that want to deal with the keyspace and its table a bit differently: for the keyspace definition
        // itself, we want to create it if it doesn't exist yet, but if it does exist, we don't want to modify it,
        // because user can modify the definition to change the replication factor (#6016) and we don't want to
        // override it. For the tables however, we have to deal with the fact that new version can add new columns
        // (#8162 being an example), so even if the table definition exists, we still need to force the "current"
        // version of the schema, the one the node will be expecting.

        KeyspaceMetadata defined = Schema.instance.getKSMetaData(expected.name);
        // If the keyspace doesn't exist, create it
        if (defined == null)
        {
            maybeAddKeyspace(expected);
            defined = Schema.instance.getKSMetaData(expected.name);
        }

        // While the keyspace exists, it might miss table or have outdated one
        // There is also the potential for a race, as schema migrations add the bare
        // keyspace into Schema.instance before adding its tables, so double check that
        // all the expected tables are present
        for (CFMetaData expectedTable : expected.tables)
        {
            CFMetaData definedTable = defined.tables.get(expectedTable.cfName).orElse(null);
            if (definedTable == null || !definedTable.equals(expectedTable))
                MigrationManager.forceAnnounceNewColumnFamily(expectedTable);
        }
    }

    public boolean isJoined()
    {
        return tokenMetadata.isMember(FBUtilities.getBroadcastAddress());
    }

    public void rebuild(String sourceDc)
    {
        rebuild(sourceDc, null, null);
    }

    public void rebuild(String sourceDc, String keyspace, String tokens)
    {
        // check on going rebuild
        if (!isRebuilding.compareAndSet(false, true))
        {
            throw new IllegalStateException("Node is still rebuilding. Check nodetool netstats.");
        }

        // check the arguments
        if (keyspace == null && tokens != null)
        {
            throw new IllegalArgumentException("Cannot specify tokens without keyspace.");
        }

        logger.info("rebuild from dc: {}, {}, {}", sourceDc == null ? "(any dc)" : sourceDc,
                    keyspace == null ? "(All keyspaces)" : keyspace,
                    tokens == null ? "(All tokens)" : tokens);

        try
        {
            RangeStreamer streamer = new RangeStreamer(tokenMetadata,
                                                       null,
                                                       FBUtilities.getBroadcastAddress(),
                                                       "Rebuild",
                                                       !replacing && useStrictConsistency,
                                                       DatabaseDescriptor.getEndpointSnitch(),
                                                       streamStateStore,
                                                       false);
            streamer.addSourceFilter(new RangeStreamer.FailureDetectorSourceFilter(FailureDetector.instance));
            if (sourceDc != null)
                streamer.addSourceFilter(new RangeStreamer.SingleDatacenterFilter(DatabaseDescriptor.getEndpointSnitch(), sourceDc));

<<<<<<< HEAD
            if (keyspace == null)
            {
                for (String keyspaceName : Schema.instance.getNonSystemKeyspaces())
                    streamer.addRanges(keyspaceName, getLocalRanges(keyspaceName));
            }
            else if (tokens == null)
            {
                streamer.addRanges(keyspace, getLocalRanges(keyspace));
            }
            else
            {
                Token.TokenFactory factory = getTokenFactory();
                List<Range<Token>> ranges = new ArrayList<>();
                Pattern rangePattern = Pattern.compile("\\(\\s*(-?\\w+)\\s*,\\s*(-?\\w+)\\s*\\]");
                try (Scanner tokenScanner = new Scanner(tokens))
                {
                    while (tokenScanner.findInLine(rangePattern) != null)
                    {
                        MatchResult range = tokenScanner.match();
                        Token startToken = factory.fromString(range.group(1));
                        Token endToken = factory.fromString(range.group(2));
                        logger.info(String.format("adding range: (%s,%s]", startToken, endToken));
                        ranges.add(new Range<>(startToken, endToken));
                    }
                    if (tokenScanner.hasNext())
                        throw new IllegalArgumentException("Unexpected string: " + tokenScanner.next());
                }
                streamer.addRanges(keyspace, ranges);
            }
=======
            for (String keyspaceName : Schema.instance.getNonLocalStrategyKeyspaces())
                streamer.addRanges(keyspaceName, getLocalRanges(keyspaceName));
>>>>>>> a4e11828

            StreamResultFuture resultFuture = streamer.fetchAsync();
            // wait for result
            resultFuture.get();
        }
        catch (InterruptedException e)
        {
            throw new RuntimeException("Interrupted while waiting on rebuild streaming");
        }
        catch (ExecutionException e)
        {
            // This is used exclusively through JMX, so log the full trace but only throw a simple RTE
            logger.error("Error while rebuilding node", e.getCause());
            throw new RuntimeException("Error while rebuilding node: " + e.getCause().getMessage());
        }
        finally
        {
            // rebuild is done (successfully or not)
            isRebuilding.set(false);
        }
    }

    public void setRpcTimeout(long value)
    {
        DatabaseDescriptor.setRpcTimeout(value);
        logger.info("set rpc timeout to {} ms", value);
    }

    public long getRpcTimeout()
    {
        return DatabaseDescriptor.getRpcTimeout();
    }

    public void setReadRpcTimeout(long value)
    {
        DatabaseDescriptor.setReadRpcTimeout(value);
        logger.info("set read rpc timeout to {} ms", value);
    }

    public long getReadRpcTimeout()
    {
        return DatabaseDescriptor.getReadRpcTimeout();
    }

    public void setRangeRpcTimeout(long value)
    {
        DatabaseDescriptor.setRangeRpcTimeout(value);
        logger.info("set range rpc timeout to {} ms", value);
    }

    public long getRangeRpcTimeout()
    {
        return DatabaseDescriptor.getRangeRpcTimeout();
    }

    public void setWriteRpcTimeout(long value)
    {
        DatabaseDescriptor.setWriteRpcTimeout(value);
        logger.info("set write rpc timeout to {} ms", value);
    }

    public long getWriteRpcTimeout()
    {
        return DatabaseDescriptor.getWriteRpcTimeout();
    }

    public void setCounterWriteRpcTimeout(long value)
    {
        DatabaseDescriptor.setCounterWriteRpcTimeout(value);
        logger.info("set counter write rpc timeout to {} ms", value);
    }

    public long getCounterWriteRpcTimeout()
    {
        return DatabaseDescriptor.getCounterWriteRpcTimeout();
    }

    public void setCasContentionTimeout(long value)
    {
        DatabaseDescriptor.setCasContentionTimeout(value);
        logger.info("set cas contention rpc timeout to {} ms", value);
    }

    public long getCasContentionTimeout()
    {
        return DatabaseDescriptor.getCasContentionTimeout();
    }

    public void setTruncateRpcTimeout(long value)
    {
        DatabaseDescriptor.setTruncateRpcTimeout(value);
        logger.info("set truncate rpc timeout to {} ms", value);
    }

    public long getTruncateRpcTimeout()
    {
        return DatabaseDescriptor.getTruncateRpcTimeout();
    }

    public void setStreamingSocketTimeout(int value)
    {
        DatabaseDescriptor.setStreamingSocketTimeout(value);
        logger.info("set streaming socket timeout to {} ms", value);
    }

    public int getStreamingSocketTimeout()
    {
        return DatabaseDescriptor.getStreamingSocketTimeout();
    }

    public void setStreamThroughputMbPerSec(int value)
    {
        DatabaseDescriptor.setStreamThroughputOutboundMegabitsPerSec(value);
        logger.info("setstreamthroughput: throttle set to {}", value);
    }

    public int getStreamThroughputMbPerSec()
    {
        return DatabaseDescriptor.getStreamThroughputOutboundMegabitsPerSec();
    }

    public void setInterDCStreamThroughputMbPerSec(int value)
    {
        DatabaseDescriptor.setInterDCStreamThroughputOutboundMegabitsPerSec(value);
        logger.info("setinterdcstreamthroughput: throttle set to {}", value);
    }

    public int getInterDCStreamThroughputMbPerSec()
    {
        return DatabaseDescriptor.getInterDCStreamThroughputOutboundMegabitsPerSec();
    }


    public int getCompactionThroughputMbPerSec()
    {
        return DatabaseDescriptor.getCompactionThroughputMbPerSec();
    }

    public void setCompactionThroughputMbPerSec(int value)
    {
        DatabaseDescriptor.setCompactionThroughputMbPerSec(value);
        CompactionManager.instance.setRate(value);
    }

    public boolean isIncrementalBackupsEnabled()
    {
        return DatabaseDescriptor.isIncrementalBackupsEnabled();
    }

    public void setIncrementalBackupsEnabled(boolean value)
    {
        DatabaseDescriptor.setIncrementalBackupsEnabled(value);
    }

    private void setMode(Mode m, boolean log)
    {
        setMode(m, null, log);
    }

    private void setMode(Mode m, String msg, boolean log)
    {
        operationMode = m;
        String logMsg = msg == null ? m.toString() : String.format("%s: %s", m, msg);
        if (log)
            logger.info(logMsg);
        else
            logger.debug(logMsg);
    }

    /**
     * Bootstrap node by fetching data from other nodes.
     * If node is bootstrapping as a new node, then this also announces bootstrapping to the cluster.
     *
     * This blocks until streaming is done.
     *
     * @param tokens bootstrapping tokens
     * @return true if bootstrap succeeds.
     */
    private boolean bootstrap(final Collection<Token> tokens)
    {
        isBootstrapMode = true;
        SystemKeyspace.updateTokens(tokens); // DON'T use setToken, that makes us part of the ring locally which is incorrect until we are done bootstrapping
        if (!replacing)
        {
            // if not an existing token then bootstrap
            List<Pair<ApplicationState, VersionedValue>> states = new ArrayList<>();
            states.add(Pair.create(ApplicationState.TOKENS, valueFactory.tokens(tokens)));
            states.add(Pair.create(ApplicationState.STATUS, valueFactory.bootstrapping(tokens)));
            Gossiper.instance.addLocalApplicationStates(states);
            setMode(Mode.JOINING, "sleeping " + RING_DELAY + " ms for pending range setup", true);
            Uninterruptibles.sleepUninterruptibly(RING_DELAY, TimeUnit.MILLISECONDS);
        }
        else
        {
            // Dont set any state for the node which is bootstrapping the existing token...
            tokenMetadata.updateNormalTokens(tokens, FBUtilities.getBroadcastAddress());
            SystemKeyspace.removeEndpoint(DatabaseDescriptor.getReplaceAddress());
        }
        if (!Gossiper.instance.seenAnySeed())
            throw new IllegalStateException("Unable to contact any seeds!");

        if (Boolean.getBoolean("cassandra.reset_bootstrap_progress"))
        {
            logger.info("Resetting bootstrap progress to start fresh");
            SystemKeyspace.resetAvailableRanges();
        }

        setMode(Mode.JOINING, "Starting to bootstrap...", true);
        BootStrapper bootstrapper = new BootStrapper(FBUtilities.getBroadcastAddress(), tokens, tokenMetadata);
        bootstrapper.addProgressListener(progressSupport);
        ListenableFuture<StreamState> bootstrapStream = bootstrapper.bootstrap(streamStateStore, !replacing && useStrictConsistency); // handles token update
        Futures.addCallback(bootstrapStream, new FutureCallback<StreamState>()
        {
            @Override
            public void onSuccess(StreamState streamState)
            {
                isBootstrapMode = false;
                logger.info("Bootstrap completed! for the tokens {}", tokens);
            }

            @Override
            public void onFailure(Throwable e)
            {
                logger.warn("Error during bootstrap: " + e.getCause().getMessage(), e.getCause());
            }
        });
        try
        {
            bootstrapStream.get();
            return true;
        }
        catch (Throwable e)
        {
            logger.error("Error while waiting on bootstrap to complete. Bootstrap will have to be restarted.", e);
            return false;
        }
    }

    public boolean resumeBootstrap()
    {
        if (isBootstrapMode && SystemKeyspace.bootstrapInProgress())
        {
            logger.info("Resuming bootstrap...");

            // get bootstrap tokens saved in system keyspace
            final Collection<Token> tokens = SystemKeyspace.getSavedTokens();
            // already bootstrapped ranges are filtered during bootstrap
            BootStrapper bootstrapper = new BootStrapper(FBUtilities.getBroadcastAddress(), tokens, tokenMetadata);
            bootstrapper.addProgressListener(progressSupport);
            ListenableFuture<StreamState> bootstrapStream = bootstrapper.bootstrap(streamStateStore, !replacing && useStrictConsistency); // handles token update
            Futures.addCallback(bootstrapStream, new FutureCallback<StreamState>()
            {
                @Override
                public void onSuccess(StreamState streamState)
                {
                    isBootstrapMode = false;
                    // start participating in the ring.
                    // pretend we are in survey mode so we can use joinRing() here
                    isSurveyMode = true;
                    try
                    {
                        progressSupport.progress("bootstrap", ProgressEvent.createNotification("Joining ring..."));
                        joinRing();
                    }
                    catch (IOException ignore)
                    {
                        // joinRing with survey mode does not throw IOException
                    }
                    progressSupport.progress("bootstrap", new ProgressEvent(ProgressEventType.COMPLETE, 1, 1, "Resume bootstrap complete"));
                    logger.info("Resume complete");
                }

                @Override
                public void onFailure(Throwable e)
                {
                    String message = "Error during bootstrap: " + e.getCause().getMessage();
                    logger.error(message, e.getCause());
                    progressSupport.progress("bootstrap", new ProgressEvent(ProgressEventType.ERROR, 1, 1, message));
                    progressSupport.progress("bootstrap", new ProgressEvent(ProgressEventType.COMPLETE, 1, 1, "Resume bootstrap complete"));
                }
            });
            return true;
        }
        else
        {
            logger.info("Resuming bootstrap is requested, but the node is already bootstrapped.");
            return false;
        }
    }

    public boolean isBootstrapMode()
    {
        return isBootstrapMode;
    }

    public TokenMetadata getTokenMetadata()
    {
        return tokenMetadata;
    }

    /**
     * Increment about the known Compaction severity of the events in this node
     */
    public void reportSeverity(double incr)
    {
        bgMonitor.incrCompactionSeverity(incr);
    }

    public void reportManualSeverity(double incr)
    {
        bgMonitor.incrManualSeverity(incr);
    }

    public double getSeverity(InetAddress endpoint)
    {
        return bgMonitor.getSeverity(endpoint);
    }

    /**
     * for a keyspace, return the ranges and corresponding listen addresses.
     * @param keyspace
     * @return the endpoint map
     */
    public Map<List<String>, List<String>> getRangeToEndpointMap(String keyspace)
    {
        /* All the ranges for the tokens */
        Map<List<String>, List<String>> map = new HashMap<>();
        for (Map.Entry<Range<Token>,List<InetAddress>> entry : getRangeToAddressMap(keyspace).entrySet())
        {
            map.put(entry.getKey().asList(), stringify(entry.getValue()));
        }
        return map;
    }

    /**
     * Return the rpc address associated with an endpoint as a string.
     * @param endpoint The endpoint to get rpc address for
     * @return the rpc address
     */
    public String getRpcaddress(InetAddress endpoint)
    {
        if (endpoint.equals(FBUtilities.getBroadcastAddress()))
            return DatabaseDescriptor.getBroadcastRpcAddress().getHostAddress();
        else if (Gossiper.instance.getEndpointStateForEndpoint(endpoint).getApplicationState(ApplicationState.RPC_ADDRESS) == null)
            return endpoint.getHostAddress();
        else
            return Gossiper.instance.getEndpointStateForEndpoint(endpoint).getApplicationState(ApplicationState.RPC_ADDRESS).value;
    }

    /**
     * for a keyspace, return the ranges and corresponding RPC addresses for a given keyspace.
     * @param keyspace
     * @return the endpoint map
     */
    public Map<List<String>, List<String>> getRangeToRpcaddressMap(String keyspace)
    {
        /* All the ranges for the tokens */
        Map<List<String>, List<String>> map = new HashMap<>();
        for (Map.Entry<Range<Token>, List<InetAddress>> entry : getRangeToAddressMap(keyspace).entrySet())
        {
            List<String> rpcaddrs = new ArrayList<>(entry.getValue().size());
            for (InetAddress endpoint: entry.getValue())
            {
                rpcaddrs.add(getRpcaddress(endpoint));
            }
            map.put(entry.getKey().asList(), rpcaddrs);
        }
        return map;
    }

    public Map<List<String>, List<String>> getPendingRangeToEndpointMap(String keyspace)
    {
        // some people just want to get a visual representation of things. Allow null and set it to the first
        // non-system keyspace.
        if (keyspace == null)
            keyspace = Schema.instance.getNonLocalStrategyKeyspaces().get(0);

        Map<List<String>, List<String>> map = new HashMap<>();
        for (Map.Entry<Range<Token>, Collection<InetAddress>> entry : tokenMetadata.getPendingRangesMM(keyspace).asMap().entrySet())
        {
            List<InetAddress> l = new ArrayList<>(entry.getValue());
            map.put(entry.getKey().asList(), stringify(l));
        }
        return map;
    }

    public Map<Range<Token>, List<InetAddress>> getRangeToAddressMap(String keyspace)
    {
        return getRangeToAddressMap(keyspace, tokenMetadata.sortedTokens());
    }

    public Map<Range<Token>, List<InetAddress>> getRangeToAddressMapInLocalDC(String keyspace)
    {
        Predicate<InetAddress> isLocalDC = new Predicate<InetAddress>()
        {
            public boolean apply(InetAddress address)
            {
                return isLocalDC(address);
            }
        };

        Map<Range<Token>, List<InetAddress>> origMap = getRangeToAddressMap(keyspace, getTokensInLocalDC());
        Map<Range<Token>, List<InetAddress>> filteredMap = Maps.newHashMap();
        for (Map.Entry<Range<Token>, List<InetAddress>> entry : origMap.entrySet())
        {
            List<InetAddress> endpointsInLocalDC = Lists.newArrayList(Collections2.filter(entry.getValue(), isLocalDC));
            filteredMap.put(entry.getKey(), endpointsInLocalDC);
        }

        return filteredMap;
    }

    private List<Token> getTokensInLocalDC()
    {
        List<Token> filteredTokens = Lists.newArrayList();
        for (Token token : tokenMetadata.sortedTokens())
        {
            InetAddress endpoint = tokenMetadata.getEndpoint(token);
            if (isLocalDC(endpoint))
                filteredTokens.add(token);
        }
        return filteredTokens;
    }

    private boolean isLocalDC(InetAddress targetHost)
    {
        String remoteDC = DatabaseDescriptor.getEndpointSnitch().getDatacenter(targetHost);
        String localDC = DatabaseDescriptor.getEndpointSnitch().getDatacenter(FBUtilities.getBroadcastAddress());
        return remoteDC.equals(localDC);
    }

    private Map<Range<Token>, List<InetAddress>> getRangeToAddressMap(String keyspace, List<Token> sortedTokens)
    {
        // some people just want to get a visual representation of things. Allow null and set it to the first
        // non-system keyspace.
        if (keyspace == null)
            keyspace = Schema.instance.getNonLocalStrategyKeyspaces().get(0);

        List<Range<Token>> ranges = getAllRanges(sortedTokens);
        return constructRangeToEndpointMap(keyspace, ranges);
    }


    /**
     * The same as {@code describeRing(String)} but converts TokenRange to the String for JMX compatibility
     *
     * @param keyspace The keyspace to fetch information about
     *
     * @return a List of TokenRange(s) converted to String for the given keyspace
     */
    public List<String> describeRingJMX(String keyspace) throws IOException
    {
        List<TokenRange> tokenRanges;
        try
        {
            tokenRanges = describeRing(keyspace);
        }
        catch (InvalidRequestException e)
        {
            throw new IOException(e.getMessage());
        }
        List<String> result = new ArrayList<>(tokenRanges.size());

        for (TokenRange tokenRange : tokenRanges)
            result.add(tokenRange.toString());

        return result;
    }

    /**
     * The TokenRange for a given keyspace.
     *
     * @param keyspace The keyspace to fetch information about
     *
     * @return a List of TokenRange(s) for the given keyspace
     *
     * @throws InvalidRequestException if there is no ring information available about keyspace
     */
    public List<TokenRange> describeRing(String keyspace) throws InvalidRequestException
    {
        return describeRing(keyspace, false);
    }

    /**
     * The same as {@code describeRing(String)} but considers only the part of the ring formed by nodes in the local DC.
     */
    public List<TokenRange> describeLocalRing(String keyspace) throws InvalidRequestException
    {
        return describeRing(keyspace, true);
    }

    private List<TokenRange> describeRing(String keyspace, boolean includeOnlyLocalDC) throws InvalidRequestException
    {
        if (!Schema.instance.getKeyspaces().contains(keyspace))
            throw new InvalidRequestException("No such keyspace: " + keyspace);

        if (keyspace == null || Keyspace.open(keyspace).getReplicationStrategy() instanceof LocalStrategy)
            throw new InvalidRequestException("There is no ring for the keyspace: " + keyspace);

        List<TokenRange> ranges = new ArrayList<>();
        Token.TokenFactory tf = getTokenFactory();

        Map<Range<Token>, List<InetAddress>> rangeToAddressMap =
                includeOnlyLocalDC
                        ? getRangeToAddressMapInLocalDC(keyspace)
                        : getRangeToAddressMap(keyspace);

        for (Map.Entry<Range<Token>, List<InetAddress>> entry : rangeToAddressMap.entrySet())
        {
            Range<Token> range = entry.getKey();
            List<InetAddress> addresses = entry.getValue();
            List<String> endpoints = new ArrayList<>(addresses.size());
            List<String> rpc_endpoints = new ArrayList<>(addresses.size());
            List<EndpointDetails> epDetails = new ArrayList<>(addresses.size());

            for (InetAddress endpoint : addresses)
            {
                EndpointDetails details = new EndpointDetails();
                details.host = endpoint.getHostAddress();
                details.datacenter = DatabaseDescriptor.getEndpointSnitch().getDatacenter(endpoint);
                details.rack = DatabaseDescriptor.getEndpointSnitch().getRack(endpoint);

                endpoints.add(details.host);
                rpc_endpoints.add(getRpcaddress(endpoint));

                epDetails.add(details);
            }

            TokenRange tr = new TokenRange(tf.toString(range.left.getToken()), tf.toString(range.right.getToken()), endpoints)
                                    .setEndpoint_details(epDetails)
                                    .setRpc_endpoints(rpc_endpoints);

            ranges.add(tr);
        }

        return ranges;
    }

    public Map<String, String> getTokenToEndpointMap()
    {
        Map<Token, InetAddress> mapInetAddress = tokenMetadata.getNormalAndBootstrappingTokenToEndpointMap();
        // in order to preserve tokens in ascending order, we use LinkedHashMap here
        Map<String, String> mapString = new LinkedHashMap<>(mapInetAddress.size());
        List<Token> tokens = new ArrayList<>(mapInetAddress.keySet());
        Collections.sort(tokens);
        for (Token token : tokens)
        {
            mapString.put(token.toString(), mapInetAddress.get(token).getHostAddress());
        }
        return mapString;
    }

    public String getLocalHostId()
    {
        return getTokenMetadata().getHostId(FBUtilities.getBroadcastAddress()).toString();
    }

    public UUID getLocalHostUUID()
    {
        return getTokenMetadata().getHostId(FBUtilities.getBroadcastAddress());
    }

    public Map<String, String> getHostIdMap()
    {
        return getEndpointToHostId();
    }

    public Map<String, String> getEndpointToHostId()
    {
        Map<String, String> mapOut = new HashMap<>();
        for (Map.Entry<InetAddress, UUID> entry : getTokenMetadata().getEndpointToHostIdMapForReading().entrySet())
            mapOut.put(entry.getKey().getHostAddress(), entry.getValue().toString());
        return mapOut;
    }

    public Map<String, String> getHostIdToEndpoint()
    {
        Map<String, String> mapOut = new HashMap<>();
        for (Map.Entry<InetAddress, UUID> entry : getTokenMetadata().getEndpointToHostIdMapForReading().entrySet())
            mapOut.put(entry.getValue().toString(), entry.getKey().getHostAddress());
        return mapOut;
    }

    /**
     * Construct the range to endpoint mapping based on the true view
     * of the world.
     * @param ranges
     * @return mapping of ranges to the replicas responsible for them.
    */
    private Map<Range<Token>, List<InetAddress>> constructRangeToEndpointMap(String keyspace, List<Range<Token>> ranges)
    {
        Map<Range<Token>, List<InetAddress>> rangeToEndpointMap = new HashMap<>(ranges.size());
        for (Range<Token> range : ranges)
        {
            rangeToEndpointMap.put(range, Keyspace.open(keyspace).getReplicationStrategy().getNaturalEndpoints(range.right));
        }
        return rangeToEndpointMap;
    }

    public void beforeChange(InetAddress endpoint, EndpointState currentState, ApplicationState newStateKey, VersionedValue newValue)
    {
        // no-op
    }

    /*
     * Handle the reception of a new particular ApplicationState for a particular endpoint. Note that the value of the
     * ApplicationState has not necessarily "changed" since the last known value, if we already received the same update
     * from somewhere else.
     *
     * onChange only ever sees one ApplicationState piece change at a time (even if many ApplicationState updates were
     * received at the same time), so we perform a kind of state machine here. We are concerned with two events: knowing
     * the token associated with an endpoint, and knowing its operation mode. Nodes can start in either bootstrap or
     * normal mode, and from bootstrap mode can change mode to normal. A node in bootstrap mode needs to have
     * pendingranges set in TokenMetadata; a node in normal mode should instead be part of the token ring.
     *
     * Normal progression of ApplicationState.STATUS values for a node should be like this:
     * STATUS_BOOTSTRAPPING,token
     *   if bootstrapping. stays this way until all files are received.
     * STATUS_NORMAL,token
     *   ready to serve reads and writes.
     * STATUS_LEAVING,token
     *   get ready to leave the cluster as part of a decommission
     * STATUS_LEFT,token
     *   set after decommission is completed.
     *
     * Other STATUS values that may be seen (possibly anywhere in the normal progression):
     * STATUS_MOVING,newtoken
     *   set if node is currently moving to a new token in the ring
     * REMOVING_TOKEN,deadtoken
     *   set if the node is dead and is being removed by its REMOVAL_COORDINATOR
     * REMOVED_TOKEN,deadtoken
     *   set if the node is dead and has been removed by its REMOVAL_COORDINATOR
     *
     * Note: Any time a node state changes from STATUS_NORMAL, it will not be visible to new nodes. So it follows that
     * you should never bootstrap a new node during a removenode, decommission or move.
     */
    public void onChange(InetAddress endpoint, ApplicationState state, VersionedValue value)
    {
        if (state == ApplicationState.STATUS)
        {
            String apStateValue = value.value;
            String[] pieces = apStateValue.split(VersionedValue.DELIMITER_STR, -1);
            assert (pieces.length > 0);

            String moveName = pieces[0];

            switch (moveName)
            {
                case VersionedValue.STATUS_BOOTSTRAPPING:
                    handleStateBootstrap(endpoint);
                    break;
                case VersionedValue.STATUS_NORMAL:
                    handleStateNormal(endpoint, VersionedValue.STATUS_NORMAL);
                    break;
                case VersionedValue.SHUTDOWN:
                    handleStateNormal(endpoint, VersionedValue.SHUTDOWN);
                    break;
                case VersionedValue.REMOVING_TOKEN:
                case VersionedValue.REMOVED_TOKEN:
                    handleStateRemoving(endpoint, pieces);
                    break;
                case VersionedValue.STATUS_LEAVING:
                    handleStateLeaving(endpoint);
                    break;
                case VersionedValue.STATUS_LEFT:
                    handleStateLeft(endpoint, pieces);
                    break;
                case VersionedValue.STATUS_MOVING:
                    handleStateMoving(endpoint, pieces);
                    break;
            }
        }
        else
        {
            EndpointState epState = Gossiper.instance.getEndpointStateForEndpoint(endpoint);
            if (epState == null || Gossiper.instance.isDeadState(epState))
            {
                logger.debug("Ignoring state change for dead or unknown endpoint: {}", endpoint);
                return;
            }

            if (getTokenMetadata().isMember(endpoint))
            {
                switch (state)
                {
                    case RELEASE_VERSION:
                        SystemKeyspace.updatePeerInfo(endpoint, "release_version", value.value);
                        break;
                    case DC:
                        updateTopology(endpoint);
                        SystemKeyspace.updatePeerInfo(endpoint, "data_center", value.value);
                        break;
                    case RACK:
                        updateTopology(endpoint);
                        SystemKeyspace.updatePeerInfo(endpoint, "rack", value.value);
                        break;
                    case RPC_ADDRESS:
                        try
                        {
                            SystemKeyspace.updatePeerInfo(endpoint, "rpc_address", InetAddress.getByName(value.value));
                        }
                        catch (UnknownHostException e)
                        {
                            throw new RuntimeException(e);
                        }
                        break;
                    case SCHEMA:
                        SystemKeyspace.updatePeerInfo(endpoint, "schema_version", UUID.fromString(value.value));
                        MigrationManager.instance.scheduleSchemaPull(endpoint, epState);
                        break;
                    case HOST_ID:
                        SystemKeyspace.updatePeerInfo(endpoint, "host_id", UUID.fromString(value.value));
                        break;
                    case RPC_READY:
                        notifyRpcChange(endpoint, epState.isRpcReady());
                        break;
                    case NET_VERSION:
                        updateNetVersion(endpoint, value);
                        break;
                }
            }
        }
    }

    private void updateNetVersion(InetAddress endpoint, VersionedValue value)
    {
        try
        {
            MessagingService.instance().setVersion(endpoint, Integer.valueOf(value.value));
        }
        catch (NumberFormatException e)
        {
            throw new AssertionError("Got invalid value for NET_VERSION application state: " + value.value);
        }
    }

    public void updateTopology(InetAddress endpoint)
    {
        if (getTokenMetadata().isMember(endpoint))
        {
            getTokenMetadata().updateTopology(endpoint);
        }
    }

    public void updateTopology()
    {
        getTokenMetadata().updateTopology();
    }

    private void updatePeerInfo(InetAddress endpoint)
    {
        EndpointState epState = Gossiper.instance.getEndpointStateForEndpoint(endpoint);
        for (Map.Entry<ApplicationState, VersionedValue> entry : epState.states())
        {
            switch (entry.getKey())
            {
                case RELEASE_VERSION:
                    SystemKeyspace.updatePeerInfo(endpoint, "release_version", entry.getValue().value);
                    break;
                case DC:
                    SystemKeyspace.updatePeerInfo(endpoint, "data_center", entry.getValue().value);
                    break;
                case RACK:
                    SystemKeyspace.updatePeerInfo(endpoint, "rack", entry.getValue().value);
                    break;
                case RPC_ADDRESS:
                    try
                    {
                        SystemKeyspace.updatePeerInfo(endpoint, "rpc_address", InetAddress.getByName(entry.getValue().value));
                    }
                    catch (UnknownHostException e)
                    {
                        throw new RuntimeException(e);
                    }
                    break;
                case SCHEMA:
                    SystemKeyspace.updatePeerInfo(endpoint, "schema_version", UUID.fromString(entry.getValue().value));
                    break;
                case HOST_ID:
                    SystemKeyspace.updatePeerInfo(endpoint, "host_id", UUID.fromString(entry.getValue().value));
                    break;
            }
        }
    }

    private void notifyRpcChange(InetAddress endpoint, boolean ready)
    {
        if (ready)
        {
            notifyUp(endpoint);
            notifyJoined(endpoint);
        }
        else
        {
            notifyDown(endpoint);
        }
    }

    private void notifyUp(InetAddress endpoint)
    {
        if (!isRpcReady(endpoint) || !Gossiper.instance.isAlive(endpoint))
            return;

        for (IEndpointLifecycleSubscriber subscriber : lifecycleSubscribers)
            subscriber.onUp(endpoint);
    }

    private void notifyDown(InetAddress endpoint)
    {
        for (IEndpointLifecycleSubscriber subscriber : lifecycleSubscribers)
            subscriber.onDown(endpoint);
    }

    private void notifyJoined(InetAddress endpoint)
    {
        if (!isRpcReady(endpoint) || !isStatus(endpoint, VersionedValue.STATUS_NORMAL))
            return;

        for (IEndpointLifecycleSubscriber subscriber : lifecycleSubscribers)
            subscriber.onJoinCluster(endpoint);
    }

    private void notifyMoved(InetAddress endpoint)
    {
        for (IEndpointLifecycleSubscriber subscriber : lifecycleSubscribers)
            subscriber.onMove(endpoint);
    }

    private void notifyLeft(InetAddress endpoint)
    {
        for (IEndpointLifecycleSubscriber subscriber : lifecycleSubscribers)
            subscriber.onLeaveCluster(endpoint);
    }

    private boolean isStatus(InetAddress endpoint, String status)
    {
        return Gossiper.instance.getEndpointStateForEndpoint(endpoint).getStatus().equals(status);
    }

    private boolean isRpcReady(InetAddress endpoint)
    {
        return MessagingService.instance().getVersion(endpoint) < MessagingService.VERSION_22 ||
                Gossiper.instance.getEndpointStateForEndpoint(endpoint).isRpcReady();
    }

    public void setRpcReady(boolean value)
    {
        Gossiper.instance.addLocalApplicationState(ApplicationState.RPC_READY, valueFactory.rpcReady(value));
    }

    private Collection<Token> getTokensFor(InetAddress endpoint)
    {
        try
        {
            EndpointState state = Gossiper.instance.getEndpointStateForEndpoint(endpoint);
            if (state == null)
                return Collections.emptyList();

            VersionedValue versionedValue = state.getApplicationState(ApplicationState.TOKENS);
            if (versionedValue == null)
                return Collections.emptyList();

            return TokenSerializer.deserialize(tokenMetadata.partitioner, new DataInputStream(new ByteArrayInputStream(versionedValue.toBytes())));
        }
        catch (IOException e)
        {
            throw new RuntimeException(e);
        }
    }

    /**
     * Handle node bootstrap
     *
     * @param endpoint bootstrapping node
     */
    private void handleStateBootstrap(InetAddress endpoint)
    {
        Collection<Token> tokens;
        // explicitly check for TOKENS, because a bootstrapping node might be bootstrapping in legacy mode; that is, not using vnodes and no token specified
        tokens = getTokensFor(endpoint);

        if (logger.isDebugEnabled())
            logger.debug("Node {} state bootstrapping, token {}", endpoint, tokens);

        // if this node is present in token metadata, either we have missed intermediate states
        // or the node had crashed. Print warning if needed, clear obsolete stuff and
        // continue.
        if (tokenMetadata.isMember(endpoint))
        {
            // If isLeaving is false, we have missed both LEAVING and LEFT. However, if
            // isLeaving is true, we have only missed LEFT. Waiting time between completing
            // leave operation and rebootstrapping is relatively short, so the latter is quite
            // common (not enough time for gossip to spread). Therefore we report only the
            // former in the log.
            if (!tokenMetadata.isLeaving(endpoint))
                logger.info("Node {} state jump to bootstrap", endpoint);
            tokenMetadata.removeEndpoint(endpoint);
        }

        tokenMetadata.addBootstrapTokens(tokens, endpoint);
        PendingRangeCalculatorService.instance.update();

        tokenMetadata.updateHostId(Gossiper.instance.getHostId(endpoint), endpoint);
    }

    /**
     * Handle node move to normal state. That is, node is entering token ring and participating
     * in reads.
     *
     * @param endpoint node
     */
    private void handleStateNormal(final InetAddress endpoint, final String status)
    {
        Collection<Token> tokens = getTokensFor(endpoint);
        Set<Token> tokensToUpdateInMetadata = new HashSet<>();
        Set<Token> tokensToUpdateInSystemKeyspace = new HashSet<>();
        Set<InetAddress> endpointsToRemove = new HashSet<>();

        if (logger.isDebugEnabled())
            logger.debug("Node {} state {}, token {}", endpoint, status, tokens);

        if (tokenMetadata.isMember(endpoint))
            logger.info("Node {} state jump to {}", endpoint, status);

        if (tokens.isEmpty() && status.equals(VersionedValue.STATUS_NORMAL))
            logger.error("Node {} is in state normal but it has no tokens, state: {}",
                         endpoint,
                         Gossiper.instance.getEndpointStateForEndpoint(endpoint));

        updatePeerInfo(endpoint);
        // Order Matters, TM.updateHostID() should be called before TM.updateNormalToken(), (see CASSANDRA-4300).
        UUID hostId = Gossiper.instance.getHostId(endpoint);
        InetAddress existing = tokenMetadata.getEndpointForHostId(hostId);
        if (replacing && Gossiper.instance.getEndpointStateForEndpoint(DatabaseDescriptor.getReplaceAddress()) != null && (hostId.equals(Gossiper.instance.getHostId(DatabaseDescriptor.getReplaceAddress()))))
            logger.warn("Not updating token metadata for {} because I am replacing it", endpoint);
        else
        {
            if (existing != null && !existing.equals(endpoint))
            {
                if (existing.equals(FBUtilities.getBroadcastAddress()))
                {
                    logger.warn("Not updating host ID {} for {} because it's mine", hostId, endpoint);
                    tokenMetadata.removeEndpoint(endpoint);
                    endpointsToRemove.add(endpoint);
                }
                else if (Gossiper.instance.compareEndpointStartup(endpoint, existing) > 0)
                {
                    logger.warn("Host ID collision for {} between {} and {}; {} is the new owner", hostId, existing, endpoint, endpoint);
                    tokenMetadata.removeEndpoint(existing);
                    endpointsToRemove.add(existing);
                    tokenMetadata.updateHostId(hostId, endpoint);
                }
                else
                {
                    logger.warn("Host ID collision for {} between {} and {}; ignored {}", hostId, existing, endpoint, endpoint);
                    tokenMetadata.removeEndpoint(endpoint);
                    endpointsToRemove.add(endpoint);
                }
            }
            else
                tokenMetadata.updateHostId(hostId, endpoint);
        }

        for (final Token token : tokens)
        {
            // we don't want to update if this node is responsible for the token and it has a later startup time than endpoint.
            InetAddress currentOwner = tokenMetadata.getEndpoint(token);
            if (currentOwner == null)
            {
                logger.debug("New node {} at token {}", endpoint, token);
                tokensToUpdateInMetadata.add(token);
                tokensToUpdateInSystemKeyspace.add(token);
            }
            else if (endpoint.equals(currentOwner))
            {
                // set state back to normal, since the node may have tried to leave, but failed and is now back up
                tokensToUpdateInMetadata.add(token);
                tokensToUpdateInSystemKeyspace.add(token);
            }
            else if (Gossiper.instance.compareEndpointStartup(endpoint, currentOwner) > 0)
            {
                tokensToUpdateInMetadata.add(token);
                tokensToUpdateInSystemKeyspace.add(token);

                // currentOwner is no longer current, endpoint is.  Keep track of these moves, because when
                // a host no longer has any tokens, we'll want to remove it.
                Multimap<InetAddress, Token> epToTokenCopy = getTokenMetadata().getEndpointToTokenMapForReading();
                epToTokenCopy.get(currentOwner).remove(token);
                if (epToTokenCopy.get(currentOwner).size() < 1)
                    endpointsToRemove.add(currentOwner);

                logger.info(String.format("Nodes %s and %s have the same token %s.  %s is the new owner",
                                          endpoint,
                                          currentOwner,
                                          token,
                                          endpoint));
            }
            else
            {
                logger.info(String.format("Nodes %s and %s have the same token %s.  Ignoring %s",
                                           endpoint,
                                           currentOwner,
                                           token,
                                           endpoint));
            }
        }

        boolean isMoving = tokenMetadata.isMoving(endpoint); // capture because updateNormalTokens clears moving status
        tokenMetadata.updateNormalTokens(tokensToUpdateInMetadata, endpoint);
        for (InetAddress ep : endpointsToRemove)
        {
            removeEndpoint(ep);
            if (replacing && DatabaseDescriptor.getReplaceAddress().equals(ep))
                Gossiper.instance.replacementQuarantine(ep); // quarantine locally longer than normally; see CASSANDRA-8260
        }
        if (!tokensToUpdateInSystemKeyspace.isEmpty())
            SystemKeyspace.updateTokens(endpoint, tokensToUpdateInSystemKeyspace);;

        if (isMoving || operationMode == Mode.MOVING)
        {
            tokenMetadata.removeFromMoving(endpoint);
            notifyMoved(endpoint);
        }
        else
        {
            notifyJoined(endpoint);
        }

        PendingRangeCalculatorService.instance.update();
    }

    /**
     * Handle node preparing to leave the ring
     *
     * @param endpoint node
     */
    private void handleStateLeaving(InetAddress endpoint)
    {
        Collection<Token> tokens = getTokensFor(endpoint);

        if (logger.isDebugEnabled())
            logger.debug("Node {} state leaving, tokens {}", endpoint, tokens);

        // If the node is previously unknown or tokens do not match, update tokenmetadata to
        // have this node as 'normal' (it must have been using this token before the
        // leave). This way we'll get pending ranges right.
        if (!tokenMetadata.isMember(endpoint))
        {
            logger.info("Node {} state jump to leaving", endpoint);
            tokenMetadata.updateNormalTokens(tokens, endpoint);
        }
        else if (!tokenMetadata.getTokens(endpoint).containsAll(tokens))
        {
            logger.warn("Node {} 'leaving' token mismatch. Long network partition?", endpoint);
            tokenMetadata.updateNormalTokens(tokens, endpoint);
        }

        // at this point the endpoint is certainly a member with this token, so let's proceed
        // normally
        tokenMetadata.addLeavingEndpoint(endpoint);
        PendingRangeCalculatorService.instance.update();
    }

    /**
     * Handle node leaving the ring. This will happen when a node is decommissioned
     *
     * @param endpoint If reason for leaving is decommission, endpoint is the leaving node.
     * @param pieces STATE_LEFT,token
     */
    private void handleStateLeft(InetAddress endpoint, String[] pieces)
    {
        assert pieces.length >= 2;
        Collection<Token> tokens = getTokensFor(endpoint);

        if (logger.isDebugEnabled())
            logger.debug("Node {} state left, tokens {}", endpoint, tokens);

        excise(tokens, endpoint, extractExpireTime(pieces));
    }

    /**
     * Handle node moving inside the ring.
     *
     * @param endpoint moving endpoint address
     * @param pieces STATE_MOVING, token
     */
    private void handleStateMoving(InetAddress endpoint, String[] pieces)
    {
        assert pieces.length >= 2;
        Token token = getTokenFactory().fromString(pieces[1]);

        if (logger.isDebugEnabled())
            logger.debug("Node {} state moving, new token {}", endpoint, token);

        tokenMetadata.addMovingEndpoint(token, endpoint);

        PendingRangeCalculatorService.instance.update();
    }

    /**
     * Handle notification that a node being actively removed from the ring via 'removenode'
     *
     * @param endpoint node
     * @param pieces either REMOVED_TOKEN (node is gone) or REMOVING_TOKEN (replicas need to be restored)
     */
    private void handleStateRemoving(InetAddress endpoint, String[] pieces)
    {
        assert (pieces.length > 0);

        if (endpoint.equals(FBUtilities.getBroadcastAddress()))
        {
            logger.info("Received removenode gossip about myself. Is this node rejoining after an explicit removenode?");
            try
            {
                drain();
            }
            catch (Exception e)
            {
                throw new RuntimeException(e);
            }
            return;
        }
        if (tokenMetadata.isMember(endpoint))
        {
            String state = pieces[0];
            Collection<Token> removeTokens = tokenMetadata.getTokens(endpoint);

            if (VersionedValue.REMOVED_TOKEN.equals(state))
            {
                excise(removeTokens, endpoint, extractExpireTime(pieces));
            }
            else if (VersionedValue.REMOVING_TOKEN.equals(state))
            {
                if (logger.isDebugEnabled())
                    logger.debug("Tokens {} removed manually (endpoint was {})", removeTokens, endpoint);

                // Note that the endpoint is being removed
                tokenMetadata.addLeavingEndpoint(endpoint);
                PendingRangeCalculatorService.instance.update();

                // find the endpoint coordinating this removal that we need to notify when we're done
                String[] coordinator = Gossiper.instance.getEndpointStateForEndpoint(endpoint).getApplicationState(ApplicationState.REMOVAL_COORDINATOR).value.split(VersionedValue.DELIMITER_STR, -1);
                UUID hostId = UUID.fromString(coordinator[1]);
                // grab any data we are now responsible for and notify responsible node
                restoreReplicaCount(endpoint, tokenMetadata.getEndpointForHostId(hostId));
            }
        }
        else // now that the gossiper has told us about this nonexistent member, notify the gossiper to remove it
        {
            if (VersionedValue.REMOVED_TOKEN.equals(pieces[0]))
                addExpireTimeIfFound(endpoint, extractExpireTime(pieces));
            removeEndpoint(endpoint);
        }
    }

    private void excise(Collection<Token> tokens, InetAddress endpoint)
    {
        logger.info("Removing tokens {} for {}", tokens, endpoint);

        if (tokenMetadata.isMember(endpoint))
            HintsService.instance.excise(tokenMetadata.getHostId(endpoint));

        removeEndpoint(endpoint);
        tokenMetadata.removeEndpoint(endpoint);
        if (!tokens.isEmpty())
            tokenMetadata.removeBootstrapTokens(tokens);
        notifyLeft(endpoint);
        PendingRangeCalculatorService.instance.update();
    }

    private void excise(Collection<Token> tokens, InetAddress endpoint, long expireTime)
    {
        addExpireTimeIfFound(endpoint, expireTime);
        excise(tokens, endpoint);
    }

    /** unlike excise we just need this endpoint gone without going through any notifications **/
    private void removeEndpoint(InetAddress endpoint)
    {
        Gossiper.instance.removeEndpoint(endpoint);
        SystemKeyspace.removeEndpoint(endpoint);
    }

    protected void addExpireTimeIfFound(InetAddress endpoint, long expireTime)
    {
        if (expireTime != 0L)
        {
            Gossiper.instance.addExpireTimeForEndpoint(endpoint, expireTime);
        }
    }

    protected long extractExpireTime(String[] pieces)
    {
        return Long.parseLong(pieces[2]);
    }

    /**
     * Finds living endpoints responsible for the given ranges
     *
     * @param keyspaceName the keyspace ranges belong to
     * @param ranges the ranges to find sources for
     * @return multimap of addresses to ranges the address is responsible for
     */
    private Multimap<InetAddress, Range<Token>> getNewSourceRanges(String keyspaceName, Set<Range<Token>> ranges)
    {
        InetAddress myAddress = FBUtilities.getBroadcastAddress();
        Multimap<Range<Token>, InetAddress> rangeAddresses = Keyspace.open(keyspaceName).getReplicationStrategy().getRangeAddresses(tokenMetadata.cloneOnlyTokenMap());
        Multimap<InetAddress, Range<Token>> sourceRanges = HashMultimap.create();
        IFailureDetector failureDetector = FailureDetector.instance;

        // find alive sources for our new ranges
        for (Range<Token> range : ranges)
        {
            Collection<InetAddress> possibleRanges = rangeAddresses.get(range);
            IEndpointSnitch snitch = DatabaseDescriptor.getEndpointSnitch();
            List<InetAddress> sources = snitch.getSortedListByProximity(myAddress, possibleRanges);

            assert (!sources.contains(myAddress));

            for (InetAddress source : sources)
            {
                if (failureDetector.isAlive(source))
                {
                    sourceRanges.put(source, range);
                    break;
                }
            }
        }
        return sourceRanges;
    }

    /**
     * Sends a notification to a node indicating we have finished replicating data.
     *
     * @param remote node to send notification to
     */
    private void sendReplicationNotification(InetAddress remote)
    {
        // notify the remote token
        MessageOut msg = new MessageOut(MessagingService.Verb.REPLICATION_FINISHED);
        IFailureDetector failureDetector = FailureDetector.instance;
        if (logger.isDebugEnabled())
            logger.debug("Notifying {} of replication completion\n", remote);
        while (failureDetector.isAlive(remote))
        {
            AsyncOneResponse iar = MessagingService.instance().sendRR(msg, remote);
            try
            {
                iar.get(DatabaseDescriptor.getRpcTimeout(), TimeUnit.MILLISECONDS);
                return; // done
            }
            catch(TimeoutException e)
            {
                // try again
            }
        }
    }

    /**
     * Called when an endpoint is removed from the ring. This function checks
     * whether this node becomes responsible for new ranges as a
     * consequence and streams data if needed.
     *
     * This is rather ineffective, but it does not matter so much
     * since this is called very seldom
     *
     * @param endpoint the node that left
     */
    private void restoreReplicaCount(InetAddress endpoint, final InetAddress notifyEndpoint)
    {
        Multimap<String, Map.Entry<InetAddress, Collection<Range<Token>>>> rangesToFetch = HashMultimap.create();

        InetAddress myAddress = FBUtilities.getBroadcastAddress();

        for (String keyspaceName : Schema.instance.getNonLocalStrategyKeyspaces())
        {
            Multimap<Range<Token>, InetAddress> changedRanges = getChangedRangesForLeaving(keyspaceName, endpoint);
            Set<Range<Token>> myNewRanges = new HashSet<>();
            for (Map.Entry<Range<Token>, InetAddress> entry : changedRanges.entries())
            {
                if (entry.getValue().equals(myAddress))
                    myNewRanges.add(entry.getKey());
            }
            Multimap<InetAddress, Range<Token>> sourceRanges = getNewSourceRanges(keyspaceName, myNewRanges);
            for (Map.Entry<InetAddress, Collection<Range<Token>>> entry : sourceRanges.asMap().entrySet())
            {
                rangesToFetch.put(keyspaceName, entry);
            }
        }

        StreamPlan stream = new StreamPlan("Restore replica count");
        for (String keyspaceName : rangesToFetch.keySet())
        {
            for (Map.Entry<InetAddress, Collection<Range<Token>>> entry : rangesToFetch.get(keyspaceName))
            {
                InetAddress source = entry.getKey();
                InetAddress preferred = SystemKeyspace.getPreferredIP(source);
                Collection<Range<Token>> ranges = entry.getValue();
                if (logger.isDebugEnabled())
                    logger.debug("Requesting from {} ranges {}", source, StringUtils.join(ranges, ", "));
                stream.requestRanges(source, preferred, keyspaceName, ranges);
            }
        }
        StreamResultFuture future = stream.execute();
        Futures.addCallback(future, new FutureCallback<StreamState>()
        {
            public void onSuccess(StreamState finalState)
            {
                sendReplicationNotification(notifyEndpoint);
            }

            public void onFailure(Throwable t)
            {
                logger.warn("Streaming to restore replica count failed", t);
                // We still want to send the notification
                sendReplicationNotification(notifyEndpoint);
            }
        });
    }

    // needs to be modified to accept either a keyspace or ARS.
    private Multimap<Range<Token>, InetAddress> getChangedRangesForLeaving(String keyspaceName, InetAddress endpoint)
    {
        // First get all ranges the leaving endpoint is responsible for
        Collection<Range<Token>> ranges = getRangesForEndpoint(keyspaceName, endpoint);

        if (logger.isDebugEnabled())
            logger.debug("Node {} ranges [{}]", endpoint, StringUtils.join(ranges, ", "));

        Map<Range<Token>, List<InetAddress>> currentReplicaEndpoints = new HashMap<>(ranges.size());

        // Find (for each range) all nodes that store replicas for these ranges as well
        TokenMetadata metadata = tokenMetadata.cloneOnlyTokenMap(); // don't do this in the loop! #7758
        for (Range<Token> range : ranges)
            currentReplicaEndpoints.put(range, Keyspace.open(keyspaceName).getReplicationStrategy().calculateNaturalEndpoints(range.right, metadata));

        TokenMetadata temp = tokenMetadata.cloneAfterAllLeft();

        // endpoint might or might not be 'leaving'. If it was not leaving (that is, removenode
        // command was used), it is still present in temp and must be removed.
        if (temp.isMember(endpoint))
            temp.removeEndpoint(endpoint);

        Multimap<Range<Token>, InetAddress> changedRanges = HashMultimap.create();

        // Go through the ranges and for each range check who will be
        // storing replicas for these ranges when the leaving endpoint
        // is gone. Whoever is present in newReplicaEndpoints list, but
        // not in the currentReplicaEndpoints list, will be needing the
        // range.
        for (Range<Token> range : ranges)
        {
            Collection<InetAddress> newReplicaEndpoints = Keyspace.open(keyspaceName).getReplicationStrategy().calculateNaturalEndpoints(range.right, temp);
            newReplicaEndpoints.removeAll(currentReplicaEndpoints.get(range));
            if (logger.isDebugEnabled())
                if (newReplicaEndpoints.isEmpty())
                    logger.debug("Range {} already in all replicas", range);
                else
                    logger.debug("Range {} will be responsibility of {}", range, StringUtils.join(newReplicaEndpoints, ", "));
            changedRanges.putAll(range, newReplicaEndpoints);
        }

        return changedRanges;
    }

    public void onJoin(InetAddress endpoint, EndpointState epState)
    {
        for (Map.Entry<ApplicationState, VersionedValue> entry : epState.states())
        {
            onChange(endpoint, entry.getKey(), entry.getValue());
        }
        MigrationManager.instance.scheduleSchemaPull(endpoint, epState);
    }

    public void onAlive(InetAddress endpoint, EndpointState state)
    {
        MigrationManager.instance.scheduleSchemaPull(endpoint, state);

        if (tokenMetadata.isMember(endpoint))
            notifyUp(endpoint);
    }

    public void onRemove(InetAddress endpoint)
    {
        tokenMetadata.removeEndpoint(endpoint);
        PendingRangeCalculatorService.instance.update();
    }

    public void onDead(InetAddress endpoint, EndpointState state)
    {
        MessagingService.instance().convict(endpoint);
        notifyDown(endpoint);
    }

    public void onRestart(InetAddress endpoint, EndpointState state)
    {
        // If we have restarted before the node was even marked down, we need to reset the connection pool
        if (state.isAlive())
            onDead(endpoint, state);

        // Then, the node may have been upgraded and changed its messaging protocol version. If so, we
        // want to update that before we mark the node live again to avoid problems like CASSANDRA-11128.
        VersionedValue netVersion = state.getApplicationState(ApplicationState.NET_VERSION);
        if (netVersion != null)
            updateNetVersion(endpoint, netVersion);
    }


    public String getLoadString()
    {
        return FileUtils.stringifyFileSize(StorageMetrics.load.getCount());
    }

    public Map<String, String> getLoadMap()
    {
        Map<String, String> map = new HashMap<>();
        for (Map.Entry<InetAddress,Double> entry : LoadBroadcaster.instance.getLoadInfo().entrySet())
        {
            map.put(entry.getKey().getHostAddress(), FileUtils.stringifyFileSize(entry.getValue()));
        }
        // gossiper doesn't see its own updates, so we need to special-case the local node
        map.put(FBUtilities.getBroadcastAddress().getHostAddress(), getLoadString());
        return map;
    }

    // TODO
    public final void deliverHints(String host) throws UnknownHostException
    {
        throw new UnsupportedOperationException();
    }

    public Collection<Token> getLocalTokens()
    {
        Collection<Token> tokens = SystemKeyspace.getSavedTokens();
        assert tokens != null && !tokens.isEmpty(); // should not be called before initServer sets this
        return tokens;
    }

    @Nullable
    public InetAddress getEndpointForHostId(UUID hostId)
    {
        return tokenMetadata.getEndpointForHostId(hostId);
    }

    @Nullable
    public UUID getHostIdForEndpoint(InetAddress address)
    {
        return tokenMetadata.getHostId(address);
    }

    /* These methods belong to the MBean interface */

    public List<String> getTokens()
    {
        return getTokens(FBUtilities.getBroadcastAddress());
    }

    public List<String> getTokens(String endpoint) throws UnknownHostException
    {
        return getTokens(InetAddress.getByName(endpoint));
    }

    private List<String> getTokens(InetAddress endpoint)
    {
        List<String> strTokens = new ArrayList<>();
        for (Token tok : getTokenMetadata().getTokens(endpoint))
            strTokens.add(tok.toString());
        return strTokens;
    }

    public String getReleaseVersion()
    {
        return FBUtilities.getReleaseVersionString();
    }

    public String getSchemaVersion()
    {
        return Schema.instance.getVersion().toString();
    }

    public List<String> getLeavingNodes()
    {
        return stringify(tokenMetadata.getLeavingEndpoints());
    }

    public List<String> getMovingNodes()
    {
        List<String> endpoints = new ArrayList<>();

        for (Pair<Token, InetAddress> node : tokenMetadata.getMovingEndpoints())
        {
            endpoints.add(node.right.getHostAddress());
        }

        return endpoints;
    }

    public List<String> getJoiningNodes()
    {
        return stringify(tokenMetadata.getBootstrapTokens().valueSet());
    }

    public List<String> getLiveNodes()
    {
        return stringify(Gossiper.instance.getLiveMembers());
    }

    public Set<InetAddress> getLiveRingMembers()
    {
        return getLiveRingMembers(false);
    }

    public Set<InetAddress> getLiveRingMembers(boolean excludeDeadStates)
    {
        Set<InetAddress> ret = new HashSet<>();
        for (InetAddress ep : Gossiper.instance.getLiveMembers())
        {
            if (excludeDeadStates)
            {
                EndpointState epState = Gossiper.instance.getEndpointStateForEndpoint(ep);
                if (epState == null || Gossiper.instance.isDeadState(epState))
                    continue;
            }

            if (tokenMetadata.isMember(ep))
                ret.add(ep);
        }
        return ret;
    }


    public List<String> getUnreachableNodes()
    {
        return stringify(Gossiper.instance.getUnreachableMembers());
    }

    public String[] getAllDataFileLocations()
    {
        String[] locations = DatabaseDescriptor.getAllDataFileLocations();
        for (int i = 0; i < locations.length; i++)
            locations[i] = FileUtils.getCanonicalPath(locations[i]);
        return locations;
    }

    public String getCommitLogLocation()
    {
        return FileUtils.getCanonicalPath(DatabaseDescriptor.getCommitLogLocation());
    }

    public String getSavedCachesLocation()
    {
        return FileUtils.getCanonicalPath(DatabaseDescriptor.getSavedCachesLocation());
    }

    private List<String> stringify(Iterable<InetAddress> endpoints)
    {
        List<String> stringEndpoints = new ArrayList<>();
        for (InetAddress ep : endpoints)
        {
            stringEndpoints.add(ep.getHostAddress());
        }
        return stringEndpoints;
    }

    public int getCurrentGenerationNumber()
    {
        return Gossiper.instance.getCurrentGenerationNumber(FBUtilities.getBroadcastAddress());
    }

    public int forceKeyspaceCleanup(String keyspaceName, String... tables) throws IOException, ExecutionException, InterruptedException
    {
        return forceKeyspaceCleanup(0, keyspaceName, tables);
    }

    public int forceKeyspaceCleanup(int jobs, String keyspaceName, String... tables) throws IOException, ExecutionException, InterruptedException
    {
        if (Schema.isSystemKeyspace(keyspaceName))
            throw new RuntimeException("Cleanup of the system keyspace is neither necessary nor wise");

        CompactionManager.AllSSTableOpStatus status = CompactionManager.AllSSTableOpStatus.SUCCESSFUL;
        for (ColumnFamilyStore cfStore : getValidColumnFamilies(false, false, keyspaceName, tables))
        {
            CompactionManager.AllSSTableOpStatus oneStatus = cfStore.forceCleanup(jobs);
            if (oneStatus != CompactionManager.AllSSTableOpStatus.SUCCESSFUL)
                status = oneStatus;
        }
        return status.statusCode;
    }

    public int scrub(boolean disableSnapshot, boolean skipCorrupted, String keyspaceName, String... tables) throws IOException, ExecutionException, InterruptedException
    {
        return scrub(disableSnapshot, skipCorrupted, true, 0, keyspaceName, tables);
    }

    public int scrub(boolean disableSnapshot, boolean skipCorrupted, boolean checkData, String keyspaceName, String... tables) throws IOException, ExecutionException, InterruptedException
    {
        return scrub(disableSnapshot, skipCorrupted, checkData, 0, keyspaceName, tables);
    }

    public int scrub(boolean disableSnapshot, boolean skipCorrupted, boolean checkData, int jobs, String keyspaceName, String... tables) throws IOException, ExecutionException, InterruptedException
    {
        CompactionManager.AllSSTableOpStatus status = CompactionManager.AllSSTableOpStatus.SUCCESSFUL;
        for (ColumnFamilyStore cfStore : getValidColumnFamilies(true, false, keyspaceName, tables))
        {
            CompactionManager.AllSSTableOpStatus oneStatus = cfStore.scrub(disableSnapshot, skipCorrupted, checkData, jobs);
            if (oneStatus != CompactionManager.AllSSTableOpStatus.SUCCESSFUL)
                status = oneStatus;
        }
        return status.statusCode;
    }

    public int verify(boolean extendedVerify, String keyspaceName, String... tableNames) throws IOException, ExecutionException, InterruptedException
    {
        CompactionManager.AllSSTableOpStatus status = CompactionManager.AllSSTableOpStatus.SUCCESSFUL;
        for (ColumnFamilyStore cfStore : getValidColumnFamilies(false, false, keyspaceName, tableNames))
        {
            CompactionManager.AllSSTableOpStatus oneStatus = cfStore.verify(extendedVerify);
            if (oneStatus != CompactionManager.AllSSTableOpStatus.SUCCESSFUL)
                status = oneStatus;
        }
        return status.statusCode;
    }

    public int upgradeSSTables(String keyspaceName, boolean excludeCurrentVersion, String... tableNames) throws IOException, ExecutionException, InterruptedException
    {
        return upgradeSSTables(keyspaceName, excludeCurrentVersion, 0, tableNames);
    }

    public int upgradeSSTables(String keyspaceName, boolean excludeCurrentVersion, int jobs, String... tableNames) throws IOException, ExecutionException, InterruptedException
    {
        CompactionManager.AllSSTableOpStatus status = CompactionManager.AllSSTableOpStatus.SUCCESSFUL;
        for (ColumnFamilyStore cfStore : getValidColumnFamilies(true, true, keyspaceName, tableNames))
        {
            CompactionManager.AllSSTableOpStatus oneStatus = cfStore.sstablesRewrite(excludeCurrentVersion, jobs);
            if (oneStatus != CompactionManager.AllSSTableOpStatus.SUCCESSFUL)
                status = oneStatus;
        }
        return status.statusCode;
    }

    public void forceKeyspaceCompaction(boolean splitOutput, String keyspaceName, String... tableNames) throws IOException, ExecutionException, InterruptedException
    {
        for (ColumnFamilyStore cfStore : getValidColumnFamilies(true, false, keyspaceName, tableNames))
        {
            cfStore.forceMajorCompaction(splitOutput);
        }
    }

    public int relocateSSTables(String keyspaceName, String ... columnFamilies) throws IOException, ExecutionException, InterruptedException
    {
        return relocateSSTables(0, keyspaceName, columnFamilies);
    }

    public int relocateSSTables(int jobs, String keyspaceName, String ... columnFamilies) throws IOException, ExecutionException, InterruptedException
    {
        CompactionManager.AllSSTableOpStatus status = CompactionManager.AllSSTableOpStatus.SUCCESSFUL;
        for (ColumnFamilyStore cfs : getValidColumnFamilies(false, false, keyspaceName, columnFamilies))
        {
            CompactionManager.AllSSTableOpStatus oneStatus = cfs.relocateSSTables(jobs);
            if (oneStatus != CompactionManager.AllSSTableOpStatus.SUCCESSFUL)
                status = oneStatus;
        }
        return status.statusCode;
    }

    /**
     * Takes the snapshot of a multiple column family from different keyspaces. A snapshot name must be specified.
     *
     * @param tag
     *            the tag given to the snapshot; may not be null or empty
     * @param options
     *            Map of options (skipFlush is the only supported option for now)
     * @param entities
     *            list of keyspaces / tables in the form of empty | ks1 ks2 ... | ks1.cf1,ks2.cf2,...
     */
    @Override
    public void takeSnapshot(String tag, Map<String, String> options, String... entities) throws IOException
    {
        boolean skipFlush = Boolean.parseBoolean(options.getOrDefault("skipFlush", "false"));

        if (entities != null && entities.length > 0 && entities[0].contains("."))
        {
            takeMultipleTableSnapshot(tag, skipFlush, entities);
        }
        else
        {
            takeSnapshot(tag, skipFlush, entities);
        }
    }

    /**
     * Takes the snapshot of a specific table. A snapshot name must be
     * specified.
     *
     * @param keyspaceName
     *            the keyspace which holds the specified table
     * @param tableName
     *            the table to snapshot
     * @param tag
     *            the tag given to the snapshot; may not be null or empty
     */
    public void takeTableSnapshot(String keyspaceName, String tableName, String tag)
            throws IOException {
        takeMultipleTableSnapshot(tag, false, keyspaceName + "." + tableName);
    }

    /**
     * Takes the snapshot for the given keyspaces. A snapshot name must be specified.
     *
     * @param tag the tag given to the snapshot; may not be null or empty
     * @param keyspaceNames the names of the keyspaces to snapshot; empty means "all."
     */
    public void takeSnapshot(String tag, String... keyspaceNames) throws IOException
    {
        takeSnapshot(tag, false, keyspaceNames);
    }

    /**
     * Takes the snapshot of a multiple column family from different keyspaces. A snapshot name must be specified.
     *
     * @param tag
     *            the tag given to the snapshot; may not be null or empty
     * @param tableList
     *            list of tables from different keyspace in the form of ks1.cf1 ks2.cf2
     */
    public void takeMultipleTableSnapshot(String tag, String... tableList)
            throws IOException
    {
        takeMultipleTableSnapshot(tag, false, tableList);
    }

    /**
     * Takes the snapshot for the given keyspaces. A snapshot name must be specified.
     *
     * @param tag the tag given to the snapshot; may not be null or empty
     * @param skipFlush Skip blocking flush of memtable
     * @param keyspaceNames the names of the keyspaces to snapshot; empty means "all."
     */
    private void takeSnapshot(String tag, boolean skipFlush, String... keyspaceNames) throws IOException
    {
        if (operationMode == Mode.JOINING)
            throw new IOException("Cannot snapshot until bootstrap completes");
        if (tag == null || tag.equals(""))
            throw new IOException("You must supply a snapshot name.");

        Iterable<Keyspace> keyspaces;
        if (keyspaceNames.length == 0)
        {
            keyspaces = Keyspace.all();
        }
        else
        {
            ArrayList<Keyspace> t = new ArrayList<>(keyspaceNames.length);
            for (String keyspaceName : keyspaceNames)
                t.add(getValidKeyspace(keyspaceName));
            keyspaces = t;
        }

        // Do a check to see if this snapshot exists before we actually snapshot
        for (Keyspace keyspace : keyspaces)
            if (keyspace.snapshotExists(tag))
                throw new IOException("Snapshot " + tag + " already exists.");


        for (Keyspace keyspace : keyspaces)
            keyspace.snapshot(tag, null, skipFlush);
    }

    /**
     * Takes the snapshot of a multiple column family from different keyspaces. A snapshot name must be specified.
     *
     *
     * @param tag
     *            the tag given to the snapshot; may not be null or empty
     * @param skipFlush
     *            Skip blocking flush of memtable
     * @param tableList
     *            list of tables from different keyspace in the form of ks1.cf1 ks2.cf2
     */
    private void takeMultipleTableSnapshot(String tag, boolean skipFlush, String... tableList)
            throws IOException
    {
        Map<Keyspace, List<String>> keyspaceColumnfamily = new HashMap<Keyspace, List<String>>();
        for (String table : tableList)
        {
            String splittedString[] = StringUtils.split(table, '.');
            if (splittedString.length == 2)
            {
                String keyspaceName = splittedString[0];
                String tableName = splittedString[1];

                if (keyspaceName == null)
                    throw new IOException("You must supply a keyspace name");
                if (operationMode.equals(Mode.JOINING))
                    throw new IOException("Cannot snapshot until bootstrap completes");

                if (tableName == null)
                    throw new IOException("You must supply a table name");
                if (tag == null || tag.equals(""))
                    throw new IOException("You must supply a snapshot name.");

                Keyspace keyspace = getValidKeyspace(keyspaceName);
                ColumnFamilyStore columnFamilyStore = keyspace.getColumnFamilyStore(tableName);
                // As there can be multiple column family from same keyspace check if snapshot exist for that specific
                // columnfamily and not for whole keyspace

                if (columnFamilyStore.snapshotExists(tag))
                    throw new IOException("Snapshot " + tag + " already exists.");
                if (!keyspaceColumnfamily.containsKey(keyspace))
                {
                    keyspaceColumnfamily.put(keyspace, new ArrayList<String>());
                }

                // Add Keyspace columnfamily to map in order to support atomicity for snapshot process.
                // So no snapshot should happen if any one of the above conditions fail for any keyspace or columnfamily
                keyspaceColumnfamily.get(keyspace).add(tableName);

            }
            else
            {
                throw new IllegalArgumentException(
                        "Cannot take a snapshot on secondary index or invalid column family name. You must supply a column family name in the form of keyspace.columnfamily");
            }
        }

        for (Entry<Keyspace, List<String>> entry : keyspaceColumnfamily.entrySet())
        {
            for (String table : entry.getValue())
                entry.getKey().snapshot(tag, table, skipFlush);
        }

    }

    private Keyspace getValidKeyspace(String keyspaceName) throws IOException
    {
        if (!Schema.instance.getKeyspaces().contains(keyspaceName))
        {
            throw new IOException("Keyspace " + keyspaceName + " does not exist");
        }
        return Keyspace.open(keyspaceName);
    }

    /**
     * Remove the snapshot with the given name from the given keyspaces.
     * If no tag is specified we will remove all snapshots.
     */
    public void clearSnapshot(String tag, String... keyspaceNames) throws IOException
    {
        if(tag == null)
            tag = "";

        Set<String> keyspaces = new HashSet<>();
        for (String dataDir : DatabaseDescriptor.getAllDataFileLocations())
        {
            for(String keyspaceDir : new File(dataDir).list())
            {
                // Only add a ks if it has been specified as a param, assuming params were actually provided.
                if (keyspaceNames.length > 0 && !Arrays.asList(keyspaceNames).contains(keyspaceDir))
                    continue;
                keyspaces.add(keyspaceDir);
            }
        }

        for (String keyspace : keyspaces)
            Keyspace.clearSnapshot(tag, keyspace);

        if (logger.isDebugEnabled())
            logger.debug("Cleared out snapshot directories");
    }

    public Map<String, TabularData> getSnapshotDetails()
    {
        Map<String, TabularData> snapshotMap = new HashMap<>();
        for (Keyspace keyspace : Keyspace.all())
        {
            if (Schema.isSystemKeyspace(keyspace.getName()))
                continue;

            for (ColumnFamilyStore cfStore : keyspace.getColumnFamilyStores())
            {
                for (Map.Entry<String, Pair<Long,Long>> snapshotDetail : cfStore.getSnapshotDetails().entrySet())
                {
                    TabularDataSupport data = (TabularDataSupport)snapshotMap.get(snapshotDetail.getKey());
                    if (data == null)
                    {
                        data = new TabularDataSupport(SnapshotDetailsTabularData.TABULAR_TYPE);
                        snapshotMap.put(snapshotDetail.getKey(), data);
                    }

                    SnapshotDetailsTabularData.from(snapshotDetail.getKey(), keyspace.getName(), cfStore.getColumnFamilyName(), snapshotDetail, data);
                }
            }
        }
        return snapshotMap;
    }

    public long trueSnapshotsSize()
    {
        long total = 0;
        for (Keyspace keyspace : Keyspace.all())
        {
            if (Schema.isSystemKeyspace(keyspace.getName()))
                continue;

            for (ColumnFamilyStore cfStore : keyspace.getColumnFamilyStores())
            {
                total += cfStore.trueSnapshotsSize();
            }
        }

        return total;
    }

    public void refreshSizeEstimates() throws ExecutionException
    {
        FBUtilities.waitOnFuture(ScheduledExecutors.optionalTasks.submit(SizeEstimatesRecorder.instance));
    }

    /**
     * @param allowIndexes Allow index CF names to be passed in
     * @param autoAddIndexes Automatically add secondary indexes if a CF has them
     * @param keyspaceName keyspace
     * @param cfNames CFs
     * @throws java.lang.IllegalArgumentException when given CF name does not exist
     */
    public Iterable<ColumnFamilyStore> getValidColumnFamilies(boolean allowIndexes, boolean autoAddIndexes, String keyspaceName, String... cfNames) throws IOException
    {
        Keyspace keyspace = getValidKeyspace(keyspaceName);
        return keyspace.getValidColumnFamilies(allowIndexes, autoAddIndexes, cfNames);
    }

    /**
     * Flush all memtables for a keyspace and column families.
     * @param keyspaceName
     * @param tableNames
     * @throws IOException
     */
    public void forceKeyspaceFlush(String keyspaceName, String... tableNames) throws IOException
    {
        for (ColumnFamilyStore cfStore : getValidColumnFamilies(true, false, keyspaceName, tableNames))
        {
            logger.debug("Forcing flush on keyspace {}, CF {}", keyspaceName, cfStore.name);
            cfStore.forceBlockingFlush();
        }
    }

    public int repairAsync(String keyspace, Map<String, String> repairSpec)
    {
        RepairOption option = RepairOption.parse(repairSpec, tokenMetadata.partitioner);
        // if ranges are not specified
        if (option.getRanges().isEmpty())
        {
            if (option.isPrimaryRange())
            {
                // when repairing only primary range, neither dataCenters nor hosts can be set
                if (option.getDataCenters().isEmpty() && option.getHosts().isEmpty())
                    option.getRanges().addAll(getPrimaryRanges(keyspace));
                    // except dataCenters only contain local DC (i.e. -local)
                else if (option.getDataCenters().size() == 1 && option.getDataCenters().contains(DatabaseDescriptor.getLocalDataCenter()))
                    option.getRanges().addAll(getPrimaryRangesWithinDC(keyspace));
                else
                    throw new IllegalArgumentException("You need to run primary range repair on all nodes in the cluster.");
            }
            else
            {
                option.getRanges().addAll(getLocalRanges(keyspace));
            }
        }
        return forceRepairAsync(keyspace, option, false);
    }

    @Deprecated
    public int forceRepairAsync(String keyspace,
                                boolean isSequential,
                                Collection<String> dataCenters,
                                Collection<String> hosts,
                                boolean primaryRange,
                                boolean fullRepair,
                                String... tableNames)
    {
        return forceRepairAsync(keyspace, isSequential ? RepairParallelism.SEQUENTIAL.ordinal() : RepairParallelism.PARALLEL.ordinal(), dataCenters, hosts, primaryRange, fullRepair, tableNames);
    }

    @Deprecated
    public int forceRepairAsync(String keyspace,
                                int parallelismDegree,
                                Collection<String> dataCenters,
                                Collection<String> hosts,
                                boolean primaryRange,
                                boolean fullRepair,
                                String... tableNames)
    {
        if (parallelismDegree < 0 || parallelismDegree > RepairParallelism.values().length - 1)
        {
            throw new IllegalArgumentException("Invalid parallelism degree specified: " + parallelismDegree);
        }
        RepairParallelism parallelism = RepairParallelism.values()[parallelismDegree];
        if (FBUtilities.isWindows() && parallelism != RepairParallelism.PARALLEL)
        {
            logger.warn("Snapshot-based repair is not yet supported on Windows.  Reverting to parallel repair.");
            parallelism = RepairParallelism.PARALLEL;
        }

        RepairOption options = new RepairOption(parallelism, primaryRange, !fullRepair, false, 1, Collections.<Range<Token>>emptyList(), false);
        if (dataCenters != null)
        {
            options.getDataCenters().addAll(dataCenters);
        }
        if (hosts != null)
        {
            options.getHosts().addAll(hosts);
        }
        if (primaryRange)
        {
            // when repairing only primary range, neither dataCenters nor hosts can be set
            if (options.getDataCenters().isEmpty() && options.getHosts().isEmpty())
                options.getRanges().addAll(getPrimaryRanges(keyspace));
                // except dataCenters only contain local DC (i.e. -local)
            else if (options.getDataCenters().size() == 1 && options.getDataCenters().contains(DatabaseDescriptor.getLocalDataCenter()))
                options.getRanges().addAll(getPrimaryRangesWithinDC(keyspace));
            else
                throw new IllegalArgumentException("You need to run primary range repair on all nodes in the cluster.");
        }
        else
        {
            options.getRanges().addAll(getLocalRanges(keyspace));
        }
        if (tableNames != null)
        {
            for (String table : tableNames)
            {
                options.getColumnFamilies().add(table);
            }
        }
        return forceRepairAsync(keyspace, options, true);
    }

    @Deprecated
    public int forceRepairAsync(String keyspace,
                                boolean isSequential,
                                boolean isLocal,
                                boolean primaryRange,
                                boolean fullRepair,
                                String... tableNames)
    {
        Set<String> dataCenters = null;
        if (isLocal)
        {
            dataCenters = Sets.newHashSet(DatabaseDescriptor.getLocalDataCenter());
        }
        return forceRepairAsync(keyspace, isSequential, dataCenters, null, primaryRange, fullRepair, tableNames);
    }

    @Deprecated
    public int forceRepairRangeAsync(String beginToken,
                                     String endToken,
                                     String keyspaceName,
                                     boolean isSequential,
                                     Collection<String> dataCenters,
                                     Collection<String> hosts,
                                     boolean fullRepair,
                                     String... tableNames)
    {
        return forceRepairRangeAsync(beginToken, endToken, keyspaceName,
                                     isSequential ? RepairParallelism.SEQUENTIAL.ordinal() : RepairParallelism.PARALLEL.ordinal(),
                                     dataCenters, hosts, fullRepair, tableNames);
    }

    @Deprecated
    public int forceRepairRangeAsync(String beginToken,
                                     String endToken,
                                     String keyspaceName,
                                     int parallelismDegree,
                                     Collection<String> dataCenters,
                                     Collection<String> hosts,
                                     boolean fullRepair,
                                     String... tableNames)
    {
        if (parallelismDegree < 0 || parallelismDegree > RepairParallelism.values().length - 1)
        {
            throw new IllegalArgumentException("Invalid parallelism degree specified: " + parallelismDegree);
        }
        RepairParallelism parallelism = RepairParallelism.values()[parallelismDegree];
        if (FBUtilities.isWindows() && parallelism != RepairParallelism.PARALLEL)
        {
            logger.warn("Snapshot-based repair is not yet supported on Windows.  Reverting to parallel repair.");
            parallelism = RepairParallelism.PARALLEL;
        }

        if (!fullRepair)
            logger.warn("Incremental repair can't be requested with subrange repair " +
                        "because each subrange repair would generate an anti-compacted table. " +
                        "The repair will occur but without anti-compaction.");
        Collection<Range<Token>> repairingRange = createRepairRangeFrom(beginToken, endToken);

        RepairOption options = new RepairOption(parallelism, false, !fullRepair, false, 1, repairingRange, true);
        if (dataCenters != null)
        {
            options.getDataCenters().addAll(dataCenters);
        }
        if (hosts != null)
        {
            options.getHosts().addAll(hosts);
        }
        if (tableNames != null)
        {
            for (String table : tableNames)
            {
                options.getColumnFamilies().add(table);
            }
        }

        logger.info("starting user-requested repair of range {} for keyspace {} and column families {}",
                    repairingRange, keyspaceName, tableNames);
        return forceRepairAsync(keyspaceName, options, true);
    }

    @Deprecated
    public int forceRepairRangeAsync(String beginToken,
                                     String endToken,
                                     String keyspaceName,
                                     boolean isSequential,
                                     boolean isLocal,
                                     boolean fullRepair,
                                     String... tableNames)
    {
        Set<String> dataCenters = null;
        if (isLocal)
        {
            dataCenters = Sets.newHashSet(DatabaseDescriptor.getLocalDataCenter());
        }
        return forceRepairRangeAsync(beginToken, endToken, keyspaceName, isSequential, dataCenters, null, fullRepair, tableNames);
    }

    /**
     * Create collection of ranges that match ring layout from given tokens.
     *
     * @param beginToken beginning token of the range
     * @param endToken end token of the range
     * @return collection of ranges that match ring layout in TokenMetadata
     */
    @VisibleForTesting
    Collection<Range<Token>> createRepairRangeFrom(String beginToken, String endToken)
    {
        Token parsedBeginToken = getTokenFactory().fromString(beginToken);
        Token parsedEndToken = getTokenFactory().fromString(endToken);

        // Break up given range to match ring layout in TokenMetadata
        ArrayList<Range<Token>> repairingRange = new ArrayList<>();

        ArrayList<Token> tokens = new ArrayList<>(tokenMetadata.sortedTokens());
        if (!tokens.contains(parsedBeginToken))
        {
            tokens.add(parsedBeginToken);
        }
        if (!tokens.contains(parsedEndToken))
        {
            tokens.add(parsedEndToken);
        }
        // tokens now contain all tokens including our endpoints
        Collections.sort(tokens);

        int start = tokens.indexOf(parsedBeginToken), end = tokens.indexOf(parsedEndToken);
        for (int i = start; i != end; i = (i+1) % tokens.size())
        {
            Range<Token> range = new Range<>(tokens.get(i), tokens.get((i+1) % tokens.size()));
            repairingRange.add(range);
        }

        return repairingRange;
    }

    public TokenFactory getTokenFactory()
    {
        return tokenMetadata.partitioner.getTokenFactory();
    }

    public int forceRepairAsync(String keyspace, RepairOption options, boolean legacy)
    {
        if (options.getRanges().isEmpty() || Keyspace.open(keyspace).getReplicationStrategy().getReplicationFactor() < 2)
            return 0;

        int cmd = nextRepairCommand.incrementAndGet();
        new Thread(createRepairTask(cmd, keyspace, options, legacy)).start();
        return cmd;
    }

    private FutureTask<Object> createRepairTask(final int cmd, final String keyspace, final RepairOption options, boolean legacy)
    {
        if (!options.getDataCenters().isEmpty() && !options.getDataCenters().contains(DatabaseDescriptor.getLocalDataCenter()))
        {
            throw new IllegalArgumentException("the local data center must be part of the repair");
        }

        RepairRunnable task = new RepairRunnable(this, cmd, options, keyspace);
        task.addProgressListener(progressSupport);
        if (legacy)
            task.addProgressListener(legacyProgressSupport);
        return new FutureTask<>(task, null);
    }

    public void forceTerminateAllRepairSessions() {
        ActiveRepairService.instance.terminateSessions();
    }

    /* End of MBean interface methods */

    /**
     * Get the "primary ranges" for the specified keyspace and endpoint.
     * "Primary ranges" are the ranges that the node is responsible for storing replica primarily.
     * The node that stores replica primarily is defined as the first node returned
     * by {@link AbstractReplicationStrategy#calculateNaturalEndpoints}.
     *
     * @param keyspace Keyspace name to check primary ranges
     * @param ep endpoint we are interested in.
     * @return primary ranges for the specified endpoint.
     */
    public Collection<Range<Token>> getPrimaryRangesForEndpoint(String keyspace, InetAddress ep)
    {
        AbstractReplicationStrategy strategy = Keyspace.open(keyspace).getReplicationStrategy();
        Collection<Range<Token>> primaryRanges = new HashSet<>();
        TokenMetadata metadata = tokenMetadata.cloneOnlyTokenMap();
        for (Token token : metadata.sortedTokens())
        {
            List<InetAddress> endpoints = strategy.calculateNaturalEndpoints(token, metadata);
            if (endpoints.size() > 0 && endpoints.get(0).equals(ep))
                primaryRanges.add(new Range<>(metadata.getPredecessor(token), token));
        }
        return primaryRanges;
    }

    /**
     * Get the "primary ranges" within local DC for the specified keyspace and endpoint.
     *
     * @see #getPrimaryRangesForEndpoint(String, java.net.InetAddress)
     * @param keyspace Keyspace name to check primary ranges
     * @param referenceEndpoint endpoint we are interested in.
     * @return primary ranges within local DC for the specified endpoint.
     */
    public Collection<Range<Token>> getPrimaryRangeForEndpointWithinDC(String keyspace, InetAddress referenceEndpoint)
    {
        TokenMetadata metadata = tokenMetadata.cloneOnlyTokenMap();
        String localDC = DatabaseDescriptor.getEndpointSnitch().getDatacenter(referenceEndpoint);
        Collection<InetAddress> localDcNodes = metadata.getTopology().getDatacenterEndpoints().get(localDC);
        AbstractReplicationStrategy strategy = Keyspace.open(keyspace).getReplicationStrategy();

        Collection<Range<Token>> localDCPrimaryRanges = new HashSet<>();
        for (Token token : metadata.sortedTokens())
        {
            List<InetAddress> endpoints = strategy.calculateNaturalEndpoints(token, metadata);
            for (InetAddress endpoint : endpoints)
            {
                if (localDcNodes.contains(endpoint))
                {
                    if (endpoint.equals(referenceEndpoint))
                    {
                        localDCPrimaryRanges.add(new Range<>(metadata.getPredecessor(token), token));
                    }
                    break;
                }
            }
        }

        return localDCPrimaryRanges;
    }

    /**
     * Get all ranges an endpoint is responsible for (by keyspace)
     * @param ep endpoint we are interested in.
     * @return ranges for the specified endpoint.
     */
    Collection<Range<Token>> getRangesForEndpoint(String keyspaceName, InetAddress ep)
    {
        return Keyspace.open(keyspaceName).getReplicationStrategy().getAddressRanges().get(ep);
    }

    /**
     * Get all ranges that span the ring given a set
     * of tokens. All ranges are in sorted order of
     * ranges.
     * @return ranges in sorted order
    */
    public List<Range<Token>> getAllRanges(List<Token> sortedTokens)
    {
        if (logger.isTraceEnabled())
            logger.trace("computing ranges for {}", StringUtils.join(sortedTokens, ", "));

        if (sortedTokens.isEmpty())
            return Collections.emptyList();
        int size = sortedTokens.size();
        List<Range<Token>> ranges = new ArrayList<>(size + 1);
        for (int i = 1; i < size; ++i)
        {
            Range<Token> range = new Range<>(sortedTokens.get(i - 1), sortedTokens.get(i));
            ranges.add(range);
        }
        Range<Token> range = new Range<>(sortedTokens.get(size - 1), sortedTokens.get(0));
        ranges.add(range);

        return ranges;
    }

    /**
     * This method returns the N endpoints that are responsible for storing the
     * specified key i.e for replication.
     *
     * @param keyspaceName keyspace name also known as keyspace
     * @param cf Column family name
     * @param key key for which we need to find the endpoint
     * @return the endpoint responsible for this key
     */
    public List<InetAddress> getNaturalEndpoints(String keyspaceName, String cf, String key)
    {
        KeyspaceMetadata ksMetaData = Schema.instance.getKSMetaData(keyspaceName);
        if (ksMetaData == null)
            throw new IllegalArgumentException("Unknown keyspace '" + keyspaceName + "'");

        CFMetaData cfMetaData = ksMetaData.getTableOrViewNullable(cf);
        if (cfMetaData == null)
            throw new IllegalArgumentException("Unknown table '" + cf + "' in keyspace '" + keyspaceName + "'");

        return getNaturalEndpoints(keyspaceName, tokenMetadata.partitioner.getToken(cfMetaData.getKeyValidator().fromString(key)));
    }

    public List<InetAddress> getNaturalEndpoints(String keyspaceName, ByteBuffer key)
    {
        return getNaturalEndpoints(keyspaceName, tokenMetadata.partitioner.getToken(key));
    }

    /**
     * This method returns the N endpoints that are responsible for storing the
     * specified key i.e for replication.
     *
     * @param keyspaceName keyspace name also known as keyspace
     * @param pos position for which we need to find the endpoint
     * @return the endpoint responsible for this token
     */
    public List<InetAddress> getNaturalEndpoints(String keyspaceName, RingPosition pos)
    {
        return Keyspace.open(keyspaceName).getReplicationStrategy().getNaturalEndpoints(pos);
    }

    /**
     * Returns the endpoints currently responsible for storing the token plus pending ones
     */
    public Iterable<InetAddress> getNaturalAndPendingEndpoints(String keyspaceName, Token token)
    {
        return Iterables.concat(getNaturalEndpoints(keyspaceName, token), tokenMetadata.pendingEndpointsFor(token, keyspaceName));
    }

    /**
     * This method attempts to return N endpoints that are responsible for storing the
     * specified key i.e for replication.
     *
     * @param keyspace keyspace name also known as keyspace
     * @param key key for which we need to find the endpoint
     * @return the endpoint responsible for this key
     */
    public List<InetAddress> getLiveNaturalEndpoints(Keyspace keyspace, ByteBuffer key)
    {
        return getLiveNaturalEndpoints(keyspace, tokenMetadata.decorateKey(key));
    }

    public List<InetAddress> getLiveNaturalEndpoints(Keyspace keyspace, RingPosition pos)
    {
        List<InetAddress> endpoints = keyspace.getReplicationStrategy().getNaturalEndpoints(pos);
        List<InetAddress> liveEps = new ArrayList<>(endpoints.size());

        for (InetAddress endpoint : endpoints)
        {
            if (FailureDetector.instance.isAlive(endpoint))
                liveEps.add(endpoint);
        }

        return liveEps;
    }

    public void setLoggingLevel(String classQualifier, String rawLevel) throws Exception
    {
        ch.qos.logback.classic.Logger logBackLogger = (ch.qos.logback.classic.Logger) LoggerFactory.getLogger(classQualifier);

        // if both classQualifer and rawLevel are empty, reload from configuration
        if (StringUtils.isBlank(classQualifier) && StringUtils.isBlank(rawLevel) )
        {
            JMXConfiguratorMBean jmxConfiguratorMBean = JMX.newMBeanProxy(ManagementFactory.getPlatformMBeanServer(),
                    new ObjectName("ch.qos.logback.classic:Name=default,Type=ch.qos.logback.classic.jmx.JMXConfigurator"),
                    JMXConfiguratorMBean.class);
            jmxConfiguratorMBean.reloadDefaultConfiguration();
            return;
        }
        // classQualifer is set, but blank level given
        else if (StringUtils.isNotBlank(classQualifier) && StringUtils.isBlank(rawLevel) )
        {
            if (logBackLogger.getLevel() != null || hasAppenders(logBackLogger))
                logBackLogger.setLevel(null);
            return;
        }

        ch.qos.logback.classic.Level level = ch.qos.logback.classic.Level.toLevel(rawLevel);
        logBackLogger.setLevel(level);
        logger.info("set log level to {} for classes under '{}' (if the level doesn't look like '{}' then the logger couldn't parse '{}')", level, classQualifier, rawLevel, rawLevel);
    }

    /**
     * @return the runtime logging levels for all the configured loggers
     */
    @Override
    public Map<String,String>getLoggingLevels() {
        Map<String, String> logLevelMaps = Maps.newLinkedHashMap();
        LoggerContext lc = (LoggerContext) LoggerFactory.getILoggerFactory();
        for (ch.qos.logback.classic.Logger logger : lc.getLoggerList())
        {
            if(logger.getLevel() != null || hasAppenders(logger))
                logLevelMaps.put(logger.getName(), logger.getLevel().toString());
        }
        return logLevelMaps;
    }

    private boolean hasAppenders(ch.qos.logback.classic.Logger logger) {
        Iterator<Appender<ILoggingEvent>> it = logger.iteratorForAppenders();
        return it.hasNext();
    }

    /**
     * @return list of Token ranges (_not_ keys!) together with estimated key count,
     *      breaking up the data this node is responsible for into pieces of roughly keysPerSplit
     */
    public List<Pair<Range<Token>, Long>> getSplits(String keyspaceName, String cfName, Range<Token> range, int keysPerSplit)
    {
        Keyspace t = Keyspace.open(keyspaceName);
        ColumnFamilyStore cfs = t.getColumnFamilyStore(cfName);
        List<DecoratedKey> keys = keySamples(Collections.singleton(cfs), range);

        long totalRowCountEstimate = cfs.estimatedKeysForRange(range);

        // splitCount should be much smaller than number of key samples, to avoid huge sampling error
        int minSamplesPerSplit = 4;
        int maxSplitCount = keys.size() / minSamplesPerSplit + 1;
        int splitCount = Math.max(1, Math.min(maxSplitCount, (int)(totalRowCountEstimate / keysPerSplit)));

        List<Token> tokens = keysToTokens(range, keys);
        return getSplits(tokens, splitCount, cfs);
    }

    private List<Pair<Range<Token>, Long>> getSplits(List<Token> tokens, int splitCount, ColumnFamilyStore cfs)
    {
        double step = (double) (tokens.size() - 1) / splitCount;
        Token prevToken = tokens.get(0);
        List<Pair<Range<Token>, Long>> splits = Lists.newArrayListWithExpectedSize(splitCount);
        for (int i = 1; i <= splitCount; i++)
        {
            int index = (int) Math.round(i * step);
            Token token = tokens.get(index);
            Range<Token> range = new Range<>(prevToken, token);
            // always return an estimate > 0 (see CASSANDRA-7322)
            splits.add(Pair.create(range, Math.max(cfs.metadata.params.minIndexInterval, cfs.estimatedKeysForRange(range))));
            prevToken = token;
        }
        return splits;
    }

    private List<Token> keysToTokens(Range<Token> range, List<DecoratedKey> keys)
    {
        List<Token> tokens = Lists.newArrayListWithExpectedSize(keys.size() + 2);
        tokens.add(range.left);
        for (DecoratedKey key : keys)
            tokens.add(key.getToken());
        tokens.add(range.right);
        return tokens;
    }

    private List<DecoratedKey> keySamples(Iterable<ColumnFamilyStore> cfses, Range<Token> range)
    {
        List<DecoratedKey> keys = new ArrayList<>();
        for (ColumnFamilyStore cfs : cfses)
            Iterables.addAll(keys, cfs.keySamples(range));
        FBUtilities.sortSampledKeys(keys, range);
        return keys;
    }

    /**
     * Broadcast leaving status and update local tokenMetadata accordingly
     */
    private void startLeaving()
    {
        Gossiper.instance.addLocalApplicationState(ApplicationState.STATUS, valueFactory.leaving(getLocalTokens()));
        tokenMetadata.addLeavingEndpoint(FBUtilities.getBroadcastAddress());
        PendingRangeCalculatorService.instance.update();
    }

    public void decommission() throws InterruptedException
    {
        if (!tokenMetadata.isMember(FBUtilities.getBroadcastAddress()))
            throw new UnsupportedOperationException("local node is not a member of the token ring yet");
        if (tokenMetadata.cloneAfterAllLeft().sortedTokens().size() < 2)
            throw new UnsupportedOperationException("no other normal nodes in the ring; decommission would be pointless");
        if (operationMode != Mode.NORMAL)
            throw new UnsupportedOperationException("Node in " + operationMode + " state; wait for status to become normal or restart");

        PendingRangeCalculatorService.instance.blockUntilFinished();
        for (String keyspaceName : Schema.instance.getNonLocalStrategyKeyspaces())
        {
            if (tokenMetadata.getPendingRanges(keyspaceName, FBUtilities.getBroadcastAddress()).size() > 0)
                throw new UnsupportedOperationException("data is currently moving to this node; unable to leave the ring");
        }

        if (logger.isDebugEnabled())
            logger.debug("DECOMMISSIONING");
        startLeaving();
        long timeout = Math.max(RING_DELAY, BatchlogManager.instance.getBatchlogTimeout());
        setMode(Mode.LEAVING, "sleeping " + timeout + " ms for batch processing and pending range setup", true);
        Thread.sleep(timeout);

        Runnable finishLeaving = new Runnable()
        {
            public void run()
            {
                shutdownClientServers();
                Gossiper.instance.stop();
                try {
                    MessagingService.instance().shutdown();
                } catch (IOError ioe) {
                    logger.info("failed to shutdown message service: {}", ioe);
                }
                StageManager.shutdownNow();
                SystemKeyspace.setBootstrapState(SystemKeyspace.BootstrapState.DECOMMISSIONED);
                setMode(Mode.DECOMMISSIONED, true);
                // let op be responsible for killing the process
            }
        };
        unbootstrap(finishLeaving);
    }

    private void leaveRing()
    {
        SystemKeyspace.setBootstrapState(SystemKeyspace.BootstrapState.NEEDS_BOOTSTRAP);
        tokenMetadata.removeEndpoint(FBUtilities.getBroadcastAddress());
        PendingRangeCalculatorService.instance.update();

        Gossiper.instance.addLocalApplicationState(ApplicationState.STATUS, valueFactory.left(getLocalTokens(),Gossiper.computeExpireTime()));
        int delay = Math.max(RING_DELAY, Gossiper.intervalInMillis * 2);
        logger.info("Announcing that I have left the ring for {}ms", delay);
        Uninterruptibles.sleepUninterruptibly(delay, TimeUnit.MILLISECONDS);
    }

    private void unbootstrap(Runnable onFinish)
    {
        Map<String, Multimap<Range<Token>, InetAddress>> rangesToStream = new HashMap<>();

        for (String keyspaceName : Schema.instance.getNonLocalStrategyKeyspaces())
        {
            Multimap<Range<Token>, InetAddress> rangesMM = getChangedRangesForLeaving(keyspaceName, FBUtilities.getBroadcastAddress());

            if (logger.isDebugEnabled())
                logger.debug("Ranges needing transfer are [{}]", StringUtils.join(rangesMM.keySet(), ","));

            rangesToStream.put(keyspaceName, rangesMM);
        }

        setMode(Mode.LEAVING, "replaying batch log and streaming data to other nodes", true);

        // Start with BatchLog replay, which may create hints but no writes since this is no longer a valid endpoint.
        Future<?> batchlogReplay = BatchlogManager.instance.startBatchlogReplay();
        Future<StreamState> streamSuccess = streamRanges(rangesToStream);

        // Wait for batch log to complete before streaming hints.
        logger.debug("waiting for batch log processing.");
        try
        {
            batchlogReplay.get();
        }
        catch (ExecutionException | InterruptedException e)
        {
            throw new RuntimeException(e);
        }

        setMode(Mode.LEAVING, "streaming hints to other nodes", true);

        Future hintsSuccess = streamHints();

        // wait for the transfer runnables to signal the latch.
        logger.debug("waiting for stream acks.");
        try
        {
            streamSuccess.get();
            hintsSuccess.get();
        }
        catch (ExecutionException | InterruptedException e)
        {
            throw new RuntimeException(e);
        }
        logger.debug("stream acks all received.");
        leaveRing();
        onFinish.run();
    }

    private Future streamHints()
    {
        return HintsService.instance.transferHints(this::getPreferredHintsStreamTarget);
    }

    /**
     * Find the best target to stream hints to. Currently the closest peer according to the snitch
     */
    private UUID getPreferredHintsStreamTarget()
    {
        List<InetAddress> candidates = new ArrayList<>(StorageService.instance.getTokenMetadata().cloneAfterAllLeft().getAllEndpoints());
        candidates.remove(FBUtilities.getBroadcastAddress());
        for (Iterator<InetAddress> iter = candidates.iterator(); iter.hasNext(); )
        {
            InetAddress address = iter.next();
            if (!FailureDetector.instance.isAlive(address))
                iter.remove();
        }

        if (candidates.isEmpty())
        {
            logger.warn("Unable to stream hints since no live endpoints seen");
            throw new RuntimeException("Unable to stream hints since no live endpoints seen");
        }
        else
        {
            // stream to the closest peer as chosen by the snitch
            DatabaseDescriptor.getEndpointSnitch().sortByProximity(FBUtilities.getBroadcastAddress(), candidates);
            InetAddress hintsDestinationHost = candidates.get(0);
            InetAddress preferred = SystemKeyspace.getPreferredIP(hintsDestinationHost);
            return tokenMetadata.getHostId(preferred);
        }
    }

    public void move(String newToken) throws IOException
    {
        try
        {
            getTokenFactory().validate(newToken);
        }
        catch (ConfigurationException e)
        {
            throw new IOException(e.getMessage());
        }
        move(getTokenFactory().fromString(newToken));
    }

    /**
     * move the node to new token or find a new token to boot to according to load
     *
     * @param newToken new token to boot to, or if null, find balanced token to boot to
     *
     * @throws IOException on any I/O operation error
     */
    private void move(Token newToken) throws IOException
    {
        if (newToken == null)
            throw new IOException("Can't move to the undefined (null) token.");

        if (tokenMetadata.sortedTokens().contains(newToken))
            throw new IOException("target token " + newToken + " is already owned by another node.");

        // address of the current node
        InetAddress localAddress = FBUtilities.getBroadcastAddress();

        // This doesn't make any sense in a vnodes environment.
        if (getTokenMetadata().getTokens(localAddress).size() > 1)
        {
            logger.error("Invalid request to move(Token); This node has more than one token and cannot be moved thusly.");
            throw new UnsupportedOperationException("This node has more than one token and cannot be moved thusly.");
        }

        List<String> keyspacesToProcess = Schema.instance.getNonLocalStrategyKeyspaces();

        PendingRangeCalculatorService.instance.blockUntilFinished();
        // checking if data is moving to this node
        for (String keyspaceName : keyspacesToProcess)
        {
            if (tokenMetadata.getPendingRanges(keyspaceName, localAddress).size() > 0)
                throw new UnsupportedOperationException("data is currently moving to this node; unable to leave the ring");
        }

        Gossiper.instance.addLocalApplicationState(ApplicationState.STATUS, valueFactory.moving(newToken));
        setMode(Mode.MOVING, String.format("Moving %s from %s to %s.", localAddress, getLocalTokens().iterator().next(), newToken), true);

        setMode(Mode.MOVING, String.format("Sleeping %s ms before start streaming/fetching ranges", RING_DELAY), true);
        Uninterruptibles.sleepUninterruptibly(RING_DELAY, TimeUnit.MILLISECONDS);

        RangeRelocator relocator = new RangeRelocator(Collections.singleton(newToken), keyspacesToProcess);

        if (relocator.streamsNeeded())
        {
            setMode(Mode.MOVING, "fetching new ranges and streaming old ranges", true);
            try
            {
                relocator.stream().get();
            }
            catch (ExecutionException | InterruptedException e)
            {
                throw new RuntimeException("Interrupted while waiting for stream/fetch ranges to finish: " + e.getMessage());
            }
        }
        else
        {
            setMode(Mode.MOVING, "No ranges to fetch/stream", true);
        }

        setTokens(Collections.singleton(newToken)); // setting new token as we have everything settled

        if (logger.isDebugEnabled())
            logger.debug("Successfully moved to new token {}", getLocalTokens().iterator().next());
    }

    private class RangeRelocator
    {
        private final StreamPlan streamPlan = new StreamPlan("Relocation");

        private RangeRelocator(Collection<Token> tokens, List<String> keyspaceNames)
        {
            calculateToFromStreams(tokens, keyspaceNames);
        }

        private void calculateToFromStreams(Collection<Token> newTokens, List<String> keyspaceNames)
        {
            InetAddress localAddress = FBUtilities.getBroadcastAddress();
            IEndpointSnitch snitch = DatabaseDescriptor.getEndpointSnitch();
            TokenMetadata tokenMetaCloneAllSettled = tokenMetadata.cloneAfterAllSettled();
            // clone to avoid concurrent modification in calculateNaturalEndpoints
            TokenMetadata tokenMetaClone = tokenMetadata.cloneOnlyTokenMap();

            for (String keyspace : keyspaceNames)
            {
                // replication strategy of the current keyspace
                AbstractReplicationStrategy strategy = Keyspace.open(keyspace).getReplicationStrategy();
                Multimap<InetAddress, Range<Token>> endpointToRanges = strategy.getAddressRanges();

                logger.debug("Calculating ranges to stream and request for keyspace {}", keyspace);
                for (Token newToken : newTokens)
                {
                    // getting collection of the currently used ranges by this keyspace
                    Collection<Range<Token>> currentRanges = endpointToRanges.get(localAddress);
                    // collection of ranges which this node will serve after move to the new token
                    Collection<Range<Token>> updatedRanges = strategy.getPendingAddressRanges(tokenMetaClone, newToken, localAddress);

                    // ring ranges and endpoints associated with them
                    // this used to determine what nodes should we ping about range data
                    Multimap<Range<Token>, InetAddress> rangeAddresses = strategy.getRangeAddresses(tokenMetaClone);

                    // calculated parts of the ranges to request/stream from/to nodes in the ring
                    Pair<Set<Range<Token>>, Set<Range<Token>>> rangesPerKeyspace = calculateStreamAndFetchRanges(currentRanges, updatedRanges);

                    /**
                     * In this loop we are going through all ranges "to fetch" and determining
                     * nodes in the ring responsible for data we are interested in
                     */
                    Multimap<Range<Token>, InetAddress> rangesToFetchWithPreferredEndpoints = ArrayListMultimap.create();
                    for (Range<Token> toFetch : rangesPerKeyspace.right)
                    {
                        for (Range<Token> range : rangeAddresses.keySet())
                        {
                            if (range.contains(toFetch))
                            {
                                List<InetAddress> endpoints = null;

                                if (useStrictConsistency)
                                {
                                    Set<InetAddress> oldEndpoints = Sets.newHashSet(rangeAddresses.get(range));
                                    Set<InetAddress> newEndpoints = Sets.newHashSet(strategy.calculateNaturalEndpoints(toFetch.right, tokenMetaCloneAllSettled));

                                    //Due to CASSANDRA-5953 we can have a higher RF then we have endpoints.
                                    //So we need to be careful to only be strict when endpoints == RF
                                    if (oldEndpoints.size() == strategy.getReplicationFactor())
                                    {
                                        oldEndpoints.removeAll(newEndpoints);

                                        //No relocation required
                                        if (oldEndpoints.isEmpty())
                                            continue;

                                        assert oldEndpoints.size() == 1 : "Expected 1 endpoint but found " + oldEndpoints.size();
                                    }

                                    endpoints = Lists.newArrayList(oldEndpoints.iterator().next());
                                }
                                else
                                {
                                    endpoints = snitch.getSortedListByProximity(localAddress, rangeAddresses.get(range));
                                }

                                // storing range and preferred endpoint set
                                rangesToFetchWithPreferredEndpoints.putAll(toFetch, endpoints);
                            }
                        }

                        Collection<InetAddress> addressList = rangesToFetchWithPreferredEndpoints.get(toFetch);
                        if (addressList == null || addressList.isEmpty())
                            continue;

                        if (useStrictConsistency)
                        {
                            if (addressList.size() > 1)
                                throw new IllegalStateException("Multiple strict sources found for " + toFetch);

                            InetAddress sourceIp = addressList.iterator().next();
                            if (Gossiper.instance.isEnabled() && !Gossiper.instance.getEndpointStateForEndpoint(sourceIp).isAlive())
                                throw new RuntimeException("A node required to move the data consistently is down ("+sourceIp+").  If you wish to move the data from a potentially inconsistent replica, restart the node with -Dcassandra.consistent.rangemovement=false");
                        }
                    }

                    // calculating endpoints to stream current ranges to if needed
                    // in some situations node will handle current ranges as part of the new ranges
                    Multimap<InetAddress, Range<Token>> endpointRanges = HashMultimap.create();
                    for (Range<Token> toStream : rangesPerKeyspace.left)
                    {
                        Set<InetAddress> currentEndpoints = ImmutableSet.copyOf(strategy.calculateNaturalEndpoints(toStream.right, tokenMetaClone));
                        Set<InetAddress> newEndpoints = ImmutableSet.copyOf(strategy.calculateNaturalEndpoints(toStream.right, tokenMetaCloneAllSettled));
                        logger.debug("Range: {} Current endpoints: {} New endpoints: {}", toStream, currentEndpoints, newEndpoints);
                        for (InetAddress address : Sets.difference(newEndpoints, currentEndpoints))
                        {
                            logger.debug("Range {} has new owner {}", toStream, address);
                            endpointRanges.put(address, toStream);
                        }
                    }

                    // stream ranges
                    for (InetAddress address : endpointRanges.keySet())
                    {
                        logger.debug("Will stream range {} of keyspace {} to endpoint {}", endpointRanges.get(address), keyspace, address);
                        InetAddress preferred = SystemKeyspace.getPreferredIP(address);
                        streamPlan.transferRanges(address, preferred, keyspace, endpointRanges.get(address));
                    }

                    // stream requests
                    Multimap<InetAddress, Range<Token>> workMap = RangeStreamer.getWorkMap(rangesToFetchWithPreferredEndpoints, keyspace, FailureDetector.instance);
                    for (InetAddress address : workMap.keySet())
                    {
                        logger.debug("Will request range {} of keyspace {} from endpoint {}", workMap.get(address), keyspace, address);
                        InetAddress preferred = SystemKeyspace.getPreferredIP(address);
                        streamPlan.requestRanges(address, preferred, keyspace, workMap.get(address));
                    }

                    logger.debug("Keyspace {}: work map {}.", keyspace, workMap);
                }
            }
        }

        public Future<StreamState> stream()
        {
            return streamPlan.execute();
        }

        public boolean streamsNeeded()
        {
            return !streamPlan.isEmpty();
        }
    }

    /**
     * Get the status of a token removal.
     */
    public String getRemovalStatus()
    {
        if (removingNode == null) {
            return "No token removals in process.";
        }
        return String.format("Removing token (%s). Waiting for replication confirmation from [%s].",
                             tokenMetadata.getToken(removingNode),
                             StringUtils.join(replicatingNodes, ","));
    }

    /**
     * Force a remove operation to complete. This may be necessary if a remove operation
     * blocks forever due to node/stream failure. removeNode() must be called
     * first, this is a last resort measure.  No further attempt will be made to restore replicas.
     */
    public void forceRemoveCompletion()
    {
        if (!replicatingNodes.isEmpty()  || !tokenMetadata.getLeavingEndpoints().isEmpty())
        {
            logger.warn("Removal not confirmed for for {}", StringUtils.join(this.replicatingNodes, ","));
            for (InetAddress endpoint : tokenMetadata.getLeavingEndpoints())
            {
                UUID hostId = tokenMetadata.getHostId(endpoint);
                Gossiper.instance.advertiseTokenRemoved(endpoint, hostId);
                excise(tokenMetadata.getTokens(endpoint), endpoint);
            }
            replicatingNodes.clear();
            removingNode = null;
        }
        else
        {
            logger.warn("No nodes to force removal on, call 'removenode' first");
        }
    }

    /**
     * Remove a node that has died, attempting to restore the replica count.
     * If the node is alive, decommission should be attempted.  If decommission
     * fails, then removeNode should be called.  If we fail while trying to
     * restore the replica count, finally forceRemoveCompleteion should be
     * called to forcibly remove the node without regard to replica count.
     *
     * @param hostIdString Host ID for the node
     */
    public void removeNode(String hostIdString)
    {
        InetAddress myAddress = FBUtilities.getBroadcastAddress();
        UUID localHostId = tokenMetadata.getHostId(myAddress);
        UUID hostId = UUID.fromString(hostIdString);
        InetAddress endpoint = tokenMetadata.getEndpointForHostId(hostId);

        if (endpoint == null)
            throw new UnsupportedOperationException("Host ID not found.");

        if (!tokenMetadata.isMember(endpoint))
            throw new UnsupportedOperationException("Node to be removed is not a member of the token ring");

        if (endpoint.equals(myAddress))
             throw new UnsupportedOperationException("Cannot remove self");

        if (Gossiper.instance.getLiveMembers().contains(endpoint))
            throw new UnsupportedOperationException("Node " + endpoint + " is alive and owns this ID. Use decommission command to remove it from the ring");

        // A leaving endpoint that is dead is already being removed.
        if (tokenMetadata.isLeaving(endpoint))
            logger.warn("Node {} is already being removed, continuing removal anyway", endpoint);

        if (!replicatingNodes.isEmpty())
            throw new UnsupportedOperationException("This node is already processing a removal. Wait for it to complete, or use 'removenode force' if this has failed.");

        Collection<Token> tokens = tokenMetadata.getTokens(endpoint);

        // Find the endpoints that are going to become responsible for data
        for (String keyspaceName : Schema.instance.getNonLocalStrategyKeyspaces())
        {
            // if the replication factor is 1 the data is lost so we shouldn't wait for confirmation
            if (Keyspace.open(keyspaceName).getReplicationStrategy().getReplicationFactor() == 1)
                continue;

            // get all ranges that change ownership (that is, a node needs
            // to take responsibility for new range)
            Multimap<Range<Token>, InetAddress> changedRanges = getChangedRangesForLeaving(keyspaceName, endpoint);
            IFailureDetector failureDetector = FailureDetector.instance;
            for (InetAddress ep : changedRanges.values())
            {
                if (failureDetector.isAlive(ep))
                    replicatingNodes.add(ep);
                else
                    logger.warn("Endpoint {} is down and will not receive data for re-replication of {}", ep, endpoint);
            }
        }
        removingNode = endpoint;

        tokenMetadata.addLeavingEndpoint(endpoint);
        PendingRangeCalculatorService.instance.update();

        // the gossiper will handle spoofing this node's state to REMOVING_TOKEN for us
        // we add our own token so other nodes to let us know when they're done
        Gossiper.instance.advertiseRemoving(endpoint, hostId, localHostId);

        // kick off streaming commands
        restoreReplicaCount(endpoint, myAddress);

        // wait for ReplicationFinishedVerbHandler to signal we're done
        while (!replicatingNodes.isEmpty())
        {
            Uninterruptibles.sleepUninterruptibly(100, TimeUnit.MILLISECONDS);
        }

        excise(tokens, endpoint);

        // gossiper will indicate the token has left
        Gossiper.instance.advertiseTokenRemoved(endpoint, hostId);

        replicatingNodes.clear();
        removingNode = null;
    }

    public void confirmReplication(InetAddress node)
    {
        // replicatingNodes can be empty in the case where this node used to be a removal coordinator,
        // but restarted before all 'replication finished' messages arrived. In that case, we'll
        // still go ahead and acknowledge it.
        if (!replicatingNodes.isEmpty())
        {
            replicatingNodes.remove(node);
        }
        else
        {
            logger.info("Received unexpected REPLICATION_FINISHED message from {}. Was this node recently a removal coordinator?", node);
        }
    }

    public String getOperationMode()
    {
        return operationMode.toString();
    }

    public boolean isStarting()
    {
        return operationMode == Mode.STARTING;
    }

    public boolean isMoving()
    {
        return operationMode == Mode.MOVING;
    }

    public boolean isJoining()
    {
        return operationMode == Mode.JOINING;
    }

    public String getDrainProgress()
    {
        return String.format("Drained %s/%s ColumnFamilies", remainingCFs, totalCFs);
    }

    /**
     * Shuts node off to writes, empties memtables and the commit log.
     * There are two differences between drain and the normal shutdown hook:
     * - Drain waits for in-progress streaming to complete
     * - Drain flushes *all* columnfamilies (shutdown hook only flushes non-durable CFs)
     */
    public synchronized void drain() throws IOException, InterruptedException, ExecutionException
    {
        inShutdownHook = true;

        BatchlogManager.instance.shutdown();

        HintsService.instance.pauseDispatch();

        ExecutorService counterMutationStage = StageManager.getStage(Stage.COUNTER_MUTATION);
        ExecutorService viewMutationStage = StageManager.getStage(Stage.VIEW_MUTATION);
        ExecutorService mutationStage = StageManager.getStage(Stage.MUTATION);
        if (mutationStage.isTerminated()
            && counterMutationStage.isTerminated()
            && viewMutationStage.isTerminated())
        {
            logger.warn("Cannot drain node (did it already happen?)");
            return;
        }
        setMode(Mode.DRAINING, "starting drain process", true);
        shutdownClientServers();
        ScheduledExecutors.optionalTasks.shutdown();
        Gossiper.instance.stop();

        setMode(Mode.DRAINING, "shutting down MessageService", false);
        MessagingService.instance().shutdown();

        setMode(Mode.DRAINING, "clearing mutation stage", false);
        viewMutationStage.shutdown();
        counterMutationStage.shutdown();
        mutationStage.shutdown();
        viewMutationStage.awaitTermination(3600, TimeUnit.SECONDS);
        counterMutationStage.awaitTermination(3600, TimeUnit.SECONDS);
        mutationStage.awaitTermination(3600, TimeUnit.SECONDS);

        StorageProxy.instance.verifyNoHintsInProgress();

        setMode(Mode.DRAINING, "flushing column families", false);
        // count CFs first, since forceFlush could block for the flushWriter to get a queue slot empty
        totalCFs = 0;
        for (Keyspace keyspace : Keyspace.nonSystem())
            totalCFs += keyspace.getColumnFamilyStores().size();
        remainingCFs = totalCFs;
        // flush
        List<Future<?>> flushes = new ArrayList<>();
        for (Keyspace keyspace : Keyspace.nonSystem())
        {
            for (ColumnFamilyStore cfs : keyspace.getColumnFamilyStores())
                flushes.add(cfs.forceFlush());
        }
        // wait for the flushes.
        // TODO this is a godawful way to track progress, since they flush in parallel.  a long one could
        // thus make several short ones "instant" if we wait for them later.
        for (Future f : flushes)
        {
            FBUtilities.waitOnFuture(f);
            remainingCFs--;
        }
        // flush the system ones after all the rest are done, just in case flushing modifies any system state
        // like CASSANDRA-5151. don't bother with progress tracking since system data is tiny.
        flushes.clear();
        for (Keyspace keyspace : Keyspace.system())
        {
            for (ColumnFamilyStore cfs : keyspace.getColumnFamilyStores())
                flushes.add(cfs.forceFlush());
        }
        FBUtilities.waitOnFutures(flushes);

        BatchlogManager.instance.shutdown();

        HintsService.instance.shutdownBlocking();

        // Interrupt on going compaction and shutdown to prevent further compaction
        CompactionManager.instance.forceShutdown();

        // whilst we've flushed all the CFs, which will have recycled all completed segments, we want to ensure
        // there are no segments to replay, so we force the recycling of any remaining (should be at most one)
        CommitLog.instance.forceRecycleAllSegments();

        ColumnFamilyStore.shutdownPostFlushExecutor();

        CommitLog.instance.shutdownBlocking();

        // wait for miscellaneous tasks like sstable and commitlog segment deletion
        ScheduledExecutors.nonPeriodicTasks.shutdown();
        if (!ScheduledExecutors.nonPeriodicTasks.awaitTermination(1, TimeUnit.MINUTES))
            logger.warn("Miscellaneous task executor still busy after one minute; proceeding with shutdown");

        setMode(Mode.DRAINED, true);
    }

    // Never ever do this at home. Used by tests.
    @VisibleForTesting
    public IPartitioner setPartitionerUnsafe(IPartitioner newPartitioner)
    {
        IPartitioner oldPartitioner = DatabaseDescriptor.setPartitionerUnsafe(newPartitioner);
        tokenMetadata = tokenMetadata.cloneWithNewPartitioner(newPartitioner);
        valueFactory = new VersionedValue.VersionedValueFactory(newPartitioner);
        return oldPartitioner;
    }

    TokenMetadata setTokenMetadataUnsafe(TokenMetadata tmd)
    {
        TokenMetadata old = tokenMetadata;
        tokenMetadata = tmd;
        return old;
    }

    public void truncate(String keyspace, String table) throws TimeoutException, IOException
    {
        try
        {
            StorageProxy.truncateBlocking(keyspace, table);
        }
        catch (UnavailableException e)
        {
            throw new IOException(e.getMessage());
        }
    }

    public Map<InetAddress, Float> getOwnership()
    {
        List<Token> sortedTokens = tokenMetadata.sortedTokens();
        // describeOwnership returns tokens in an unspecified order, let's re-order them
        Map<Token, Float> tokenMap = new TreeMap<Token, Float>(tokenMetadata.partitioner.describeOwnership(sortedTokens));
        Map<InetAddress, Float> nodeMap = new LinkedHashMap<>();
        for (Map.Entry<Token, Float> entry : tokenMap.entrySet())
        {
            InetAddress endpoint = tokenMetadata.getEndpoint(entry.getKey());
            Float tokenOwnership = entry.getValue();
            if (nodeMap.containsKey(endpoint))
                nodeMap.put(endpoint, nodeMap.get(endpoint) + tokenOwnership);
            else
                nodeMap.put(endpoint, tokenOwnership);
        }
        return nodeMap;
    }

    /**
     * Calculates ownership. If there are multiple DC's and the replication strategy is DC aware then ownership will be
     * calculated per dc, i.e. each DC will have total ring ownership divided amongst its nodes. Without replication
     * total ownership will be a multiple of the number of DC's and this value will then go up within each DC depending
     * on the number of replicas within itself. For DC unaware replication strategies, ownership without replication
     * will be 100%.
     *
     * @throws IllegalStateException when node is not configured properly.
     */
    public LinkedHashMap<InetAddress, Float> effectiveOwnership(String keyspace) throws IllegalStateException
    {
        AbstractReplicationStrategy strategy;
        if (keyspace != null)
        {
            Keyspace keyspaceInstance = Schema.instance.getKeyspaceInstance(keyspace);
            if (keyspaceInstance == null)
                throw new IllegalArgumentException("The keyspace " + keyspace + ", does not exist");

            if (keyspaceInstance.getReplicationStrategy() instanceof LocalStrategy)
                throw new IllegalStateException("Ownership values for keyspaces with LocalStrategy are meaningless");
            strategy = keyspaceInstance.getReplicationStrategy();
        }
        else
        {
            List<String> userKeyspaces = Schema.instance.getUserKeyspaces();

            if (userKeyspaces.size() > 0)
            {
                keyspace = userKeyspaces.get(0);
                AbstractReplicationStrategy replicationStrategy = Schema.instance.getKeyspaceInstance(keyspace).getReplicationStrategy();
                for (String keyspaceName : userKeyspaces)
                {
                    if (!Schema.instance.getKeyspaceInstance(keyspaceName).getReplicationStrategy().hasSameSettings(replicationStrategy))
                        throw new IllegalStateException("Non-system keyspaces don't have the same replication settings, effective ownership information is meaningless");
                }
            }
            else
            {
                keyspace = "system_traces";
            }

            Keyspace keyspaceInstance = Schema.instance.getKeyspaceInstance(keyspace);
            if (keyspaceInstance == null)
                throw new IllegalArgumentException("The node does not have " + keyspace + " yet, probably still bootstrapping");
            strategy = keyspaceInstance.getReplicationStrategy();
        }

        TokenMetadata metadata = tokenMetadata.cloneOnlyTokenMap();

        Collection<Collection<InetAddress>> endpointsGroupedByDc = new ArrayList<>();
        // mapping of dc's to nodes, use sorted map so that we get dcs sorted
        SortedMap<String, Collection<InetAddress>> sortedDcsToEndpoints = new TreeMap<>();
        sortedDcsToEndpoints.putAll(metadata.getTopology().getDatacenterEndpoints().asMap());
        for (Collection<InetAddress> endpoints : sortedDcsToEndpoints.values())
            endpointsGroupedByDc.add(endpoints);

        Map<Token, Float> tokenOwnership = tokenMetadata.partitioner.describeOwnership(tokenMetadata.sortedTokens());
        LinkedHashMap<InetAddress, Float> finalOwnership = Maps.newLinkedHashMap();

        Multimap<InetAddress, Range<Token>> endpointToRanges = strategy.getAddressRanges();
        // calculate ownership per dc
        for (Collection<InetAddress> endpoints : endpointsGroupedByDc)
        {
            // calculate the ownership with replication and add the endpoint to the final ownership map
            for (InetAddress endpoint : endpoints)
            {
                float ownership = 0.0f;
                for (Range<Token> range : endpointToRanges.get(endpoint))
                {
                    if (tokenOwnership.containsKey(range.right))
                        ownership += tokenOwnership.get(range.right);
                }
                finalOwnership.put(endpoint, ownership);
            }
        }
        return finalOwnership;
    }

    public List<String> getKeyspaces()
    {
        List<String> keyspaceNamesList = new ArrayList<>(Schema.instance.getKeyspaces());
        return Collections.unmodifiableList(keyspaceNamesList);
    }

    public List<String> getNonSystemKeyspaces()
    {
        return Collections.unmodifiableList(Schema.instance.getNonSystemKeyspaces());
    }

    public List<String> getNonLocalStrategyKeyspaces()
    {
        return Collections.unmodifiableList(Schema.instance.getNonLocalStrategyKeyspaces());
    }

    public Map<String, String> getViewBuildStatuses(String keyspace, String view)
    {
        Map<UUID, String> coreViewStatus = SystemDistributedKeyspace.viewStatus(keyspace, view);
        Map<InetAddress, UUID> hostIdToEndpoint = tokenMetadata.getEndpointToHostIdMapForReading();
        Map<String, String> result = new HashMap<>();

        for (Map.Entry<InetAddress, UUID> entry : hostIdToEndpoint.entrySet())
        {
            UUID hostId = entry.getValue();
            InetAddress endpoint = entry.getKey();
            result.put(endpoint.toString(),
                       coreViewStatus.containsKey(hostId)
                       ? coreViewStatus.get(hostId)
                       : "UNKNOWN");
        }

        return Collections.unmodifiableMap(result);
    }

    public void updateSnitch(String epSnitchClassName, Boolean dynamic, Integer dynamicUpdateInterval, Integer dynamicResetInterval, Double dynamicBadnessThreshold) throws ClassNotFoundException
    {
        IEndpointSnitch oldSnitch = DatabaseDescriptor.getEndpointSnitch();

        // new snitch registers mbean during construction
        IEndpointSnitch newSnitch;
        try
        {
            newSnitch = FBUtilities.construct(epSnitchClassName, "snitch");
        }
        catch (ConfigurationException e)
        {
            throw new ClassNotFoundException(e.getMessage());
        }
        if (dynamic)
        {
            DatabaseDescriptor.setDynamicUpdateInterval(dynamicUpdateInterval);
            DatabaseDescriptor.setDynamicResetInterval(dynamicResetInterval);
            DatabaseDescriptor.setDynamicBadnessThreshold(dynamicBadnessThreshold);
            newSnitch = new DynamicEndpointSnitch(newSnitch);
        }

        // point snitch references to the new instance
        DatabaseDescriptor.setEndpointSnitch(newSnitch);
        for (String ks : Schema.instance.getKeyspaces())
        {
            Keyspace.open(ks).getReplicationStrategy().snitch = newSnitch;
        }

        if (oldSnitch instanceof DynamicEndpointSnitch)
            ((DynamicEndpointSnitch)oldSnitch).unregisterMBean();

        updateTopology();
    }

    /**
     * Seed data to the endpoints that will be responsible for it at the future
     *
     * @param rangesToStreamByKeyspace keyspaces and data ranges with endpoints included for each
     * @return async Future for whether stream was success
     */
    private Future<StreamState> streamRanges(Map<String, Multimap<Range<Token>, InetAddress>> rangesToStreamByKeyspace)
    {
        // First, we build a list of ranges to stream to each host, per table
        Map<String, Map<InetAddress, List<Range<Token>>>> sessionsToStreamByKeyspace = new HashMap<>();
        for (Map.Entry<String, Multimap<Range<Token>, InetAddress>> entry : rangesToStreamByKeyspace.entrySet())
        {
            String keyspace = entry.getKey();
            Multimap<Range<Token>, InetAddress> rangesWithEndpoints = entry.getValue();

            if (rangesWithEndpoints.isEmpty())
                continue;

            Map<InetAddress, List<Range<Token>>> rangesPerEndpoint = new HashMap<>();
            for (Map.Entry<Range<Token>, InetAddress> endPointEntry : rangesWithEndpoints.entries())
            {
                Range<Token> range = endPointEntry.getKey();
                InetAddress endpoint = endPointEntry.getValue();

                List<Range<Token>> curRanges = rangesPerEndpoint.get(endpoint);
                if (curRanges == null)
                {
                    curRanges = new LinkedList<>();
                    rangesPerEndpoint.put(endpoint, curRanges);
                }
                curRanges.add(range);
            }

            sessionsToStreamByKeyspace.put(keyspace, rangesPerEndpoint);
        }

        StreamPlan streamPlan = new StreamPlan("Unbootstrap");
        for (Map.Entry<String, Map<InetAddress, List<Range<Token>>>> entry : sessionsToStreamByKeyspace.entrySet())
        {
            String keyspaceName = entry.getKey();
            Map<InetAddress, List<Range<Token>>> rangesPerEndpoint = entry.getValue();

            for (Map.Entry<InetAddress, List<Range<Token>>> rangesEntry : rangesPerEndpoint.entrySet())
            {
                List<Range<Token>> ranges = rangesEntry.getValue();
                InetAddress newEndpoint = rangesEntry.getKey();
                InetAddress preferred = SystemKeyspace.getPreferredIP(newEndpoint);

                // TODO each call to transferRanges re-flushes, this is potentially a lot of waste
                streamPlan.transferRanges(newEndpoint, preferred, keyspaceName, ranges);
            }
        }
        return streamPlan.execute();
    }

    /**
     * Calculate pair of ranges to stream/fetch for given two range collections
     * (current ranges for keyspace and ranges after move to new token)
     *
     * @param current collection of the ranges by current token
     * @param updated collection of the ranges after token is changed
     * @return pair of ranges to stream/fetch for given current and updated range collections
     */
    public Pair<Set<Range<Token>>, Set<Range<Token>>> calculateStreamAndFetchRanges(Collection<Range<Token>> current, Collection<Range<Token>> updated)
    {
        Set<Range<Token>> toStream = new HashSet<>();
        Set<Range<Token>> toFetch  = new HashSet<>();


        for (Range<Token> r1 : current)
        {
            boolean intersect = false;
            for (Range<Token> r2 : updated)
            {
                if (r1.intersects(r2))
                {
                    // adding difference ranges to fetch from a ring
                    toStream.addAll(r1.subtract(r2));
                    intersect = true;
                }
            }
            if (!intersect)
            {
                toStream.add(r1); // should seed whole old range
            }
        }

        for (Range<Token> r2 : updated)
        {
            boolean intersect = false;
            for (Range<Token> r1 : current)
            {
                if (r2.intersects(r1))
                {
                    // adding difference ranges to fetch from a ring
                    toFetch.addAll(r2.subtract(r1));
                    intersect = true;
                }
            }
            if (!intersect)
            {
                toFetch.add(r2); // should fetch whole old range
            }
        }

        return Pair.create(toStream, toFetch);
    }

    public void bulkLoad(String directory)
    {
        try
        {
            bulkLoadInternal(directory).get();
        }
        catch (Exception e)
        {
            throw new RuntimeException(e);
        }
    }

    public String bulkLoadAsync(String directory)
    {
        return bulkLoadInternal(directory).planId.toString();
    }

    private StreamResultFuture bulkLoadInternal(String directory)
    {
        File dir = new File(directory);

        if (!dir.exists() || !dir.isDirectory())
            throw new IllegalArgumentException("Invalid directory " + directory);

        SSTableLoader.Client client = new SSTableLoader.Client()
        {
            private String keyspace;

            public void init(String keyspace)
            {
                this.keyspace = keyspace;
                try
                {
                    for (Map.Entry<Range<Token>, List<InetAddress>> entry : StorageService.instance.getRangeToAddressMap(keyspace).entrySet())
                    {
                        Range<Token> range = entry.getKey();
                        for (InetAddress endpoint : entry.getValue())
                            addRangeForEndpoint(range, endpoint);
                    }
                }
                catch (Exception e)
                {
                    throw new RuntimeException(e);
                }
            }

            public CFMetaData getTableMetadata(String tableName)
            {
                return Schema.instance.getCFMetaData(keyspace, tableName);
            }
        };

        return new SSTableLoader(dir, client, new OutputHandler.LogOutput()).stream();
    }

    public void rescheduleFailedDeletions()
    {
        LifecycleTransaction.rescheduleFailedDeletions();
    }

    /**
     * #{@inheritDoc}
     */
    public void loadNewSSTables(String ksName, String cfName)
    {
        ColumnFamilyStore.loadNewSSTables(ksName, cfName);
    }

    /**
     * #{@inheritDoc}
     */
    public List<String> sampleKeyRange() // do not rename to getter - see CASSANDRA-4452 for details
    {
        List<DecoratedKey> keys = new ArrayList<>();
        for (Keyspace keyspace : Keyspace.nonLocalStrategy())
        {
            for (Range<Token> range : getPrimaryRangesForEndpoint(keyspace.getName(), FBUtilities.getBroadcastAddress()))
                keys.addAll(keySamples(keyspace.getColumnFamilyStores(), range));
        }

        List<String> sampledKeys = new ArrayList<>(keys.size());
        for (DecoratedKey key : keys)
            sampledKeys.add(key.getToken().toString());
        return sampledKeys;
    }

    public void rebuildSecondaryIndex(String ksName, String cfName, String... idxNames)
    {
        String[] indices = asList(idxNames).stream()
                                           .map(p -> isIndexColumnFamily(p) ? getIndexName(p) : p)
                                           .collect(toList())
                                           .toArray(new String[idxNames.length]);

        ColumnFamilyStore.rebuildSecondaryIndex(ksName, cfName, indices);
    }

    public void resetLocalSchema() throws IOException
    {
        MigrationManager.resetLocalSchema();
    }

    public void setTraceProbability(double probability)
    {
        this.traceProbability = probability;
    }

    public double getTraceProbability()
    {
        return traceProbability;
    }

    public void disableAutoCompaction(String ks, String... tables) throws IOException
    {
        for (ColumnFamilyStore cfs : getValidColumnFamilies(true, true, ks, tables))
        {
            cfs.disableAutoCompaction();
        }
    }

    public void enableAutoCompaction(String ks, String... tables) throws IOException
    {
        for (ColumnFamilyStore cfs : getValidColumnFamilies(true, true, ks, tables))
        {
            cfs.enableAutoCompaction();
        }
    }

    /** Returns the name of the cluster */
    public String getClusterName()
    {
        return DatabaseDescriptor.getClusterName();
    }

    /** Returns the cluster partitioner */
    public String getPartitionerName()
    {
        return DatabaseDescriptor.getPartitionerName();
    }

    public int getTombstoneWarnThreshold()
    {
        return DatabaseDescriptor.getTombstoneWarnThreshold();
    }

    public void setTombstoneWarnThreshold(int threshold)
    {
        DatabaseDescriptor.setTombstoneWarnThreshold(threshold);
    }

    public int getTombstoneFailureThreshold()
    {
        return DatabaseDescriptor.getTombstoneFailureThreshold();
    }

    public void setTombstoneFailureThreshold(int threshold)
    {
        DatabaseDescriptor.setTombstoneFailureThreshold(threshold);
    }

    public int getBatchSizeFailureThreshold()
    {
        return DatabaseDescriptor.getBatchSizeFailThresholdInKB();
    }

    public void setBatchSizeFailureThreshold(int threshold)
    {
        DatabaseDescriptor.setBatchSizeFailThresholdInKB(threshold);
    }

    public void setHintedHandoffThrottleInKB(int throttleInKB)
    {
        DatabaseDescriptor.setHintedHandoffThrottleInKB(throttleInKB);
        logger.info(String.format("Updated hinted_handoff_throttle_in_kb to %d", throttleInKB));
    }

    public static List<PartitionPosition> getDiskBoundaries(ColumnFamilyStore cfs, Directories.DataDirectory[] directories)
    {
        if (!cfs.getPartitioner().splitter().isPresent())
            return null;

        Collection<Range<Token>> lr;

        if (StorageService.instance.isBootstrapMode())
        {
            lr = StorageService.instance.getTokenMetadata().getPendingRanges(cfs.keyspace.getName(), FBUtilities.getBroadcastAddress());
        }
        else
        {
            // Reason we use use the future settled TMD is that if we decommission a node, we want to stream
            // from that node to the correct location on disk, if we didn't, we would put new files in the wrong places.
            // We do this to minimize the amount of data we need to move in rebalancedisks once everything settled
            TokenMetadata tmd = StorageService.instance.getTokenMetadata().cloneAfterAllSettled();
            lr = cfs.keyspace.getReplicationStrategy().getAddressRanges(tmd).get(FBUtilities.getBroadcastAddress());
        }

        if (lr == null || lr.isEmpty())
            return null;
        List<Range<Token>> localRanges = Range.sort(lr);

        return getDiskBoundaries(localRanges, cfs.getPartitioner(), directories);
    }

    public static List<PartitionPosition> getDiskBoundaries(ColumnFamilyStore cfs)
    {
        return getDiskBoundaries(cfs, cfs.getDirectories().getWriteableLocations());
    }

    /**
     * Returns a list of disk boundaries, the result will differ depending on whether vnodes are enabled or not.
     *
     * What is returned are upper bounds for the disks, meaning everything from partitioner.minToken up to
     * getDiskBoundaries(..).get(0) should be on the first disk, everything between 0 to 1 should be on the second disk
     * etc.
     *
     * The final entry in the returned list will always be the partitioner maximum tokens upper key bound
     *
     * @param localRanges
     * @param partitioner
     * @param dataDirectories
     * @return
     */
    public static List<PartitionPosition> getDiskBoundaries(List<Range<Token>> localRanges, IPartitioner partitioner, Directories.DataDirectory[] dataDirectories)
    {
        assert partitioner.splitter().isPresent();
        Splitter splitter = partitioner.splitter().get();
        List<Token> boundaries = splitter.splitOwnedRanges(dataDirectories.length, localRanges, DatabaseDescriptor.getNumTokens() > 1);
        List<PartitionPosition> diskBoundaries = new ArrayList<>();
        for (int i = 0; i < boundaries.size() - 1; i++)
            diskBoundaries.add(boundaries.get(i).maxKeyBound());
        diskBoundaries.add(partitioner.getMaximumToken().maxKeyBound());
        return diskBoundaries;
    }
}<|MERGE_RESOLUTION|>--- conflicted
+++ resolved
@@ -1164,10 +1164,9 @@
             if (sourceDc != null)
                 streamer.addSourceFilter(new RangeStreamer.SingleDatacenterFilter(DatabaseDescriptor.getEndpointSnitch(), sourceDc));
 
-<<<<<<< HEAD
             if (keyspace == null)
             {
-                for (String keyspaceName : Schema.instance.getNonSystemKeyspaces())
+                for (String keyspaceName : Schema.instance.getNonLocalStrategyKeyspaces())
                     streamer.addRanges(keyspaceName, getLocalRanges(keyspaceName));
             }
             else if (tokens == null)
@@ -1194,10 +1193,6 @@
                 }
                 streamer.addRanges(keyspace, ranges);
             }
-=======
-            for (String keyspaceName : Schema.instance.getNonLocalStrategyKeyspaces())
-                streamer.addRanges(keyspaceName, getLocalRanges(keyspaceName));
->>>>>>> a4e11828
 
             StreamResultFuture resultFuture = streamer.fetchAsync();
             // wait for result
