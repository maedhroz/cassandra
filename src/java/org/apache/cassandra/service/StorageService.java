--- conflicted
+++ resolved
@@ -1589,24 +1589,7 @@
 
     protected long extractExpireTime(String[] pieces)
     {
-<<<<<<< HEAD
-        if (VersionedValue.STATUS_LEFT.equals(pieces[0]))
-            return Long.parseLong(pieces[1]);
-        else
-            return Long.parseLong(pieces[2]);
-=======
-        if (version < MessagingService.VERSION_12)
-        {
-            if (pieces.length >= 3)
-                return Long.parseLong(pieces[2]);
-            else
-                return 0L;
-        }
-        else
-        {
-            return Long.parseLong(pieces[2]);
-        }
->>>>>>> ccb32a8c
+        return Long.parseLong(pieces[2]);
     }
 
     /**
