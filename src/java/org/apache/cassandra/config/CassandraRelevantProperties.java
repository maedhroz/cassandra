/*
 * Licensed to the Apache Software Foundation (ASF) under one
 * or more contributor license agreements.  See the NOTICE file
 * distributed with this work for additional information
 * regarding copyright ownership.  The ASF licenses this file
 * to you under the Apache License, Version 2.0 (the
 * "License"); you may not use this file except in compliance
 * with the License.  You may obtain a copy of the License at
 *
 *     http://www.apache.org/licenses/LICENSE-2.0
 *
 * Unless required by applicable law or agreed to in writing, software
 * distributed under the License is distributed on an "AS IS" BASIS,
 * WITHOUT WARRANTIES OR CONDITIONS OF ANY KIND, either express or implied.
 * See the License for the specific language governing permissions and
 * limitations under the License.
 */

package org.apache.cassandra.config;

import java.util.HashSet;
import java.util.Set;
import java.util.concurrent.TimeUnit;

import javax.annotation.Nullable;

import com.google.common.primitives.Ints;

import org.apache.cassandra.db.virtual.LogMessagesTable;
import org.apache.cassandra.exceptions.ConfigurationException;
import org.apache.cassandra.service.FileSystemOwnershipCheck;
import org.apache.cassandra.utils.FBUtilities;
import org.apache.cassandra.utils.StorageCompatibilityMode;

// checkstyle: suppress below 'blockSystemPropertyUsage'

/** A class that extracts system properties for the cassandra node it runs within. */
public enum CassandraRelevantProperties
{
    ACQUIRE_RETRY_SECONDS("cassandra.acquire_retry_seconds", "60"),
    ACQUIRE_SLEEP_MS("cassandra.acquire_sleep_ms", "1000"),
    ALLOCATE_TOKENS_FOR_KEYSPACE("cassandra.allocate_tokens_for_keyspace"),
    ALLOW_ALTER_RF_DURING_RANGE_MOVEMENT("cassandra.allow_alter_rf_during_range_movement"),
    /** If we should allow having duplicate keys in the config file, default to true for legacy reasons */
    ALLOW_DUPLICATE_CONFIG_KEYS("cassandra.allow_duplicate_config_keys", "true"),
    /** If we should allow having both new (post CASSANDRA-15234) and old config keys for the same config item in the yaml */
    ALLOW_NEW_OLD_CONFIG_KEYS("cassandra.allow_new_old_config_keys"),
    ALLOW_UNLIMITED_CONCURRENT_VALIDATIONS("cassandra.allow_unlimited_concurrent_validations"),
    ALLOW_UNSAFE_AGGRESSIVE_SSTABLE_EXPIRATION("cassandra.allow_unsafe_aggressive_sstable_expiration"),
    ALLOW_UNSAFE_JOIN("cassandra.allow_unsafe_join"),
    ALLOW_UNSAFE_REPLACE("cassandra.allow_unsafe_replace"),
    ALLOW_UNSAFE_TRANSIENT_CHANGES("cassandra.allow_unsafe_transient_changes"),
    APPROXIMATE_TIME_PRECISION_MS("cassandra.approximate_time_precision_ms", "2"),
    /** 2 ** GENSALT_LOG2_ROUNDS rounds of hashing will be performed. */
    AUTH_BCRYPT_GENSALT_LOG2_ROUNDS("cassandra.auth_bcrypt_gensalt_log2_rounds"),
    /** We expect default values on cache retries and interval to be sufficient for everyone but have this escape hatch just in case. */
    AUTH_CACHE_WARMING_MAX_RETRIES("cassandra.auth_cache.warming.max_retries"),
    AUTH_CACHE_WARMING_RETRY_INTERVAL_MS("cassandra.auth_cache.warming.retry_interval_ms"),
    AUTOCOMPACTION_ON_STARTUP_ENABLED("cassandra.autocompaction_on_startup_enabled", "true"),
    AUTO_BOOTSTRAP("cassandra.auto_bootstrap"),
    AUTO_REPAIR_FREQUENCY_SECONDS("cassandra.auto_repair_frequency_seconds", convertToString(TimeUnit.MINUTES.toSeconds(5))),
    BATCHLOG_REPLAY_TIMEOUT_IN_MS("cassandra.batchlog.replay_timeout_in_ms"),
    BATCH_COMMIT_LOG_SYNC_INTERVAL("cassandra.batch_commitlog_sync_interval_millis", "1000"),
    /**
     * When bootstraping how long to wait for schema versions to be seen.
     */
    BOOTSTRAP_SCHEMA_DELAY_MS("cassandra.schema_delay_ms"),
    /**
     * When bootstraping we wait for all schema versions found in gossip to be seen, and if not seen in time we fail
     * the bootstrap; this property will avoid failing and allow bootstrap to continue if set to true.
     */
    BOOTSTRAP_SKIP_SCHEMA_CHECK("cassandra.skip_schema_check"),
    BROADCAST_INTERVAL_MS("cassandra.broadcast_interval_ms", "60000"),
    BTREE_BRANCH_SHIFT("cassandra.btree.branchshift", "5"),
    BTREE_FAN_FACTOR("cassandra.btree.fanfactor"),
    /** Represents the maximum size (in bytes) of a serialized mutation that can be cached **/
    CACHEABLE_MUTATION_SIZE_LIMIT("cassandra.cacheable_mutation_size_limit_bytes", convertToString(1_000_000)),
    CASSANDRA_ALLOW_SIMPLE_STRATEGY("cassandra.allow_simplestrategy"),
    CASSANDRA_AVAILABLE_PROCESSORS("cassandra.available_processors"),
    /** The classpath storage configuration file. */
    CASSANDRA_CONFIG("cassandra.config", "cassandra.yaml"),
    /**
     * The cassandra-foreground option will tell CassandraDaemon whether
     * to close stdout/stderr, but it's up to us not to background.
     * yes/null
     */
    CASSANDRA_FOREGROUND("cassandra-foreground"),
    CASSANDRA_JMX_AUTHORIZER("cassandra.jmx.authorizer"),
    CASSANDRA_JMX_LOCAL_PORT("cassandra.jmx.local.port"),
    CASSANDRA_JMX_REMOTE_LOGIN_CONFIG("cassandra.jmx.remote.login.config"),
    /** Cassandra jmx remote and local port */
    CASSANDRA_JMX_REMOTE_PORT("cassandra.jmx.remote.port"),
    CASSANDRA_MAX_HINT_TTL("cassandra.maxHintTTL", convertToString(Integer.MAX_VALUE)),
    CASSANDRA_MINIMUM_REPLICATION_FACTOR("cassandra.minimum_replication_factor"),
    CASSANDRA_NETTY_USE_HEAP_ALLOCATOR("cassandra.netty_use_heap_allocator"),
    CASSANDRA_PID_FILE("cassandra-pidfile"),
    CASSANDRA_RACKDC_PROPERTIES("cassandra-rackdc.properties"),
    CASSANDRA_SKIP_AUTOMATIC_UDT_FIX("cassandra.skipautomaticudtfix"),
    CASSANDRA_STREAMING_DEBUG_STACKTRACE_LIMIT("cassandra.streaming.debug_stacktrace_limit", "2"),
    CASSANDRA_UNSAFE_TIME_UUID_NODE("cassandra.unsafe.timeuuidnode"),
    CASSANDRA_VERSION("cassandra.version"),
    /** default heartbeating period is 1 minute */
    CHECK_DATA_RESURRECTION_HEARTBEAT_PERIOD("check_data_resurrection_heartbeat_period_milli", "60000"),
    CHRONICLE_ANNOUNCER_DISABLE("chronicle.announcer.disable"),
    CLOCK_GLOBAL("cassandra.clock"),
    CLOCK_MONOTONIC_APPROX("cassandra.monotonic_clock.approx"),
    CLOCK_MONOTONIC_PRECISE("cassandra.monotonic_clock.precise"),
    COMMITLOG_ALLOW_IGNORE_SYNC_CRC("cassandra.commitlog.allow_ignore_sync_crc"),
    COMMITLOG_IGNORE_REPLAY_ERRORS("cassandra.commitlog.ignorereplayerrors"),
    COMMITLOG_MAX_OUTSTANDING_REPLAY_BYTES("cassandra.commitlog_max_outstanding_replay_bytes", convertToString(1024 * 1024 * 64)),
    COMMITLOG_MAX_OUTSTANDING_REPLAY_COUNT("cassandra.commitlog_max_outstanding_replay_count", "1024"),
    COMMITLOG_STOP_ON_ERRORS("cassandra.commitlog.stop_on_errors"),
    /**
     * Entities to replay mutations for upon commit log replay, property is meant to contain
     * comma-separated entities which are either names of keyspaces or keyspaces and tables or their mix.
     * Examples:
     * just keyspaces
     * -Dcassandra.replayList=ks1,ks2,ks3
     * specific tables
     * -Dcassandra.replayList=ks1.tb1,ks2.tb2
     * mix of tables and keyspaces
     * -Dcassandra.replayList=ks1.tb1,ks2
     *
     * If only keyspaces are specified, mutations for all tables in such keyspace will be replayed
     * */
    COMMIT_LOG_REPLAY_LIST("cassandra.replayList"),
    /**
     * This property indicates the location for the access file. If com.sun.management.jmxremote.authenticate is false,
     * then this property and the password and access files, are ignored. Otherwise, the access file must exist and
     * be in the valid format. If the access file is empty or nonexistent, then no access is allowed.
     */
    COM_SUN_MANAGEMENT_JMXREMOTE_ACCESS_FILE("com.sun.management.jmxremote.access.file"),
    /**
     * This property indicates whether password authentication for remote monitoring is
     * enabled. By default it is disabled - com.sun.management.jmxremote.authenticate
     */
    COM_SUN_MANAGEMENT_JMXREMOTE_AUTHENTICATE("com.sun.management.jmxremote.authenticate"),
    /** This property indicates the path to the password file - com.sun.management.jmxremote.password.file */
    COM_SUN_MANAGEMENT_JMXREMOTE_PASSWORD_FILE("com.sun.management.jmxremote.password.file"),
    /** Port number to enable JMX RMI connections - com.sun.management.jmxremote.port */
    COM_SUN_MANAGEMENT_JMXREMOTE_PORT("com.sun.management.jmxremote.port"),
    /**
     * The port number to which the RMI connector will be bound - com.sun.management.jmxremote.rmi.port.
     * An Integer object that represents the value of the second argument is returned
     * if there is no port specified, if the port does not have the correct numeric format,
     * or if the specified name is empty or null.
     */
    COM_SUN_MANAGEMENT_JMXREMOTE_RMI_PORT("com.sun.management.jmxremote.rmi.port", "0"),
    /** This property  indicates whether SSL is enabled for monitoring remotely. Default is set to false. */
    COM_SUN_MANAGEMENT_JMXREMOTE_SSL("com.sun.management.jmxremote.ssl"),
    /**
     * A comma-delimited list of SSL/TLS cipher suites to enable.
     * Used in conjunction with com.sun.management.jmxremote.ssl - com.sun.management.jmxremote.ssl.enabled.cipher.suites
     */
    COM_SUN_MANAGEMENT_JMXREMOTE_SSL_ENABLED_CIPHER_SUITES("com.sun.management.jmxremote.ssl.enabled.cipher.suites"),
    /**
     * A comma-delimited list of SSL/TLS protocol versions to enable.
     * Used in conjunction with com.sun.management.jmxremote.ssl - com.sun.management.jmxremote.ssl.enabled.protocols
     */
    COM_SUN_MANAGEMENT_JMXREMOTE_SSL_ENABLED_PROTOCOLS("com.sun.management.jmxremote.ssl.enabled.protocols"),
    /**
     * This property indicates whether SSL client authentication is enabled - com.sun.management.jmxremote.ssl.need.client.auth.
     * Default is set to false.
     */
    COM_SUN_MANAGEMENT_JMXREMOTE_SSL_NEED_CLIENT_AUTH("com.sun.management.jmxremote.ssl.need.client.auth"),
    /** Defaults to false for 4.1 but plan to switch to true in a later release the thinking is that environments
     * may not work right off the bat so safer to add this feature disabled by default */
    CONFIG_ALLOW_SYSTEM_PROPERTIES("cassandra.config.allow_system_properties"),
    CONFIG_LOADER("cassandra.config.loader"),
    CONSISTENT_DIRECTORY_LISTINGS("cassandra.consistent_directory_listings"),
    CONSISTENT_RANGE_MOVEMENT("cassandra.consistent.rangemovement", "true"),
    CONSISTENT_SIMULTANEOUS_MOVES_ALLOW("cassandra.consistent.simultaneousmoves.allow"),
    CRYPTO_PROVIDER_CLASS_NAME("cassandra.crypto_provider_class_name"),
    CUSTOM_GUARDRAILS_CONFIG_PROVIDER_CLASS("cassandra.custom_guardrails_config_provider_class"),
    CUSTOM_QUERY_HANDLER_CLASS("cassandra.custom_query_handler_class"),
    CUSTOM_TRACING_CLASS("cassandra.custom_tracing_class"),
    /** Controls the type of bufffer (heap/direct) used for shared scratch buffers */
    DATA_OUTPUT_BUFFER_ALLOCATE_TYPE("cassandra.dob.allocate_type"),
    DATA_OUTPUT_STREAM_PLUS_TEMP_BUFFER_SIZE("cassandra.data_output_stream_plus_temp_buffer_size", "8192"),
    DECAYING_ESTIMATED_HISTOGRAM_RESERVOIR_STRIPE_COUNT("cassandra.dehr_stripe_count", "2"),
    DEFAULT_PROVIDE_OVERLAPPING_TOMBSTONES("default.provide.overlapping.tombstones"),
    /** determinism properties for testing */
    DETERMINISM_SSTABLE_COMPRESSION_DEFAULT("cassandra.sstable_compression_default", "true"),
    DETERMINISM_UNSAFE_UUID_NODE("cassandra.unsafe.deterministicuuidnode"),
    DIAGNOSTIC_SNAPSHOT_INTERVAL_NANOS("cassandra.diagnostic_snapshot_interval_nanos", "60000000000"),
    DISABLE_AUTH_CACHES_REMOTE_CONFIGURATION("cassandra.disable_auth_caches_remote_configuration"),
    /** properties to disable certain behaviours for testing */
    DISABLE_GOSSIP_ENDPOINT_REMOVAL("cassandra.gossip.disable_endpoint_removal"),
    DISABLE_PAXOS_AUTO_REPAIRS("cassandra.disable_paxos_auto_repairs"),
    DISABLE_PAXOS_STATE_FLUSH("cassandra.disable_paxos_state_flush"),
    DISABLE_SSTABLE_ACTIVITY_TRACKING("cassandra.sstable_activity_tracking", "true"),
    DISABLE_STCS_IN_L0("cassandra.disable_stcs_in_l0"),
    DISABLE_TCACTIVE_OPENSSL("cassandra.disable_tcactive_openssl"),
    /** property for the rate of the scheduled task that monitors disk usage */
    DISK_USAGE_MONITOR_INTERVAL_MS("cassandra.disk_usage.monitor_interval_ms", convertToString(TimeUnit.SECONDS.toMillis(30))),
    /** property for the interval on which the repeated client warnings and diagnostic events about disk usage are ignored */
    DISK_USAGE_NOTIFY_INTERVAL_MS("cassandra.disk_usage.notify_interval_ms", convertToString(TimeUnit.MINUTES.toMillis(30))),
    DOB_DOUBLING_THRESHOLD_MB("cassandra.DOB_DOUBLING_THRESHOLD_MB", "64"),
    DOB_MAX_RECYCLE_BYTES("cassandra.dob_max_recycle_bytes", convertToString(1024 * 1024)),
    /**
     * When draining, how long to wait for mutating executors to shutdown.
     */
    DRAIN_EXECUTOR_TIMEOUT_MS("cassandra.drain_executor_timeout_ms", convertToString(TimeUnit.MINUTES.toMillis(5))),
    DROP_OVERSIZED_READ_REPAIR_MUTATIONS("cassandra.drop_oversized_readrepair_mutations"),
    DTEST_API_LOG_TOPOLOGY("cassandra.dtest.api.log.topology"),
    /** This property indicates if the code is running under the in-jvm dtest framework */
    DTEST_IS_IN_JVM_DTEST("org.apache.cassandra.dtest.is_in_jvm_dtest"),
    /** In_JVM dtest property indicating that the test should use "latest" configuration */
    DTEST_JVM_DTESTS_USE_LATEST("jvm_dtests.latest"),
    ENABLE_DC_LOCAL_COMMIT("cassandra.enable_dc_local_commit", "true"),
    /**
     * Whether {@link org.apache.cassandra.db.ConsistencyLevel#NODE_LOCAL} should be allowed.
     */
    ENABLE_NODELOCAL_QUERIES("cassandra.enable_nodelocal_queries"),
    EXPIRATION_DATE_OVERFLOW_POLICY("cassandra.expiration_date_overflow_policy"),
    EXPIRATION_OVERFLOW_WARNING_INTERVAL_MINUTES("cassandra.expiration_overflow_warning_interval_minutes", "5"),
    FAILURE_LOGGING_INTERVAL_SECONDS("cassandra.request_failure_log_interval_seconds", "60"),
    FAIL_ON_MISSING_CRYPTO_PROVIDER("cassandra.fail_on_missing_crypto_provider", "false"),
    FD_INITIAL_VALUE_MS("cassandra.fd_initial_value_ms"),
    FD_MAX_INTERVAL_MS("cassandra.fd_max_interval_ms"),
    FILE_CACHE_ENABLED("cassandra.file_cache_enabled"),
    /** @deprecated should be removed in favor of enable flag of relevant startup check (FileSystemOwnershipCheck) */
    /** @deprecated See CASSANDRA-17797 */
    @Deprecated(since = "4.1")
    FILE_SYSTEM_CHECK_ENABLE("cassandra.enable_fs_ownership_check"),
    /** @deprecated should be removed in favor of flags in relevant startup check (FileSystemOwnershipCheck) */
    /** @deprecated See CASSANDRA-17797 */
    @Deprecated(since = "4.1")
    FILE_SYSTEM_CHECK_OWNERSHIP_FILENAME("cassandra.fs_ownership_filename", FileSystemOwnershipCheck.DEFAULT_FS_OWNERSHIP_FILENAME),
    /** @deprecated should be removed in favor of flags in relevant startup check (FileSystemOwnershipCheck) */
    /** @deprecated See CASSANDRA-17797 */
    @Deprecated(since = "4.1")
    FILE_SYSTEM_CHECK_OWNERSHIP_TOKEN(FileSystemOwnershipCheck.FILE_SYSTEM_CHECK_OWNERSHIP_TOKEN),
    FORCE_DEFAULT_INDEXING_PAGE_SIZE("cassandra.force_default_indexing_page_size"),
    /** Used when running in Client mode and the system and schema keyspaces need to be initialized outside of their normal initialization path **/
    FORCE_LOAD_LOCAL_KEYSPACES("cassandra.schema.force_load_local_keyspaces"),
    FORCE_PAXOS_STATE_REBUILD("cassandra.force_paxos_state_rebuild"),
    GIT_SHA("cassandra.gitSHA"),
    /**
     * Gossip quarantine delay is used while evaluating membership changes and should only be changed with extreme care.
     */
    GOSSIPER_QUARANTINE_DELAY("cassandra.gossip_quarantine_delay_ms"),
    GOSSIPER_SKIP_WAITING_TO_SETTLE("cassandra.skip_wait_for_gossip_to_settle", "-1"),
    GOSSIP_DISABLE_THREAD_VALIDATION("cassandra.gossip.disable_thread_validation"),

    /**
     * Delay before checking if gossip is settled.
     */
    GOSSIP_SETTLE_MIN_WAIT_MS("cassandra.gossip_settle_min_wait_ms", "5000"),

    /**
     * Interval delay between checking gossip is settled.
     */
    GOSSIP_SETTLE_POLL_INTERVAL_MS("cassandra.gossip_settle_interval_ms", "1000"),

    /**
     * Number of polls without gossip state change to consider gossip as settled.
     */
    GOSSIP_SETTLE_POLL_SUCCESSES_REQUIRED("cassandra.gossip_settle_poll_success_required", "3"),

    IGNORED_SCHEMA_CHECK_ENDPOINTS("cassandra.skip_schema_check_for_endpoints"),
    IGNORED_SCHEMA_CHECK_VERSIONS("cassandra.skip_schema_check_for_versions"),
    IGNORE_CORRUPTED_SCHEMA_TABLES("cassandra.ignore_corrupted_schema_tables"),
    /** @deprecated should be removed in favor of enable flag of relevant startup check (checkDatacenter) */
    /** @deprecated See CASSANDRA-17797 */
    @Deprecated(since = "4.1")
    IGNORE_DC("cassandra.ignore_dc"),
    IGNORE_DYNAMIC_SNITCH_SEVERITY("cassandra.ignore_dynamic_snitch_severity"),

    IGNORE_KERNEL_BUG_1057843_CHECK("cassandra.ignore_kernel_bug_1057843_check"),

<<<<<<< HEAD
    IGNORE_MISSING_NATIVE_FILE_HINTS("cassandra.require_native_file_hints"),
    /** @deprecated should be removed in favor of enable flag of relevant startup check (checkRack) */
    /** @deprecated See CASSANDRA-17797 */
    @Deprecated(since = "4.1")
    IGNORE_RACK("cassandra.ignore_rack"),
    INDEX_SUMMARY_EXPECTED_KEY_SIZE("cassandra.index_summary_expected_key_size", "64"),
    INITIAL_TOKEN("cassandra.initial_token"),
    INTERNODE_EVENT_THREADS("cassandra.internode-event-threads"),
    IO_NETTY_EVENTLOOP_THREADS("io.netty.eventLoopThreads"),
    IO_NETTY_TRANSPORT_ESTIMATE_SIZE_ON_SUBMIT("io.netty.transport.estimateSizeOnSubmit"),
    IO_NETTY_TRANSPORT_NONATIVE("io.netty.transport.noNative"),
    JAVAX_RMI_SSL_CLIENT_ENABLED_CIPHER_SUITES("javax.rmi.ssl.client.enabledCipherSuites"),
    JAVAX_RMI_SSL_CLIENT_ENABLED_PROTOCOLS("javax.rmi.ssl.client.enabledProtocols"),
    /** Java class path. */
    JAVA_CLASS_PATH("java.class.path"),
    JAVA_HOME("java.home"),
=======
    FAILED_BOOTSTRAP_TIMEOUT("cassandra.failed_bootstrap_timeout_ms"),

>>>>>>> c6017aca
    /**
     * Indicates the temporary directory used by the Java Virtual Machine (JVM)
     * to create and store temporary files.
     */
    JAVA_IO_TMPDIR("java.io.tmpdir"),
    /**
     * Path from which to load native libraries.
     * Default is absolute path to lib directory.
     */
    JAVA_LIBRARY_PATH("java.library.path"),
    /**
     * Controls the distributed garbage collector lease time for JMX objects.
     * Should only be set by in-jvm dtests.
     */
    JAVA_RMI_DGC_LEASE_VALUE_IN_JVM_DTEST("java.rmi.dgc.leaseValue"),
    /**
     * The value of this property represents the host name string
     * that should be associated with remote stubs for locally created remote objects,
     * in order to allow clients to invoke methods on the remote object.
     */
    JAVA_RMI_SERVER_HOSTNAME("java.rmi.server.hostname"),
    /**
     * If this value is true, object identifiers for remote objects exported by this VM will be generated by using
     * a cryptographically secure random number generator. The default value is false.
     */
    JAVA_RMI_SERVER_RANDOM_ID("java.rmi.server.randomIDs"),
    JAVA_SECURITY_AUTH_LOGIN_CONFIG("java.security.auth.login.config"),
    JAVA_SECURITY_EGD("java.security.egd"),
    /** Java Runtime Environment version */
    JAVA_VERSION("java.version"),
    /** Java Virtual Machine implementation name */
    JAVA_VM_NAME("java.vm.name"),
    JOIN_RING("cassandra.join_ring", "true"),
    /** startup checks properties */
    LIBJEMALLOC("cassandra.libjemalloc"),
    /** Line separator ("\n" on UNIX). */
    LINE_SEPARATOR("line.separator"),
    /** Load persistence ring state. Default value is {@code true}. */
    LOAD_RING_STATE("cassandra.load_ring_state", "true"),
    LOG4J2_DISABLE_JMX("log4j2.disableJmx"),
    LOG4J2_DISABLE_JMX_LEGACY("log4j2.disable.jmx"),
    LOG4J_SHUTDOWN_HOOK_ENABLED("log4j.shutdownHookEnabled"),
    LOGBACK_CONFIGURATION_FILE("logback.configurationFile"),
    /** Maximum number of rows in system_views.logs table */
    LOGS_VIRTUAL_TABLE_MAX_ROWS("cassandra.virtual.logs.max.rows", convertToString(LogMessagesTable.LOGS_VIRTUAL_TABLE_DEFAULT_ROWS)),
    /**
     * Directory where Cassandra puts its logs, defaults to "." which is current directory.
     */
    LOG_DIR("cassandra.logdir", "."),
    /**
     * Directory where Cassandra persists logs from audit logging. If this property is not set, the audit log framework
     * will set it automatically to {@link CassandraRelevantProperties#LOG_DIR} + "/audit".
     */
    LOG_DIR_AUDIT("cassandra.logdir.audit"),
    /** Loosen the definition of "empty" for gossip state, for use during host replacements if things go awry */
    LOOSE_DEF_OF_EMPTY_ENABLED(Config.PROPERTY_PREFIX + "gossiper.loose_empty_enabled"),
    MAX_CONCURRENT_RANGE_REQUESTS("cassandra.max_concurrent_range_requests"),
    MAX_HINT_BUFFERS("cassandra.MAX_HINT_BUFFERS", "3"),
    MAX_LOCAL_PAUSE_IN_MS("cassandra.max_local_pause_in_ms", "5000"),
    /** what class to use for mbean registeration */
    MBEAN_REGISTRATION_CLASS("org.apache.cassandra.mbean_registration_class"),
    MEMTABLE_OVERHEAD_COMPUTE_STEPS("cassandra.memtable_row_overhead_computation_step", "100000"),
    MEMTABLE_OVERHEAD_SIZE("cassandra.memtable.row_overhead_size", "-1"),
    MEMTABLE_SHARD_COUNT("cassandra.memtable.shard.count"),
    MEMTABLE_TRIE_SIZE_LIMIT("cassandra.trie_size_limit_mb"),
    MIGRATION_DELAY("cassandra.migration_delay_ms", "60000"),
    /** Defines the maximum number of unique timed out queries that will be reported in the logs. Use a negative number to remove any limit. */
    MONITORING_MAX_OPERATIONS("cassandra.monitoring_max_operations", "50"),
    /** Defines the interval for reporting any operations that have timed out. */
    MONITORING_REPORT_INTERVAL_MS("cassandra.monitoring_report_interval_ms", "5000"),
    MV_ALLOW_FILTERING_NONKEY_COLUMNS_UNSAFE("cassandra.mv.allow_filtering_nonkey_columns_unsafe"),
    MV_ENABLE_COORDINATOR_BATCHLOG("cassandra.mv_enable_coordinator_batchlog"),
    /** mx4jaddress */
    MX4JADDRESS("mx4jaddress"),
    /** mx4jport */
    MX4JPORT("mx4jport"),
    NANOTIMETOMILLIS_TIMESTAMP_UPDATE_INTERVAL("cassandra.NANOTIMETOMILLIS_TIMESTAMP_UPDATE_INTERVAL", "10000"),
    NATIVE_EPOLL_ENABLED("cassandra.native.epoll.enabled", "true"),
    /** This is the port used with RPC address for the native protocol to communicate with clients. Now that thrift RPC is no longer in use there is no RPC port. */
    NATIVE_TRANSPORT_PORT("cassandra.native_transport_port"),
    NEVER_PURGE_TOMBSTONES("cassandra.never_purge_tombstones"),
    NIO_DATA_OUTPUT_STREAM_PLUS_BUFFER_SIZE("cassandra.nio_data_output_stream_plus_buffer_size", convertToString(32 * 1024)),
    NODETOOL_JMX_NOTIFICATION_POLL_INTERVAL_SECONDS("cassandra.nodetool.jmx_notification_poll_interval_seconds", convertToString(TimeUnit.SECONDS.convert(5, TimeUnit.MINUTES))),
    /** If set, {@link org.apache.cassandra.net.MessagingService} is shutdown abrtuptly without waiting for anything.
     * This is an optimization used in unit tests becuase we never restart a node there. The only node is stopoped
     * when the JVM terminates. Therefore, we can use such optimization and not wait unnecessarily. */
    NON_GRACEFUL_SHUTDOWN("cassandra.test.messagingService.nonGracefulShutdown"),
    /** for specific tests */
    /** This property indicates whether disable_mbean_registration is true */
    ORG_APACHE_CASSANDRA_DISABLE_MBEAN_REGISTRATION("org.apache.cassandra.disable_mbean_registration"),
    /** Operating system architecture. */
    OS_ARCH("os.arch"),
    /** Operating system name. */
    OS_NAME("os.name"),
    OTCP_LARGE_MESSAGE_THRESHOLD("cassandra.otcp_large_message_threshold", convertToString(1024 * 64)),
    /** Enabled/disable TCP_NODELAY for intradc connections. Defaults is enabled. */
    OTC_INTRADC_TCP_NODELAY("cassandra.otc_intradc_tcp_nodelay", "true"),
    OVERRIDE_DECOMMISSION("cassandra.override_decommission"),
    PARENT_REPAIR_STATUS_CACHE_SIZE("cassandra.parent_repair_status_cache_size", "100000"),
    PARENT_REPAIR_STATUS_EXPIRY_SECONDS("cassandra.parent_repair_status_expiry_seconds", convertToString(TimeUnit.SECONDS.convert(1, TimeUnit.DAYS))),
    PARTITIONER("cassandra.partitioner"),
    PAXOS_CLEANUP_SESSION_TIMEOUT_SECONDS("cassandra.paxos_cleanup_session_timeout_seconds", convertToString(TimeUnit.HOURS.toSeconds(2))),
    PAXOS_DISABLE_COORDINATOR_LOCKING("cassandra.paxos.disable_coordinator_locking"),
    PAXOS_LOG_TTL_LINEARIZABILITY_VIOLATIONS("cassandra.paxos.log_ttl_linearizability_violations", "true"),
    PAXOS_MODERN_RELEASE("cassandra.paxos.modern_release", "4.1"),
    PAXOS_REPAIR_ALLOW_MULTIPLE_PENDING_UNSAFE("cassandra.paxos_repair_allow_multiple_pending_unsafe"),
    PAXOS_REPAIR_ON_TOPOLOGY_CHANGE_RETRIES("cassandra.paxos_repair_on_topology_change_retries", "10"),
    PAXOS_REPAIR_ON_TOPOLOGY_CHANGE_RETRY_DELAY_SECONDS("cassandra.paxos_repair_on_topology_change_retry_delay_seconds", "10"),
    PAXOS_REPAIR_RETRY_TIMEOUT_IN_MS("cassandra.paxos_repair_retry_timeout_millis", "60000"),
    PAXOS_USE_SELF_EXECUTION("cassandra.paxos.use_self_execution", "true"),
    PRINT_HEAP_HISTOGRAM_ON_OUT_OF_MEMORY_ERROR("cassandra.printHeapHistogramOnOutOfMemoryError"),
    READS_THRESHOLDS_COORDINATOR_DEFENSIVE_CHECKS_ENABLED("cassandra.reads.thresholds.coordinator.defensive_checks_enabled"),
    RELEASE_VERSION("cassandra.releaseVersion"),
    REPAIR_CLEANUP_INTERVAL_SECONDS("cassandra.repair_cleanup_interval_seconds", convertToString(Ints.checkedCast(TimeUnit.MINUTES.toSeconds(10)))),
    REPAIR_DELETE_TIMEOUT_SECONDS("cassandra.repair_delete_timeout_seconds", convertToString(Ints.checkedCast(TimeUnit.DAYS.toSeconds(1)))),
    REPAIR_FAIL_TIMEOUT_SECONDS("cassandra.repair_fail_timeout_seconds", convertToString(Ints.checkedCast(TimeUnit.DAYS.toSeconds(1)))),
    REPAIR_MUTATION_REPAIR_ROWS_PER_BATCH("cassandra.repair.mutation_repair_rows_per_batch", "100"),
    REPAIR_STATUS_CHECK_TIMEOUT_SECONDS("cassandra.repair_status_check_timeout_seconds", convertToString(Ints.checkedCast(TimeUnit.HOURS.toSeconds(1)))),
    /**
     * When doing a host replacement its possible that the gossip state is "empty" meaning that the endpoint is known
     * but the current state isn't known.  If the host replacement is needed to repair this state, this property must
     * be true.
     */
    REPLACEMENT_ALLOW_EMPTY("cassandra.allow_empty_replace_address", "true"),
    REPLACE_ADDRESS("cassandra.replace_address"),
    REPLACE_ADDRESS_FIRST_BOOT("cassandra.replace_address_first_boot"),
    REPLACE_NODE("cassandra.replace_node"),
    REPLACE_TOKEN("cassandra.replace_token"),
    /**
     * Whether we reset any found data from previously run bootstraps.
     */
    RESET_BOOTSTRAP_PROGRESS("cassandra.reset_bootstrap_progress"),
    RING_DELAY("cassandra.ring_delay_ms"),

    // SAI specific properties

    /** Controls the maximum number of index query intersections that will take part in a query */
    SAI_INTERSECTION_CLAUSE_LIMIT("cassandra.sai.intersection_clause_limit", "2"),
    /** Latest version to be used for SAI index writing */
    SAI_LATEST_VERSION("cassandra.sai.latest_version", "aa"),

    /** Minimum number of reachable leaves for a given node to be eligible for an auxiliary posting list */
    SAI_MINIMUM_POSTINGS_LEAVES("cassandra.sai.minimum_postings_leaves", "64"),

    /**
     * Skip, or the sampling interval, for selecting a balanced tree level that is eligible for an auxiliary posting list.
     * Sampling starts from 0, but balanced tree root node is at level 1. For skip = 4, eligible levels are 4, 8, 12, etc. (no
     * level 0, because there is no node at level 0).
     */
    SAI_POSTINGS_SKIP("cassandra.sai.postings_skip", "3"),

    /**
     * Used to determine the block size and block mask for the clustering sorted terms.
     */
    SAI_SORTED_TERMS_CLUSTERING_BLOCK_SHIFT("cassandra.sai.sorted_terms_clustering_block_shift", "4"),

    /**
     * Used to determine the block size and block mask for the partition sorted terms.
     */
    SAI_SORTED_TERMS_PARTITION_BLOCK_SHIFT("cassandra.sai.sorted_terms_partition_block_shift", "4"),

    SAI_TEST_BALANCED_TREE_DEBUG_ENABLED("cassandra.sai.test.balanced_tree_debug_enabled", "false"),
    SAI_TEST_DISABLE_TIMEOUT("cassandra.sai.test.timeout_disabled", "false"),

    /** Whether to allow the user to specify custom options to the hnsw index */
    SAI_VECTOR_ALLOW_CUSTOM_PARAMETERS("cassandra.sai.vector.allow_custom_parameters", "false"),

    /** Controls the maximum top-k limit for vector search */
    SAI_VECTOR_SEARCH_MAX_TOP_K("cassandra.sai.vector_search.max_top_k", "1000"),

    /**
     * Controls the maximum number of PrimaryKeys that will be read into memory at one time when ordering/limiting
     * the results of an ANN query constrained by non-ANN predicates.
     */
    SAI_VECTOR_SEARCH_ORDER_CHUNK_SIZE("cassandra.sai.vector_search.order_chunk_size", "100000"),

    SCHEMA_PULL_INTERVAL_MS("cassandra.schema_pull_interval_ms", "60000"),
    SCHEMA_UPDATE_HANDLER_FACTORY_CLASS("cassandra.schema.update_handler_factory.class"),
    SEARCH_CONCURRENCY_FACTOR("cassandra.search_concurrency_factor", "1"),

    /**
     * The maximum number of seeds returned by a seed provider before emmitting a warning.
     * A large seed list may impact effectiveness of the third gossip round.
     * The default used in SimpleSeedProvider is 20.
     */
    SEED_COUNT_WARN_THRESHOLD("cassandra.seed_count_warn_threshold"),
    SERIALIZATION_EMPTY_TYPE_NONEMPTY_BEHAVIOR("cassandra.serialization.emptytype.nonempty_behavior"),
    SET_SEP_THREAD_NAME("cassandra.set_sep_thread_name", "true"),
    SHUTDOWN_ANNOUNCE_DELAY_IN_MS("cassandra.shutdown_announce_in_ms", "2000"),
    SIZE_RECORDER_INTERVAL("cassandra.size_recorder_interval", "300"),
    SKIP_PAXOS_REPAIR_ON_TOPOLOGY_CHANGE("cassandra.skip_paxos_repair_on_topology_change"),
    /** If necessary for operational purposes, permit certain keyspaces to be ignored for paxos topology repairs. */
    SKIP_PAXOS_REPAIR_ON_TOPOLOGY_CHANGE_KEYSPACES("cassandra.skip_paxos_repair_on_topology_change_keyspaces"),
    SKIP_PAXOS_REPAIR_VERSION_VALIDATION("cassandra.skip_paxos_repair_version_validation"),
    SKIP_PAXOS_STATE_REBUILD("cassandra.skip_paxos_state_rebuild"),
    /** snapshots ttl cleanup initial delay in seconds */
    SNAPSHOT_CLEANUP_INITIAL_DELAY_SECONDS("cassandra.snapshot.ttl_cleanup_initial_delay_seconds", "5"),
    /** snapshots ttl cleanup period in seconds */
    SNAPSHOT_CLEANUP_PERIOD_SECONDS("cassandra.snapshot.ttl_cleanup_period_seconds", "60"),
    /** minimum allowed TTL for snapshots */
    SNAPSHOT_MIN_ALLOWED_TTL_SECONDS("cassandra.snapshot.min_allowed_ttl_seconds", "60"),
    SSL_ENABLE("ssl.enable"),
    SSL_STORAGE_PORT("cassandra.ssl_storage_port"),
    SSTABLE_FORMAT_DEFAULT("cassandra.sstable.format.default"),
    START_GOSSIP("cassandra.start_gossip", "true"),
    START_NATIVE_TRANSPORT("cassandra.start_native_transport"),
    STORAGE_DIR("cassandra.storagedir"),
    STORAGE_HOOK("cassandra.storage_hook"),
    STORAGE_PORT("cassandra.storage_port"),
    STREAMING_HISTOGRAM_ROUND_SECONDS("cassandra.streaminghistogram.roundseconds", "60"),
    STREAMING_SESSION_PARALLELTRANSFERS("cassandra.streaming.session.parallelTransfers"),
    STREAM_HOOK("cassandra.stream_hook"),
    /** Platform word size sun.arch.data.model. Examples: "32", "64", "unknown"*/
    SUN_ARCH_DATA_MODEL("sun.arch.data.model"),
    SUN_JAVA_COMMAND("sun.java.command", ""),
    /**
     * Controls the JMX server threadpool keap-alive time.
     * Should only be set by in-jvm dtests.
     */
    SUN_RMI_TRANSPORT_TCP_THREADKEEPALIVETIME("sun.rmi.transport.tcp.threadKeepAliveTime"),
    SUN_STDERR_ENCODING("sun.stderr.encoding"),
    SUN_STDOUT_ENCODING("sun.stdout.encoding"),
    SUPERUSER_SETUP_DELAY_MS("cassandra.superuser_setup_delay_ms", "10000"),
    SYSTEM_AUTH_DEFAULT_RF("cassandra.system_auth.default_rf", "1"),
    SYSTEM_DISTRIBUTED_DEFAULT_RF("cassandra.system_distributed.default_rf", "3"),
    SYSTEM_TRACES_DEFAULT_RF("cassandra.system_traces.default_rf", "2"),
    TEST_BBFAILHELPER_ENABLED("test.bbfailhelper.enabled"),
    TEST_BLOB_SHARED_SEED("cassandra.test.blob.shared.seed"),
    TEST_BYTEMAN_TRANSFORMATIONS_DEBUG("cassandra.test.byteman.transformations.debug"),
    TEST_CASSANDRA_KEEPBRIEFBRIEF("cassandra.keepBriefBrief"),
    TEST_CASSANDRA_RELEVANT_PROPERTIES("org.apache.cassandra.conf.CassandraRelevantPropertiesTest"),
    /** A property for various mechanisms for syncing files that makes it possible it intercept and skip syncing. */
    TEST_CASSANDRA_SKIP_SYNC("cassandra.skip_sync"),
    TEST_CASSANDRA_SUITENAME("suitename", "suitename_IS_UNDEFINED"),
    TEST_CASSANDRA_TESTTAG("cassandra.testtag", "cassandra.testtag_IS_UNDEFINED"),
    TEST_COMPRESSION("cassandra.test.compression"),
    TEST_COMPRESSION_ALGO("cassandra.test.compression.algo", "lz4"),
    TEST_DEBUG_REF_COUNT("cassandra.debugrefcount"),
    TEST_DRIVER_CONNECTION_TIMEOUT_MS("cassandra.test.driver.connection_timeout_ms", "5000"),
    TEST_DRIVER_READ_TIMEOUT_MS("cassandra.test.driver.read_timeout_ms", "12000"),
    TEST_ENCRYPTION("cassandra.test.encryption", "false"),
    TEST_FAIL_MV_LOCKS_COUNT("cassandra.test.fail_mv_locks_count", "0"),
    TEST_FAIL_WRITES_KS("cassandra.test.fail_writes_ks", ""),
    /** Flush changes of {@link org.apache.cassandra.schema.SchemaKeyspace} after each schema modification. In production,
     * we always do that. However, tests which do not restart nodes may disable this functionality in order to run
     * faster. Note that this is disabled for unit tests but if an individual test requires schema to be flushed, it
     * can be also done manually for that particular case: {@code flush(SchemaConstants.SCHEMA_KEYSPACE_NAME);}. */
    TEST_FLUSH_LOCAL_SCHEMA_CHANGES("cassandra.test.flush_local_schema_changes", "true"),
    TEST_IGNORE_SIGAR("cassandra.test.ignore_sigar"),
    TEST_INVALID_LEGACY_SSTABLE_ROOT("invalid-legacy-sstable-root"),
    TEST_JVM_DTEST_DISABLE_SSL("cassandra.test.disable_ssl"),
    TEST_LEGACY_SSTABLE_ROOT("legacy-sstable-root"),
    TEST_ORG_CAFFINITAS_OHC_SEGMENTCOUNT("org.caffinitas.ohc.segmentCount"),
    TEST_RANDOM_SEED("cassandra.test.random.seed"),
    TEST_READ_ITERATION_DELAY_MS("cassandra.test.read_iteration_delay_ms", "0"),
    TEST_REUSE_PREPARED("cassandra.test.reuse_prepared", "true"),
    TEST_ROW_CACHE_SIZE("cassandra.test.row_cache_size"),
    TEST_SERIALIZATION_WRITES("cassandra.test-serialization-writes"),
    TEST_SIMULATOR_DEBUG("cassandra.test.simulator.debug"),
    TEST_SIMULATOR_DETERMINISM_CHECK("cassandra.test.simulator.determinismcheck", "none"),
    TEST_SIMULATOR_LIVENESS_CHECK("cassandra.test.simulator.livenesscheck", "true"),
    /** properties for debugging simulator ASM output */
    TEST_SIMULATOR_PRINT_ASM("cassandra.test.simulator.print_asm", "none"),
    TEST_SIMULATOR_PRINT_ASM_CLASSES("cassandra.test.simulator.print_asm_classes", ""),
    TEST_SIMULATOR_PRINT_ASM_OPTS("cassandra.test.simulator.print_asm_opts", ""),
    TEST_SIMULATOR_PRINT_ASM_TYPES("cassandra.test.simulator.print_asm_types", ""),
    TEST_SKIP_CRYPTO_PROVIDER_INSTALLATION("cassandra.test.security.skip.provider.installation", "false"),
    TEST_SSTABLE_FORMAT_DEVELOPMENT("cassandra.test.sstableformatdevelopment"),
    /**
     * {@link StorageCompatibilityMode} mode sets how the node will behave, sstable or messaging versions to use etc.
     * according to a yaml setting. But many tests don't load the config hence we need to force it otherwise they would
     * run always under the default. Config is null for junits that don't load the config. Get from env var that
     * CI/build.xml sets.
     *
     * This is a dev/CI only property. Do not use otherwise.
     */
    TEST_STORAGE_COMPATIBILITY_MODE("cassandra.test.storage_compatibility_mode", StorageCompatibilityMode.CASSANDRA_4.toString()),
    TEST_STRICT_LCS_CHECKS("cassandra.test.strict_lcs_checks"),
    /** Turns some warnings into exceptions for testing. */
    TEST_STRICT_RUNTIME_CHECKS("cassandra.strict.runtime.checks"),
    /** Not to be used in production, this causes a Netty logging handler to be added to the pipeline, which will throttle a system under any normal load. */
    TEST_UNSAFE_VERBOSE_DEBUG_CLIENT_PROTOCOL("cassandra.unsafe_verbose_debug_client_protocol"),
    TEST_USE_PREPARED("cassandra.test.use_prepared", "true"),
    TEST_UTIL_ALLOW_TOOL_REINIT_FOR_TEST("org.apache.cassandra.tools.UtilALLOW_TOOL_REINIT_FOR_TEST"),
    /** Activate write survey mode. The node not becoming an active ring member, and you must use JMX StorageService->joinRing() to finalize the ring joining. */
    TEST_WRITE_SURVEY("cassandra.write_survey"),
    TOLERATE_SSTABLE_SIZE("cassandra.tolerate_sstable_size"),
    TRIGGERS_DIR("cassandra.triggers_dir"),
    TRUNCATE_BALLOT_METADATA("cassandra.truncate_ballot_metadata"),
    TYPE_UDT_CONFLICT_BEHAVIOR("cassandra.type.udt.conflict_behavior"),
    // See org.apache.cassandra.db.compaction.unified.Controller for the definition of the UCS parameters
    UCS_BASE_SHARD_COUNT("unified_compaction.base_shard_count", "4"),
    UCS_MIN_SSTABLE_SIZE("unified_compaction.min_sstable_size", "100MiB"),
    UCS_OVERLAP_INCLUSION_METHOD("unified_compaction.overlap_inclusion_method"),
    UCS_SCALING_PARAMETER("unified_compaction.scaling_parameters", "T4"),
    UCS_SSTABLE_GROWTH("unified_compaction.sstable_growth", "0.333"),
    UCS_SURVIVAL_FACTOR("unified_compaction.survival_factor", "1"),
    UCS_TARGET_SSTABLE_SIZE("unified_compaction.target_sstable_size", "1GiB"),
    UDF_EXECUTOR_THREAD_KEEPALIVE_MS("cassandra.udf_executor_thread_keepalive_ms", "30000"),
    UNSAFE_SYSTEM("cassandra.unsafesystem"),
    /** User's home directory. */
    USER_HOME("user.home"),
    /** When enabled, recursive directory deletion will be executed using a unix command `rm -rf` instead of traversing
     * and removing individual files. This is now used only tests, but eventually we will make it true by default.*/
    USE_NIX_RECURSIVE_DELETE("cassandra.use_nix_recursive_delete"),
    /** Gossiper compute expiration timeout. Default value 3 days. */
    VERY_LONG_TIME_MS("cassandra.very_long_time_ms", "259200000"),
    WAIT_FOR_TRACING_EVENTS_TIMEOUT_SECS("cassandra.wait_for_tracing_events_timeout_secs", "0");

    static
    {
        CassandraRelevantProperties[] values = CassandraRelevantProperties.values();
        Set<String> visited = new HashSet<>(values.length);
        CassandraRelevantProperties prev = null;
        for (CassandraRelevantProperties next : values)
        {
            if (!visited.add(next.getKey()))
                throw new IllegalStateException("System properties have duplicate key: " + next.getKey());
            if (prev != null && next.name().compareTo(prev.name()) < 0)
                throw new IllegalStateException("Enum constants are not in alphabetical order: " + prev.name() + " should come before " + next.name());
            else
                prev = next;
        }
    }

    CassandraRelevantProperties(String key, String defaultVal)
    {
        this.key = key;
        this.defaultVal = defaultVal;
    }

    CassandraRelevantProperties(String key)
    {
        this.key = key;
        this.defaultVal = null;
    }

    private final String key;
    private final String defaultVal;

    public String getKey()
    {
        return key;
    }

    /**
     * Gets the value of the indicated system property.
     * @return system property value if it exists, defaultValue otherwise.
     */
    public String getString()
    {
        String value = System.getProperty(key);

        return value == null ? defaultVal : STRING_CONVERTER.convert(value);
    }

    /**
     * Returns default value.
     *
     * @return default value, if any, otherwise null.
     */
    public String getDefaultValue()
    {
        return defaultVal;
    }

    /**
     * Sets the property to its default value if a default value was specified. Remove the property otherwise.
     */
    public void reset()
    {
        if (defaultVal != null)
            System.setProperty(key, defaultVal);
        else
            System.getProperties().remove(key);
    }

    /**
     * Gets the value of a system property as a String.
     * @return system property String value if it exists, overrideDefaultValue otherwise.
     */
    public String getString(String overrideDefaultValue)
    {
        String value = System.getProperty(key);
        if (value == null)
            return overrideDefaultValue;

        return STRING_CONVERTER.convert(value);
    }

    public <T> T convert(PropertyConverter<T> converter)
    {
        String value = System.getProperty(key);
        if (value == null)
            value = defaultVal;

        return converter.convert(value);
    }

    public static String convertToString(@Nullable Object value)
    {
        if (value == null)
            return null;
        if (value instanceof String)
            return (String) value;
        if (value instanceof Boolean)
            return Boolean.toString((Boolean) value);
        if (value instanceof Long)
            return Long.toString((Long) value);
        if (value instanceof Integer)
            return Integer.toString((Integer) value);
        if (value instanceof Double)
            return Double.toString((Double) value);
        if (value instanceof Float)
            return Float.toString((Float) value);
        throw new IllegalArgumentException("Unknown type " + value.getClass());
    }

    /**
     * Sets the value into system properties.
     * @param value to set
     */
    public String setString(String value)
    {
        return System.setProperty(key, value);
    }

    /**
     * Gets the value of a system property as a boolean.
     * @return system property boolean value if it exists, false otherwise().
     */
    public boolean getBoolean()
    {
        String value = System.getProperty(key);

        return BOOLEAN_CONVERTER.convert(value == null ? defaultVal : value);
    }

    /**
     * Gets the value of a system property as a boolean.
     * @return system property boolean value if it exists, overrideDefaultValue otherwise.
     */
    public boolean getBoolean(boolean overrideDefaultValue)
    {
        String value = System.getProperty(key);
        if (value == null)
            return overrideDefaultValue;

        return BOOLEAN_CONVERTER.convert(value);
    }

    /**
     * Sets the value into system properties.
     * @param value to set
     * @return Previous value if it exists.
     */
    public Boolean setBoolean(boolean value)
    {
        String prev = System.setProperty(key, convertToString(value));
        return prev == null ? null : BOOLEAN_CONVERTER.convert(prev);
    }

    /**
     * Clears the value set in the system property.
     */
    public void clearValue()
    {
        System.clearProperty(key);
    }

    /**
     * Gets the value of a system property as a int.
     * @return System property value if it exists, defaultValue otherwise. Throws an exception if no default value is set.
     */
    public int getInt()
    {
        String value = System.getProperty(key);
        if (value == null && defaultVal == null)
            throw new ConfigurationException("Missing property value or default value is not set: " + key);
        return INTEGER_CONVERTER.convert(value == null ? defaultVal : value);
    }

    /**
     * Gets the value of a system property as a long.
     * @return System property value if it exists, defaultValue otherwise. Throws an exception if no default value is set.
     */
    public long getLong()
    {
        String value = System.getProperty(key);
        if (value == null && defaultVal == null)
            throw new ConfigurationException("Missing property value or default value is not set: " + key);
        return LONG_CONVERTER.convert(value == null ? defaultVal : value);
    }

    /**
     * Gets the value of a system property as a long.
     * @return system property long value if it exists, defaultValue otherwise.
     */
    public long getLong(long overrideDefaultValue)
    {
        String value = System.getProperty(key);
        if (value == null)
            return overrideDefaultValue;

        return LONG_CONVERTER.convert(value);
    }

    /**
     * Gets the value of a system property as a double.
     * @return System property value if it exists, defaultValue otherwise. Throws an exception if no default value is set.
     */
    public double getDouble()
    {
        String value = System.getProperty(key);
        if (value == null && defaultVal == null)
            throw new ConfigurationException("Missing property value or default value is not set: " + key);
        return DOUBLE_CONVERTER.convert(value == null ? defaultVal : value);
    }

    /**
     * Gets the value of a system property as a double.
     * @return system property value if it exists, defaultValue otherwise.
     */
    public double getDouble(double overrideDefaultValue)
    {
        String value = System.getProperty(key);
        if (value == null)
            return overrideDefaultValue;

        return DOUBLE_CONVERTER.convert(value);
    }

    /**
     * Gets the value of a system property, given as a human-readable size in bytes (e.g. 100MiB, 10GB, 500B).
     * @return System property value if it exists, defaultValue otherwise. Throws an exception if no default value is set.
     */
    public long getSizeInBytes()
    {
        String value = System.getProperty(key);
        if (value == null && defaultVal == null)
            throw new ConfigurationException("Missing property value or default value is not set: " + key);
        return SIZE_IN_BYTES_CONVERTER.convert(value == null ? defaultVal : value);
    }

    /**
     * Gets the value of a system property, given as a human-readable size in bytes (e.g. 100MiB, 10GB, 500B).
     * @return System property value if it exists, defaultValue otherwise.
     */
    public long getSizeInBytes(long overrideDefaultValue)
    {
        String value = System.getProperty(key);
        if (value == null)
            return overrideDefaultValue;

        return SIZE_IN_BYTES_CONVERTER.convert(value);
    }

    /**
     * Gets the value of a system property as an int.
     * @return system property int value if it exists, overrideDefaultValue otherwise.
     */
    public int getInt(int overrideDefaultValue)
    {
        String value = System.getProperty(key);
        if (value == null)
            return overrideDefaultValue;

        return INTEGER_CONVERTER.convert(value);
    }

    /**
     * Sets the value into system properties.
     * @param value to set
     * @return Previous value or null if it did not have one.
     */
    public Integer setInt(int value)
    {
        String prev = System.setProperty(key, convertToString(value));
        return prev == null ? null : INTEGER_CONVERTER.convert(prev);
    }

    /**
     * Sets the value into system properties.
     * @param value to set
     * @return Previous value or null if it did not have one.
     */
    public Long setLong(long value)
    {
        String prev = System.setProperty(key, convertToString(value));
        return prev == null ? null : LONG_CONVERTER.convert(prev);
    }

    /**
     * Gets the value of a system property as a enum, calling {@link String#toUpperCase()} first.
     *
     * @param defaultValue to return when not defined
     * @param <T> type
     * @return enum value
     */
    public <T extends Enum<T>> T getEnum(T defaultValue)
    {
        return getEnum(true, defaultValue);
    }

    /**
     * Gets the value of a system property as a enum, optionally calling {@link String#toUpperCase()} first.
     *
     * @param toUppercase before converting to enum
     * @param defaultValue to return when not defined
     * @param <T> type
     * @return enum value
     */
    public <T extends Enum<T>> T getEnum(boolean toUppercase, T defaultValue)
    {
        String value = System.getProperty(key);
        if (value == null)
            return defaultValue;
        return Enum.valueOf(defaultValue.getDeclaringClass(), toUppercase ? value.toUpperCase() : value);
    }

    /**
     * Gets the value of a system property as an enum, optionally calling {@link String#toUpperCase()} first.
     * If the value is missing, the default value for this property is used
     *
     * @param toUppercase before converting to enum
     * @param enumClass enumeration class
     * @param <T> type
     * @return enum value
     */
    public <T extends Enum<T>> T getEnum(boolean toUppercase, Class<T> enumClass)
    {
        String value = System.getProperty(key, defaultVal);
        return Enum.valueOf(enumClass, toUppercase ? value.toUpperCase() : value);
    }

    /**
     * Sets the value into system properties.
     * @param value to set
     */
    public void setEnum(Enum<?> value)
    {
        System.setProperty(key, value.name());
    }

    public interface PropertyConverter<T>
    {
        T convert(String value);
    }

    private static final PropertyConverter<String> STRING_CONVERTER = value -> value;

    private static final PropertyConverter<Boolean> BOOLEAN_CONVERTER = Boolean::parseBoolean;

    private static final PropertyConverter<Integer> INTEGER_CONVERTER = value ->
    {
        try
        {
            return Integer.decode(value);
        }
        catch (NumberFormatException e)
        {
            throw new ConfigurationException(String.format("Invalid value for system property: " +
                                                           "expected integer value but got '%s'", value));
        }
    };

    private static final PropertyConverter<Long> LONG_CONVERTER = value ->
    {
        try
        {
            return Long.decode(value);
        }
        catch (NumberFormatException e)
        {
            throw new ConfigurationException(String.format("Invalid value for system property: " +
                                                           "expected long value but got '%s'", value));
        }
    };

    private static final PropertyConverter<Long> SIZE_IN_BYTES_CONVERTER = value ->
    {
        try
        {
            return FBUtilities.parseHumanReadableBytes(value);
        }
        catch (ConfigurationException e)
        {
            throw new ConfigurationException(String.format("Invalid value for system property: " +
                                                           "expected size in bytes with unit but got '%s'\n%s", value, e));
        }
    };

    private static final PropertyConverter<Double> DOUBLE_CONVERTER = value ->
    {
        try
        {
            return Double.parseDouble(value);
        }
        catch (NumberFormatException e)
        {
            throw new ConfigurationException(String.format("Invalid value for system property: " +
                                                           "expected floating point value but got '%s'", value));
        }
    };

    /**
     * @return whether a system property is present or not.
     */
    public boolean isPresent()
    {
        return System.getProperties().containsKey(key);
    }
}<|MERGE_RESOLUTION|>--- conflicted
+++ resolved
@@ -153,6 +153,7 @@
      * Used in conjunction with com.sun.management.jmxremote.ssl - com.sun.management.jmxremote.ssl.enabled.cipher.suites
      */
     COM_SUN_MANAGEMENT_JMXREMOTE_SSL_ENABLED_CIPHER_SUITES("com.sun.management.jmxremote.ssl.enabled.cipher.suites"),
+
     /**
      * A comma-delimited list of SSL/TLS protocol versions to enable.
      * Used in conjunction with com.sun.management.jmxremote.ssl - com.sun.management.jmxremote.ssl.enabled.protocols
@@ -214,6 +215,7 @@
     ENABLE_NODELOCAL_QUERIES("cassandra.enable_nodelocal_queries"),
     EXPIRATION_DATE_OVERFLOW_POLICY("cassandra.expiration_date_overflow_policy"),
     EXPIRATION_OVERFLOW_WARNING_INTERVAL_MINUTES("cassandra.expiration_overflow_warning_interval_minutes", "5"),
+    FAILED_BOOTSTRAP_TIMEOUT("cassandra.failed_bootstrap_timeout_ms"),
     FAILURE_LOGGING_INTERVAL_SECONDS("cassandra.request_failure_log_interval_seconds", "60"),
     FAIL_ON_MISSING_CRYPTO_PROVIDER("cassandra.fail_on_missing_crypto_provider", "false"),
     FD_INITIAL_VALUE_MS("cassandra.fd_initial_value_ms"),
@@ -269,7 +271,6 @@
 
     IGNORE_KERNEL_BUG_1057843_CHECK("cassandra.ignore_kernel_bug_1057843_check"),
 
-<<<<<<< HEAD
     IGNORE_MISSING_NATIVE_FILE_HINTS("cassandra.require_native_file_hints"),
     /** @deprecated should be removed in favor of enable flag of relevant startup check (checkRack) */
     /** @deprecated See CASSANDRA-17797 */
@@ -286,10 +287,6 @@
     /** Java class path. */
     JAVA_CLASS_PATH("java.class.path"),
     JAVA_HOME("java.home"),
-=======
-    FAILED_BOOTSTRAP_TIMEOUT("cassandra.failed_bootstrap_timeout_ms"),
-
->>>>>>> c6017aca
     /**
      * Indicates the temporary directory used by the Java Virtual Machine (JVM)
      * to create and store temporary files.
