--- conflicted
+++ resolved
@@ -25,10 +25,7 @@
 import java.util.*;
 
 import org.apache.cassandra.cql3.SuperColumnCompatibility;
-<<<<<<< HEAD
 import org.apache.cassandra.config.SchemaConstants;
-=======
->>>>>>> 06c55f77
 import org.apache.cassandra.utils.AbstractIterator;
 import com.google.common.collect.Iterators;
 import com.google.common.collect.Lists;
@@ -814,17 +811,12 @@
                 boolean isStatic = clustering == Clustering.STATIC_CLUSTERING;
                 assert isStatic == col.isStatic();
 
-<<<<<<< HEAD
-                ClusteringBound startBound = ClusteringBound.inclusiveStartOf(clustering);
-                ClusteringBound endBound = ClusteringBound.inclusiveEndOf(clustering);
-=======
-                Slice.Bound startBound = isStatic
+                ClusteringBound startBound = isStatic
                         ? LegacyDeletionInfo.staticBound(metadata, true)
-                        : Slice.Bound.inclusiveStartOf(clustering);
-                Slice.Bound endBound = isStatic
+                        : ClusteringBound.inclusiveStartOf(clustering);
+                ClusteringBound endBound = isStatic
                         ? LegacyDeletionInfo.staticBound(metadata, false)
-                        : Slice.Bound.inclusiveEndOf(clustering);
->>>>>>> 06c55f77
+                        : ClusteringBound.inclusiveEndOf(clustering);
 
                 LegacyLayout.LegacyBound start = new LegacyLayout.LegacyBound(startBound, isStatic, col);
                 LegacyLayout.LegacyBound end = new LegacyLayout.LegacyBound(endBound, isStatic, col);
