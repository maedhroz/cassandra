/*
 * Licensed to the Apache Software Foundation (ASF) under one
 * or more contributor license agreements.  See the NOTICE file
 * distributed with this work for additional information
 * regarding copyright ownership.  The ASF licenses this file
 * to you under the Apache License, Version 2.0 (the
 * "License"); you may not use this file except in compliance
 * with the License.  You may obtain a copy of the License at
 *
 *     http://www.apache.org/licenses/LICENSE-2.0
 *
 * Unless required by applicable law or agreed to in writing, software
 * distributed under the License is distributed on an "AS IS" BASIS,
 * WITHOUT WARRANTIES OR CONDITIONS OF ANY KIND, either express or implied.
 * See the License for the specific language governing permissions and
 * limitations under the License.
 */
package org.apache.cassandra.db;

import java.io.File;
import java.io.FileFilter;
import java.io.IOError;
import java.io.IOException;
import java.nio.file.Files;
import java.nio.file.Path;
<<<<<<< HEAD
=======
import java.nio.file.Paths;
import java.nio.file.SimpleFileVisitor;
import java.nio.file.attribute.BasicFileAttributes;
>>>>>>> eda5db28
import java.util.*;
import java.util.concurrent.ThreadLocalRandom;
import java.util.function.BiFunction;

import com.google.common.annotations.VisibleForTesting;
import com.google.common.base.Predicate;
import com.google.common.collect.ImmutableMap;
import com.google.common.collect.Iterables;

import org.apache.commons.lang3.StringUtils;
import org.slf4j.Logger;
import org.slf4j.LoggerFactory;

import org.apache.cassandra.config.*;
import org.apache.cassandra.db.lifecycle.LifecycleTransaction;
import org.apache.cassandra.io.FSDiskFullWriteError;
import org.apache.cassandra.io.FSError;
import org.apache.cassandra.io.FSWriteError;
import org.apache.cassandra.io.util.FileUtils;
import org.apache.cassandra.io.sstable.*;
import org.apache.cassandra.utils.DirectorySizeCalculator;
import org.apache.cassandra.utils.ByteBufferUtil;
import org.apache.cassandra.utils.FBUtilities;
import org.apache.cassandra.utils.Pair;

/**
 * Encapsulate handling of paths to the data files.
 *
 * <pre> {@code
 *   /<path_to_data_dir>/ks/<cf dir>/ks-cf1-jb-1-Data.db
 *                         /<cf dir>/la-2-Data.db
 *                         /<cf dir>/.<index name>/ks-cf1.idx-jb-1-Data.db
 *                         /<cf dir>/.<index name>/la-1-Data.db
 *                         ...
 * } </pre>
 *
 * Until v2.0, {@code <cf dir>} is just column family name.
 * Since v2.1, {@code <cf dir>} has column family ID(cfId) added to its end.
 *
 * SSTables from secondary indexes were put in the same directory as their parent.
 * Since v2.2, they have their own directory under the parent directory whose name is index name.
 * Upon startup, those secondary index files are moved to new directory when upgrading.
 *
 * For backward compatibility, Directories can use directory without cfId if exists.
 *
 * In addition, more that one 'root' data directory can be specified so that
 * {@code <path_to_data_dir>} potentially represents multiple locations.
 * Note that in the case of multiple locations, the manifest for the leveled
 * compaction is only in one of the location.
 *
 * Snapshots (resp. backups) are always created along the sstables there are
 * snapshotted (resp. backuped) but inside a subdirectory named 'snapshots'
 * (resp. backups) (and snapshots are further inside a subdirectory of the name
 * of the snapshot). For secondary indexes, snapshots (backups) are not created in
 * their own directory, but are in their parent's snapshot (backup) directory.
 *
 * This class abstracts all those details from the rest of the code.
 */
public class Directories
{
    private static final Logger logger = LoggerFactory.getLogger(Directories.class);

    public static final String BACKUPS_SUBDIR = "backups";
    public static final String SNAPSHOT_SUBDIR = "snapshots";
    public static final String TMP_SUBDIR = "tmp";
    public static final String SECONDARY_INDEX_NAME_SEPARATOR = ".";

    public static final DataDirectory[] dataDirectories;

    static
    {
        String[] locations = DatabaseDescriptor.getAllDataFileLocations();
        dataDirectories = new DataDirectory[locations.length];
        for (int i = 0; i < locations.length; ++i)
            dataDirectories[i] = new DataDirectory(new File(locations[i]));
    }

    /**
     * Checks whether Cassandra has RWX permissions to the specified directory.  Logs an error with
     * the details if it does not.
     *
     * @param dir File object of the directory.
     * @param dataDir String representation of the directory's location
     * @return status representing Cassandra's RWX permissions to the supplied folder location.
     */
    public static boolean verifyFullPermissions(File dir, String dataDir)
    {
        if (!dir.isDirectory())
        {
            logger.error("Not a directory {}", dataDir);
            return false;
        }
        else if (!FileAction.hasPrivilege(dir, FileAction.X))
        {
            logger.error("Doesn't have execute permissions for {} directory", dataDir);
            return false;
        }
        else if (!FileAction.hasPrivilege(dir, FileAction.R))
        {
            logger.error("Doesn't have read permissions for {} directory", dataDir);
            return false;
        }
        else if (dir.exists() && !FileAction.hasPrivilege(dir, FileAction.W))
        {
            logger.error("Doesn't have write permissions for {} directory", dataDir);
            return false;
        }

        return true;
    }

    public enum FileAction
    {
        X, W, XW, R, XR, RW, XRW;

        FileAction()
        {
        }

        public static boolean hasPrivilege(File file, FileAction action)
        {
            boolean privilege = false;

            switch (action)
            {
                case X:
                    privilege = file.canExecute();
                    break;
                case W:
                    privilege = file.canWrite();
                    break;
                case XW:
                    privilege = file.canExecute() && file.canWrite();
                    break;
                case R:
                    privilege = file.canRead();
                    break;
                case XR:
                    privilege = file.canExecute() && file.canRead();
                    break;
                case RW:
                    privilege = file.canRead() && file.canWrite();
                    break;
                case XRW:
                    privilege = file.canExecute() && file.canRead() && file.canWrite();
                    break;
            }
            return privilege;
        }
    }

    private final CFMetaData metadata;
    private final DataDirectory[] paths;
    private final File[] dataPaths;

    public Directories(final CFMetaData metadata)
    {
        this(metadata, dataDirectories);
    }

    public Directories(final CFMetaData metadata, Collection<DataDirectory> paths)
    {
        this(metadata, paths.toArray(new DataDirectory[paths.size()]));
    }

    /**
     * Create Directories of given ColumnFamily.
     * SSTable directories are created under data_directories defined in cassandra.yaml if not exist at this time.
     *
     * @param metadata metadata of ColumnFamily
     */
    public Directories(final CFMetaData metadata, DataDirectory[] paths)
    {
        this.metadata = metadata;
        this.paths = paths;

        String cfId = ByteBufferUtil.bytesToHex(ByteBufferUtil.bytes(metadata.cfId));
        int idx = metadata.cfName.indexOf(SECONDARY_INDEX_NAME_SEPARATOR);
        String cfName = idx >= 0 ? metadata.cfName.substring(0, idx) : metadata.cfName;
        String indexNameWithDot = idx >= 0 ? metadata.cfName.substring(idx) : null;

        this.dataPaths = new File[paths.length];
        // If upgraded from version less than 2.1, use existing directories
        String oldSSTableRelativePath = join(metadata.ksName, cfName);
        for (int i = 0; i < paths.length; ++i)
        {
            // check if old SSTable directory exists
            dataPaths[i] = new File(paths[i].location, oldSSTableRelativePath);
        }
        boolean olderDirectoryExists = Iterables.any(Arrays.asList(dataPaths), new Predicate<File>()
        {
            public boolean apply(File file)
            {
                return file.exists();
            }
        });
        if (!olderDirectoryExists)
        {
            // use 2.1+ style
            String newSSTableRelativePath = join(metadata.ksName, cfName + '-' + cfId);
            for (int i = 0; i < paths.length; ++i)
                dataPaths[i] = new File(paths[i].location, newSSTableRelativePath);
        }
        // if index, then move to its own directory
        if (indexNameWithDot != null)
        {
            for (int i = 0; i < paths.length; ++i)
                dataPaths[i] = new File(dataPaths[i], indexNameWithDot);
        }

        for (File dir : dataPaths)
        {
            try
            {
                FileUtils.createDirectory(dir);
            }
            catch (FSError e)
            {
                // don't just let the default exception handler do this, we need the create loop to continue
                logger.error("Failed to create {} directory", dir);
                FileUtils.handleFSError(e);
            }
        }

        // if index, move existing older versioned SSTable files to new directory
        if (indexNameWithDot != null)
        {
            for (File dataPath : dataPaths)
            {
                File[] indexFiles = dataPath.getParentFile().listFiles(new FileFilter()
                {
                    @Override
                    public boolean accept(File file)
                    {
                        if (file.isDirectory())
                            return false;

                        Pair<Descriptor, Component> pair = SSTable.tryComponentFromFilename(file.getParentFile(),
                                                                                            file.getName());
                        return pair != null && pair.left.ksname.equals(metadata.ksName) && pair.left.cfname.equals(metadata.cfName);

                    }
                });
                for (File indexFile : indexFiles)
                {
                    File destFile = new File(dataPath, indexFile.getName());
                    logger.trace("Moving index file {} to {}", indexFile, destFile);
                    FileUtils.renameWithConfirm(indexFile, destFile);
                }
            }
        }
    }

    /**
     * Returns SSTable location which is inside given data directory.
     *
     * @param dataDirectory
     * @return SSTable location
     */
    public File getLocationForDisk(DataDirectory dataDirectory)
    {
        if (dataDirectory != null)
            for (File dir : dataPaths)
            {
                // Note that we must compare absolute paths (not canonical) here since keyspace directories might be symlinks
                Path dirPath = Paths.get(dir.getAbsolutePath());
                Path locationPath = Paths.get(dataDirectory.location.getAbsolutePath());
                if (dirPath.startsWith(locationPath))
                    return dir;
            }
        return null;
    }

    public DataDirectory getDataDirectoryForFile(File directory)
    {
        if (directory != null)
        {
            for (DataDirectory dataDirectory : paths)
            {
                if (directory.getAbsolutePath().startsWith(dataDirectory.location.getAbsolutePath()))
                    return dataDirectory;
            }
        }
        return null;
    }

    public Descriptor find(String filename)
    {
        for (File dir : dataPaths)
        {
            if (new File(dir, filename).exists())
                return Descriptor.fromFilename(dir, filename).left;
        }
        return null;
    }

    /**
     * Basically the same as calling {@link #getWriteableLocationAsFile(long)} with an unknown size ({@code -1L}),
     * which may return any non-blacklisted directory - even a data directory that has no usable space.
     * Do not use this method in production code.
     *
     * @throws FSWriteError if all directories are blacklisted.
     */
    public File getDirectoryForNewSSTables()
    {
        return getWriteableLocationAsFile(-1L);
    }

    /**
     * Returns a non-blacklisted data directory that _currently_ has {@code writeSize} bytes as usable space.
     *
     * @throws FSWriteError if all directories are blacklisted.
     */
    public File getWriteableLocationAsFile(long writeSize)
    {
        File location = getLocationForDisk(getWriteableLocation(writeSize));
        if (location == null)
            throw new FSWriteError(new IOException("No configured data directory contains enough space to write " + writeSize + " bytes"), "");
        return location;
    }

    /**
     * Returns a temporary subdirectory on non-blacklisted data directory
     * that _currently_ has {@code writeSize} bytes as usable space.
     * This method does not create the temporary directory.
     *
     * @throws IOError if all directories are blacklisted.
     */
    public File getTemporaryWriteableDirectoryAsFile(long writeSize)
    {
        File location = getLocationForDisk(getWriteableLocation(writeSize));
        if (location == null)
            return null;
        return new File(location, TMP_SUBDIR);
    }

    public void removeTemporaryDirectories()
    {
        for (File dataDir : dataPaths)
        {
            File tmpDir = new File(dataDir, TMP_SUBDIR);
            if (tmpDir.exists())
            {
                logger.debug("Removing temporary directory {}", tmpDir);
                FileUtils.deleteRecursive(tmpDir);
            }
        }
    }

    /**
     * Returns a non-blacklisted data directory that _currently_ has {@code writeSize} bytes as usable space, null if
     * there is not enough space left in all directories.
     *
     * @throws FSWriteError if all directories are blacklisted.
     */
    public DataDirectory getWriteableLocation(long writeSize)
    {
        List<DataDirectoryCandidate> candidates = new ArrayList<>();

        long totalAvailable = 0L;

        // pick directories with enough space and so that resulting sstable dirs aren't blacklisted for writes.
        boolean tooBig = false;
        for (DataDirectory dataDir : paths)
        {
            if (BlacklistedDirectories.isUnwritable(getLocationForDisk(dataDir)))
            {
                logger.trace("removing blacklisted candidate {}", dataDir.location);
                continue;
            }
            DataDirectoryCandidate candidate = new DataDirectoryCandidate(dataDir);
            // exclude directory if its total writeSize does not fit to data directory
            if (candidate.availableSpace < writeSize)
            {
                logger.trace("removing candidate {}, usable={}, requested={}", candidate.dataDirectory.location, candidate.availableSpace, writeSize);
                tooBig = true;
                continue;
            }
            candidates.add(candidate);
            totalAvailable += candidate.availableSpace;
        }

        if (candidates.isEmpty())
            if (tooBig)
                throw new FSDiskFullWriteError(new IOException("Insufficient disk space to write " + writeSize + " bytes"), "");
            else
                throw new FSWriteError(new IOException("All configured data directories have been blacklisted as unwritable for erroring out"), "");

        // shortcut for single data directory systems
        if (candidates.size() == 1)
            return candidates.get(0).dataDirectory;

        sortWriteableCandidates(candidates, totalAvailable);

        return pickWriteableDirectory(candidates);
    }

    // separated for unit testing
    static DataDirectory pickWriteableDirectory(List<DataDirectoryCandidate> candidates)
    {
        // weighted random
        double rnd = ThreadLocalRandom.current().nextDouble();
        for (DataDirectoryCandidate candidate : candidates)
        {
            rnd -= candidate.perc;
            if (rnd <= 0)
                return candidate.dataDirectory;
        }

        // last resort
        return candidates.get(0).dataDirectory;
    }

    // separated for unit testing
    static void sortWriteableCandidates(List<DataDirectoryCandidate> candidates, long totalAvailable)
    {
        // calculate free-space-percentage
        for (DataDirectoryCandidate candidate : candidates)
            candidate.calcFreePerc(totalAvailable);

        // sort directories by perc
        Collections.sort(candidates);
    }

    public boolean hasAvailableDiskSpace(long estimatedSSTables, long expectedTotalWriteSize)
    {
        long writeSize = expectedTotalWriteSize / estimatedSSTables;
        long totalAvailable = 0L;

        for (DataDirectory dataDir : paths)
        {
            if (BlacklistedDirectories.isUnwritable(getLocationForDisk(dataDir)))
                continue;
            DataDirectoryCandidate candidate = new DataDirectoryCandidate(dataDir);
            // exclude directory if its total writeSize does not fit to data directory
            if (candidate.availableSpace < writeSize)
                continue;
            totalAvailable += candidate.availableSpace;
        }
        return totalAvailable > expectedTotalWriteSize;
    }

    public DataDirectory[] getWriteableLocations()
    {
        List<DataDirectory> nonBlacklistedDirs = new ArrayList<>();
        for (DataDirectory dir : paths)
        {
            if (!BlacklistedDirectories.isUnwritable(dir.location))
                nonBlacklistedDirs.add(dir);
        }

        Collections.sort(nonBlacklistedDirs, new Comparator<DataDirectory>()
        {
            @Override
            public int compare(DataDirectory o1, DataDirectory o2)
            {
                return o1.location.compareTo(o2.location);
            }
        });
        return nonBlacklistedDirs.toArray(new DataDirectory[nonBlacklistedDirs.size()]);
    }

    public static File getSnapshotDirectory(Descriptor desc, String snapshotName)
    {
        return getSnapshotDirectory(desc.directory, snapshotName);
    }

    /**
     * Returns directory to write snapshot. If directory does not exist, then one is created.
     *
     * If given {@code location} indicates secondary index, this will return
     * {@code <cf dir>/snapshots/<snapshot name>/.<index name>}.
     * Otherwise, this will return {@code <cf dir>/snapshots/<snapshot name>}.
     *
     * @param location base directory
     * @param snapshotName snapshot name
     * @return directory to write snapshot
     */
    public static File getSnapshotDirectory(File location, String snapshotName)
    {
        if (location.getName().startsWith(SECONDARY_INDEX_NAME_SEPARATOR))
        {
            return getOrCreate(location.getParentFile(), SNAPSHOT_SUBDIR, snapshotName, location.getName());
        }
        else
        {
            return getOrCreate(location, SNAPSHOT_SUBDIR, snapshotName);
        }
    }

    public File getSnapshotManifestFile(String snapshotName)
    {
        File snapshotDir = getSnapshotDirectory(getDirectoryForNewSSTables(), snapshotName);
        return new File(snapshotDir, "manifest.json");
    }

    public File getSnapshotSchemaFile(String snapshotName)
    {
        File snapshotDir = getSnapshotDirectory(getDirectoryForNewSSTables(), snapshotName);
        return new File(snapshotDir, "schema.cql");
    }

    public File getNewEphemeralSnapshotMarkerFile(String snapshotName)
    {
        File snapshotDir = new File(getWriteableLocationAsFile(1L), join(SNAPSHOT_SUBDIR, snapshotName));
        return getEphemeralSnapshotMarkerFile(snapshotDir);
    }

    private static File getEphemeralSnapshotMarkerFile(File snapshotDirectory)
    {
        return new File(snapshotDirectory, "ephemeral.snapshot");
    }

    public static File getBackupsDirectory(Descriptor desc)
    {
        return getBackupsDirectory(desc.directory);
    }

    public static File getBackupsDirectory(File location)
    {
        if (location.getName().startsWith(SECONDARY_INDEX_NAME_SEPARATOR))
        {
            return getOrCreate(location.getParentFile(), BACKUPS_SUBDIR, location.getName());
        }
        else
        {
            return getOrCreate(location, BACKUPS_SUBDIR);
        }
    }

    public static class DataDirectory
    {
        public final File location;

        public DataDirectory(File location)
        {
            this.location = location;
        }

        public long getAvailableSpace()
        {
            long availableSpace = FileUtils.getUsableSpace(location) - DatabaseDescriptor.getMinFreeSpacePerDriveInBytes();
            return availableSpace > 0 ? availableSpace : 0;
        }

        @Override
        public boolean equals(Object o)
        {
            if (this == o) return true;
            if (o == null || getClass() != o.getClass()) return false;

            DataDirectory that = (DataDirectory) o;

            return location.equals(that.location);
        }

        @Override
        public int hashCode()
        {
            return location.hashCode();
        }

        public String toString()
        {
            return "DataDirectory{" +
                   "location=" + location +
                   '}';
        }
    }

    static final class DataDirectoryCandidate implements Comparable<DataDirectoryCandidate>
    {
        final DataDirectory dataDirectory;
        final long availableSpace;
        double perc;

        public DataDirectoryCandidate(DataDirectory dataDirectory)
        {
            this.dataDirectory = dataDirectory;
            this.availableSpace = dataDirectory.getAvailableSpace();
        }

        void calcFreePerc(long totalAvailableSpace)
        {
            double w = availableSpace;
            w /= totalAvailableSpace;
            perc = w;
        }

        public int compareTo(DataDirectoryCandidate o)
        {
            if (this == o)
                return 0;

            int r = Double.compare(perc, o.perc);
            if (r != 0)
                return -r;
            // last resort
            return System.identityHashCode(this) - System.identityHashCode(o);
        }
    }

    /** The type of files that can be listed by SSTableLister, we never return txn logs,
     * use LifecycleTransaction.getFiles() if you need txn logs. */
    public enum FileType
    {
        /** A permanent sstable file that is safe to use. */
        FINAL,

        /** A temporary sstable file that will soon be deleted. */
        TEMPORARY,

        /** A transaction log file (contains information on final and temporary files). */
        TXN_LOG;
    }

    /**
     * How to handle a failure to read a txn log file. Note that we will try a few
     * times before giving up.
     **/
    public enum OnTxnErr
    {
        /** Throw the exception */
        THROW,

        /** Ignore the problematic parts of the txn log file */
        IGNORE
    }

    public SSTableLister sstableLister(OnTxnErr onTxnErr)
    {
        return new SSTableLister(onTxnErr);
    }

    public class SSTableLister
    {
        private final OnTxnErr onTxnErr;
        private boolean skipTemporary;
        private boolean includeBackups;
        private boolean onlyBackups;
        private int nbFiles;
        private final Map<Descriptor, Set<Component>> components = new HashMap<>();
        private boolean filtered;
        private String snapshotName;

        private SSTableLister(OnTxnErr onTxnErr)
        {
            this.onTxnErr = onTxnErr;
        }

        public SSTableLister skipTemporary(boolean b)
        {
            if (filtered)
                throw new IllegalStateException("list() has already been called");
            skipTemporary = b;
            return this;
        }

        public SSTableLister includeBackups(boolean b)
        {
            if (filtered)
                throw new IllegalStateException("list() has already been called");
            includeBackups = b;
            return this;
        }

        public SSTableLister onlyBackups(boolean b)
        {
            if (filtered)
                throw new IllegalStateException("list() has already been called");
            onlyBackups = b;
            includeBackups = b;
            return this;
        }

        public SSTableLister snapshots(String sn)
        {
            if (filtered)
                throw new IllegalStateException("list() has already been called");
            snapshotName = sn;
            return this;
        }

        public Map<Descriptor, Set<Component>> list()
        {
            filter();
            return ImmutableMap.copyOf(components);
        }

        public List<File> listFiles()
        {
            filter();
            List<File> l = new ArrayList<>(nbFiles);
            for (Map.Entry<Descriptor, Set<Component>> entry : components.entrySet())
            {
                for (Component c : entry.getValue())
                {
                    l.add(new File(entry.getKey().filenameFor(c)));
                }
            }
            return l;
        }

        private void filter()
        {
            if (filtered)
                return;

            for (File location : dataPaths)
            {
                if (BlacklistedDirectories.isUnreadable(location))
                    continue;

                if (snapshotName != null)
                {
                    LifecycleTransaction.getFiles(getSnapshotDirectory(location, snapshotName).toPath(), getFilter(), onTxnErr);
                    continue;
                }

                if (!onlyBackups)
                    LifecycleTransaction.getFiles(location.toPath(), getFilter(), onTxnErr);

                if (includeBackups)
                    LifecycleTransaction.getFiles(getBackupsDirectory(location).toPath(), getFilter(), onTxnErr);
            }

            filtered = true;
        }

        private BiFunction<File, FileType, Boolean> getFilter()
        {
            // This function always return false since it adds to the components map
            return (file, type) ->
            {
                switch (type)
                {
                    case TXN_LOG:
                        return false;
                    case TEMPORARY:
                        if (skipTemporary)
                            return false;

                    case FINAL:
                        Pair<Descriptor, Component> pair = SSTable.tryComponentFromFilename(file.getParentFile(), file.getName());
                        if (pair == null)
                            return false;

                        // we are only interested in the SSTable files that belong to the specific ColumnFamily
                        if (!pair.left.ksname.equals(metadata.ksName) || !pair.left.cfname.equals(metadata.cfName))
                            return false;

                        Set<Component> previous = components.get(pair.left);
                        if (previous == null)
                        {
                            previous = new HashSet<>();
                            components.put(pair.left, previous);
                        }
                        else if (pair.right.type == Component.Type.DIGEST)
                        {
                            if (pair.right != pair.left.digestComponent)
                            {
                                // Need to update the DIGEST component as it might be set to another
                                // digest type as a guess. This may happen if the first component is
                                // not the DIGEST (but the Data component for example), so the digest
                                // type is _guessed_ from the Version.
                                // Although the Version explicitly defines the digest type, it doesn't
                                // seem to be true under all circumstances. Generated sstables from a
                                // post 2.1.8 snapshot produced Digest.sha1 files although Version
                                // defines Adler32.
                                // TL;DR this piece of code updates the digest component to be "correct".
                                components.remove(pair.left);
                                Descriptor updated = pair.left.withDigestComponent(pair.right);
                                components.put(updated, previous);
                            }
                        }
                        previous.add(pair.right);
                        nbFiles++;
                        return false;

                    default:
                        throw new AssertionError();
                }
            };
        }
    }

    /**
     *
     * @return  Return a map of all snapshots to space being used
     * The pair for a snapshot has size on disk and true size.
     */
    public Map<String, Pair<Long, Long>> getSnapshotDetails()
    {
        final Map<String, Pair<Long, Long>> snapshotSpaceMap = new HashMap<>();
        for (File snapshot : listSnapshots())
        {
            final long sizeOnDisk = FileUtils.folderSize(snapshot);
            final long trueSize = getTrueAllocatedSizeIn(snapshot);
            Pair<Long, Long> spaceUsed = snapshotSpaceMap.get(snapshot.getName());
            if (spaceUsed == null)
                spaceUsed =  Pair.create(sizeOnDisk,trueSize);
            else
                spaceUsed = Pair.create(spaceUsed.left + sizeOnDisk, spaceUsed.right + trueSize);
            snapshotSpaceMap.put(snapshot.getName(), spaceUsed);
        }
        return snapshotSpaceMap;
    }

    public List<String> listEphemeralSnapshots()
    {
        final List<String> ephemeralSnapshots = new LinkedList<>();
        for (File snapshot : listSnapshots())
        {
            if (getEphemeralSnapshotMarkerFile(snapshot).exists())
                ephemeralSnapshots.add(snapshot.getName());
        }
        return ephemeralSnapshots;
    }

    private List<File> listSnapshots()
    {
        final List<File> snapshots = new LinkedList<>();
        for (final File dir : dataPaths)
        {
            File snapshotDir = dir.getName().startsWith(SECONDARY_INDEX_NAME_SEPARATOR) ?
                                       new File(dir.getParent(), SNAPSHOT_SUBDIR) :
                                       new File(dir, SNAPSHOT_SUBDIR);
            if (snapshotDir.exists() && snapshotDir.isDirectory())
            {
                final File[] snapshotDirs  = snapshotDir.listFiles();
                if (snapshotDirs != null)
                {
                    for (final File snapshot : snapshotDirs)
                    {
                        if (snapshot.isDirectory())
                            snapshots.add(snapshot);
                    }
                }
            }
        }

        return snapshots;
    }

    public boolean snapshotExists(String snapshotName)
    {
        for (File dir : dataPaths)
        {
            File snapshotDir;
            if (dir.getName().startsWith(SECONDARY_INDEX_NAME_SEPARATOR))
            {
                snapshotDir = new File(dir.getParentFile(), join(SNAPSHOT_SUBDIR, snapshotName, dir.getName()));
            }
            else
            {
                snapshotDir = new File(dir, join(SNAPSHOT_SUBDIR, snapshotName));
            }
            if (snapshotDir.exists())
                return true;
        }
        return false;
    }

    public static void clearSnapshot(String snapshotName, List<File> snapshotDirectories)
    {
        // If snapshotName is empty or null, we will delete the entire snapshot directory
        String tag = snapshotName == null ? "" : snapshotName;
        for (File dir : snapshotDirectories)
        {
            File snapshotDir = new File(dir, join(SNAPSHOT_SUBDIR, tag));
            if (snapshotDir.exists())
            {
                logger.trace("Removing snapshot directory {}", snapshotDir);
                try
                {
                    FileUtils.deleteRecursive(snapshotDir);
                }
                catch (FSWriteError e)
                {
                    if (FBUtilities.isWindows)
                        SnapshotDeletingTask.addFailedSnapshot(snapshotDir);
                    else
                        throw e;
                }
            }
        }
    }

    // The snapshot must exist
    public long snapshotCreationTime(String snapshotName)
    {
        for (File dir : dataPaths)
        {
            File snapshotDir = getSnapshotDirectory(dir, snapshotName);
            if (snapshotDir.exists())
                return snapshotDir.lastModified();
        }
        throw new RuntimeException("Snapshot " + snapshotName + " doesn't exist");
    }

    /**
     * @return total snapshot size in byte for all snapshots.
     */
    public long trueSnapshotsSize()
    {
        long result = 0L;
        for (File dir : dataPaths)
        {
            File snapshotDir = dir.getName().startsWith(SECONDARY_INDEX_NAME_SEPARATOR) ?
                                       new File(dir.getParent(), SNAPSHOT_SUBDIR) :
                                       new File(dir, SNAPSHOT_SUBDIR);
            result += getTrueAllocatedSizeIn(snapshotDir);
        }
        return result;
    }

    /**
     * @return Raw size on disk for all directories
     */
    public long getRawDiretoriesSize()
    {
        long totalAllocatedSize = 0L;

        for (File path : dataPaths)
            totalAllocatedSize += FileUtils.folderSize(path);

        return totalAllocatedSize;
    }

    public long getTrueAllocatedSizeIn(File input)
    {
        if (!input.isDirectory())
            return 0;

        SSTableSizeSummer visitor = new SSTableSizeSummer(input, sstableLister(Directories.OnTxnErr.THROW).listFiles());
        try
        {
            Files.walkFileTree(input.toPath(), visitor);
        }
        catch (IOException e)
        {
            logger.error("Could not calculate the size of {}. {}", input, e);
        }

        return visitor.getAllocatedSize();
    }

    public static List<File> getKSChildDirectories(String ksName)
    {
        return getKSChildDirectories(ksName, dataDirectories);

    }

    // Recursively finds all the sub directories in the KS directory.
    public static List<File> getKSChildDirectories(String ksName, DataDirectory[] directories)
    {
        List<File> result = new ArrayList<>();
        for (DataDirectory dataDirectory : directories)
        {
            File ksDir = new File(dataDirectory.location, ksName);
            File[] cfDirs = ksDir.listFiles();
            if (cfDirs == null)
                continue;
            for (File cfDir : cfDirs)
            {
                if (cfDir.isDirectory())
                    result.add(cfDir);
            }
        }
        return result;
    }

    public List<File> getCFDirectories()
    {
        List<File> result = new ArrayList<>();
        for (File dataDirectory : dataPaths)
        {
            if (dataDirectory.isDirectory())
                result.add(dataDirectory);
        }
        return result;
    }

    private static File getOrCreate(File base, String... subdirs)
    {
        File dir = subdirs == null || subdirs.length == 0 ? base : new File(base, join(subdirs));
        if (dir.exists())
        {
            if (!dir.isDirectory())
                throw new AssertionError(String.format("Invalid directory path %s: path exists but is not a directory", dir));
        }
        else if (!dir.mkdirs() && !(dir.exists() && dir.isDirectory()))
        {
            throw new FSWriteError(new IOException("Unable to create directory " + dir), dir);
        }
        return dir;
    }

    private static String join(String... s)
    {
        return StringUtils.join(s, File.separator);
    }

    @VisibleForTesting
    static void overrideDataDirectoriesForTest(String loc)
    {
        for (int i = 0; i < dataDirectories.length; ++i)
            dataDirectories[i] = new DataDirectory(new File(loc));
    }

    @VisibleForTesting
    static void resetDataDirectoriesAfterTest()
    {
        String[] locations = DatabaseDescriptor.getAllDataFileLocations();
        for (int i = 0; i < locations.length; ++i)
            dataDirectories[i] = new DataDirectory(new File(locations[i]));
    }

    private class SSTableSizeSummer extends DirectorySizeCalculator
    {
        private final HashSet<File> toSkip;
        SSTableSizeSummer(File path, List<File> files)
        {
            super(path);
            toSkip = new HashSet<>(files);
        }

        @Override
        public boolean isAcceptable(Path path)
        {
            File file = path.toFile();
            Pair<Descriptor, Component> pair = SSTable.tryComponentFromFilename(path.getParent().toFile(), file.getName());
            return pair != null
                    && pair.left.ksname.equals(metadata.ksName)
                    && pair.left.cfname.equals(metadata.cfName)
                    && !toSkip.contains(file);
        }
    }
}<|MERGE_RESOLUTION|>--- conflicted
+++ resolved
@@ -23,12 +23,7 @@
 import java.io.IOException;
 import java.nio.file.Files;
 import java.nio.file.Path;
-<<<<<<< HEAD
-=======
 import java.nio.file.Paths;
-import java.nio.file.SimpleFileVisitor;
-import java.nio.file.attribute.BasicFileAttributes;
->>>>>>> eda5db28
 import java.util.*;
 import java.util.concurrent.ThreadLocalRandom;
 import java.util.function.BiFunction;
@@ -183,6 +178,7 @@
     private final CFMetaData metadata;
     private final DataDirectory[] paths;
     private final File[] dataPaths;
+    private final ImmutableMap<Path, DataDirectory> canonicalPathToDD;
 
     public Directories(final CFMetaData metadata)
     {
@@ -205,6 +201,8 @@
         this.metadata = metadata;
         this.paths = paths;
 
+        ImmutableMap.Builder<Path, DataDirectory> canonicalPathsBuilder = ImmutableMap.builder();
+
         String cfId = ByteBufferUtil.bytesToHex(ByteBufferUtil.bytes(metadata.cfId));
         int idx = metadata.cfName.indexOf(SECONDARY_INDEX_NAME_SEPARATOR);
         String cfName = idx >= 0 ? metadata.cfName.substring(0, idx) : metadata.cfName;
@@ -216,27 +214,33 @@
         for (int i = 0; i < paths.length; ++i)
         {
             // check if old SSTable directory exists
-            dataPaths[i] = new File(paths[i].location, oldSSTableRelativePath);
-        }
-        boolean olderDirectoryExists = Iterables.any(Arrays.asList(dataPaths), new Predicate<File>()
-        {
-            public boolean apply(File file)
-            {
-                return file.exists();
-            }
-        });
+            File dataPath = new File(paths[i].location, oldSSTableRelativePath);
+            dataPaths[i] = dataPath;
+            canonicalPathsBuilder.put(Paths.get(FileUtils.getCanonicalPath(dataPath)), paths[i]);
+        }
+        boolean olderDirectoryExists = Iterables.any(Arrays.asList(dataPaths), File::exists);
         if (!olderDirectoryExists)
         {
+            canonicalPathsBuilder = ImmutableMap.builder();
             // use 2.1+ style
             String newSSTableRelativePath = join(metadata.ksName, cfName + '-' + cfId);
             for (int i = 0; i < paths.length; ++i)
-                dataPaths[i] = new File(paths[i].location, newSSTableRelativePath);
+            {
+                File dataPath = new File(paths[i].location, newSSTableRelativePath);;
+                dataPaths[i] = dataPath;
+                canonicalPathsBuilder.put(Paths.get(FileUtils.getCanonicalPath(dataPath)), paths[i]);
+            }
         }
         // if index, then move to its own directory
         if (indexNameWithDot != null)
         {
+            canonicalPathsBuilder = ImmutableMap.builder();
             for (int i = 0; i < paths.length; ++i)
-                dataPaths[i] = new File(dataPaths[i], indexNameWithDot);
+            {
+                File dataPath = new File(dataPaths[i], indexNameWithDot);
+                dataPaths[i] = dataPath;
+                canonicalPathsBuilder.put(Paths.get(FileUtils.getCanonicalPath(dataPath)), paths[i]);
+            }
         }
 
         for (File dir : dataPaths)
@@ -280,6 +284,7 @@
                 }
             }
         }
+        canonicalPathToDD = canonicalPathsBuilder.build();
     }
 
     /**
@@ -302,16 +307,10 @@
         return null;
     }
 
-    public DataDirectory getDataDirectoryForFile(File directory)
-    {
-        if (directory != null)
-        {
-            for (DataDirectory dataDirectory : paths)
-            {
-                if (directory.getAbsolutePath().startsWith(dataDirectory.location.getAbsolutePath()))
-                    return dataDirectory;
-            }
-        }
+    public DataDirectory getDataDirectoryForFile(Descriptor descriptor)
+    {
+        if (descriptor != null)
+            return canonicalPathToDD.get(descriptor.directory.toPath());
         return null;
     }
 
