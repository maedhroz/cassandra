/*
 * Licensed to the Apache Software Foundation (ASF) under one
 * or more contributor license agreements.  See the NOTICE file
 * distributed with this work for additional information
 * regarding copyright ownership.  The ASF licenses this file
 * to you under the Apache License, Version 2.0 (the
 * "License"); you may not use this file except in compliance
 * with the License.  You may obtain a copy of the License at
 *
 *     http://www.apache.org/licenses/LICENSE-2.0
 *
 * Unless required by applicable law or agreed to in writing, software
 * distributed under the License is distributed on an "AS IS" BASIS,
 * WITHOUT WARRANTIES OR CONDITIONS OF ANY KIND, either express or implied.
 * See the License for the specific language governing permissions and
 * limitations under the License.
 */
package org.apache.cassandra.db;

import java.io.IOException;
import java.nio.ByteBuffer;
import java.util.*;
import java.util.function.Predicate;

import javax.annotation.Nullable;

import com.google.common.collect.Lists;
import org.slf4j.Logger;
import org.slf4j.LoggerFactory;

import org.apache.cassandra.config.*;
import org.apache.cassandra.cql3.Operator;
import org.apache.cassandra.db.filter.*;
import org.apache.cassandra.db.monitoring.ApproximateTime;
import org.apache.cassandra.db.monitoring.MonitorableImpl;
import org.apache.cassandra.db.partitions.*;
import org.apache.cassandra.db.rows.*;
import org.apache.cassandra.db.transform.StoppingTransformation;
import org.apache.cassandra.db.transform.Transformation;
import org.apache.cassandra.dht.AbstractBounds;
import org.apache.cassandra.index.Index;
import org.apache.cassandra.index.IndexNotAvailableException;
import org.apache.cassandra.io.ForwardingVersionedSerializer;
import org.apache.cassandra.io.IVersionedSerializer;
import org.apache.cassandra.io.util.DataInputPlus;
import org.apache.cassandra.io.util.DataOutputPlus;
import org.apache.cassandra.metrics.TableMetrics;
import org.apache.cassandra.net.MessageOut;
import org.apache.cassandra.net.MessagingService;
import org.apache.cassandra.schema.IndexMetadata;
import org.apache.cassandra.schema.UnknownIndexException;
import org.apache.cassandra.service.ClientWarn;
import org.apache.cassandra.tracing.Tracing;
import org.apache.cassandra.utils.ByteBufferUtil;
import org.apache.cassandra.utils.FBUtilities;
import org.apache.cassandra.utils.Pair;

/**
 * General interface for storage-engine read commands (common to both range and
 * single partition commands).
 * <p>
 * This contains all the informations needed to do a local read.
 */
public abstract class ReadCommand extends MonitorableImpl implements ReadQuery
{
    private static final int TEST_ITERATION_DELAY_MILLIS = Integer.parseInt(System.getProperty("cassandra.test.read_iteration_delay_ms", "0"));
    protected static final Logger logger = LoggerFactory.getLogger(ReadCommand.class);
    public static final IVersionedSerializer<ReadCommand> serializer = new Serializer();

    // For READ verb: will either dispatch on 'serializer' for 3.0 or 'legacyReadCommandSerializer' for earlier version.
    // Can be removed (and replaced by 'serializer') once we drop pre-3.0 backward compatibility.
    public static final IVersionedSerializer<ReadCommand> readSerializer = new ForwardingVersionedSerializer<ReadCommand>()
    {
        protected IVersionedSerializer<ReadCommand> delegate(int version)
        {
            return version < MessagingService.VERSION_30
                    ? legacyReadCommandSerializer : serializer;
        }
    };

    // For RANGE_SLICE verb: will either dispatch on 'serializer' for 3.0 or 'legacyRangeSliceCommandSerializer' for earlier version.
    // Can be removed (and replaced by 'serializer') once we drop pre-3.0 backward compatibility.
    public static final IVersionedSerializer<ReadCommand> rangeSliceSerializer = new ForwardingVersionedSerializer<ReadCommand>()
    {
        protected IVersionedSerializer<ReadCommand> delegate(int version)
        {
            return version < MessagingService.VERSION_30
                    ? legacyRangeSliceCommandSerializer : serializer;
        }
    };

    // For PAGED_RANGE verb: will either dispatch on 'serializer' for 3.0 or 'legacyPagedRangeCommandSerializer' for earlier version.
    // Can be removed (and replaced by 'serializer') once we drop pre-3.0 backward compatibility.
    public static final IVersionedSerializer<ReadCommand> pagedRangeSerializer = new ForwardingVersionedSerializer<ReadCommand>()
    {
        protected IVersionedSerializer<ReadCommand> delegate(int version)
        {
            return version < MessagingService.VERSION_30
                    ? legacyPagedRangeCommandSerializer : serializer;
        }
    };

    public static final IVersionedSerializer<ReadCommand> legacyRangeSliceCommandSerializer = new LegacyRangeSliceCommandSerializer();
    public static final IVersionedSerializer<ReadCommand> legacyPagedRangeCommandSerializer = new LegacyPagedRangeCommandSerializer();
    public static final IVersionedSerializer<ReadCommand> legacyReadCommandSerializer = new LegacyReadCommandSerializer();

    private final Kind kind;
    private final CFMetaData metadata;
    private final int nowInSec;

    private final ColumnFilter columnFilter;
    private final RowFilter rowFilter;
    private final DataLimits limits;

    private final boolean isDigestQuery;
    // if a digest query, the version for which the digest is expected. Ignored if not a digest.
    private int digestVersion;
    private final boolean isForThrift;

    @Nullable
    private final IndexMetadata index;

    protected static abstract class SelectionDeserializer
    {
        public abstract ReadCommand deserialize(DataInputPlus in,
                                                int version,
                                                boolean isDigest,
                                                int digestVersion,
                                                boolean isForThrift,
                                                CFMetaData metadata,
                                                int nowInSec,
                                                ColumnFilter columnFilter,
                                                RowFilter rowFilter,
                                                DataLimits limits,
                                                IndexMetadata index) throws IOException;
    }

    protected enum Kind
    {
        SINGLE_PARTITION (SinglePartitionReadCommand.selectionDeserializer),
        PARTITION_RANGE  (PartitionRangeReadCommand.selectionDeserializer);

        private final SelectionDeserializer selectionDeserializer;

        Kind(SelectionDeserializer selectionDeserializer)
        {
            this.selectionDeserializer = selectionDeserializer;
        }
    }

    protected ReadCommand(Kind kind,
                          boolean isDigestQuery,
                          int digestVersion,
                          boolean isForThrift,
                          CFMetaData metadata,
                          int nowInSec,
                          ColumnFilter columnFilter,
                          RowFilter rowFilter,
                          DataLimits limits,
                          IndexMetadata index)
    {
        this.kind = kind;
        this.isDigestQuery = isDigestQuery;
        this.digestVersion = digestVersion;
        this.isForThrift = isForThrift;
        this.metadata = metadata;
        this.nowInSec = nowInSec;
        this.columnFilter = columnFilter;
        this.rowFilter = rowFilter;
        this.limits = limits;
        this.index = index;
    }

    protected abstract void serializeSelection(DataOutputPlus out, int version) throws IOException;
    protected abstract long selectionSerializedSize(int version);

    /**
     * Creates a new <code>ReadCommand</code> instance with new limits.
     *
     * @param newLimits the new limits
     * @return a new <code>ReadCommand</code> with the updated limits
     */
    public abstract ReadCommand withUpdatedLimit(DataLimits newLimits);

    /**
     * The metadata for the table queried.
     *
     * @return the metadata for the table queried.
     */
    public CFMetaData metadata()
    {
        return metadata;
    }

    /**
     * The time in seconds to use as "now" for this query.
     * <p>
     * We use the same time as "now" for the whole query to avoid considering different
     * values as expired during the query, which would be buggy (would throw of counting amongst other
     * things).
     *
     * @return the time (in seconds) to use as "now".
     */
    public int nowInSec()
    {
        return nowInSec;
    }

    /**
     * The configured timeout for this command.
     *
     * @return the configured timeout for this command.
     */
    public abstract long getTimeout();

    /**
     * A filter on which (non-PK) columns must be returned by the query.
     *
     * @return which columns must be fetched by this query.
     */
    public ColumnFilter columnFilter()
    {
        return columnFilter;
    }

    /**
     * Filters/Resrictions on CQL rows.
     * <p>
     * This contains the restrictions that are not directly handled by the
     * {@code ClusteringIndexFilter}. More specifically, this includes any non-PK column
     * restrictions and can include some PK columns restrictions when those can't be
     * satisfied entirely by the clustering index filter (because not all clustering columns
     * have been restricted for instance). If there is 2ndary indexes on the table,
     * one of this restriction might be handled by a 2ndary index.
     *
     * @return the filter holding the expression that rows must satisfy.
     */
    public RowFilter rowFilter()
    {
        return rowFilter;
    }

    /**
     * The limits set on this query.
     *
     * @return the limits set on this query.
     */
    public DataLimits limits()
    {
        return limits;
    }

    /**
     * Whether this query is a digest one or not.
     *
     * @return Whether this query is a digest query.
     */
    public boolean isDigestQuery()
    {
        return isDigestQuery;
    }

    /**
     * If the query is a digest one, the requested digest version.
     *
     * @return the requested digest version if the query is a digest. Otherwise, this can return
     * anything.
     */
    public int digestVersion()
    {
        return digestVersion;
    }

    /**
     * Sets the digest version, for when digest for that command is requested.
     * <p>
     * Note that we allow setting this independently of setting the command as a digest query as
     * this allows us to use the command as a carrier of the digest version even if we only call
     * setIsDigestQuery on some copy of it.
     *
     * @param digestVersion the version for the digest is this command is used for digest query..
     * @return this read command.
     */
    public ReadCommand setDigestVersion(int digestVersion)
    {
        this.digestVersion = digestVersion;
        return this;
    }

    /**
     * Whether this query is for thrift or not.
     *
     * @return whether this query is for thrift.
     */
    public boolean isForThrift()
    {
        return isForThrift;
    }

    /**
     * Index (metadata) chosen for this query. Can be null.
     *
     * @return index (metadata) chosen for this query
     */
    @Nullable
    public IndexMetadata indexMetadata()
    {
        return index;
    }

    /**
     *  Index instance chosen for this query. Can be null.
     *
     * @return Index instance chosen for this query. Can be null.
     */
    @Nullable
    public Index index()
    {
        return null == index
             ? null
             : Keyspace.openAndGetStore(metadata).indexManager.getIndex(index);
    }

    /**
     * The clustering index filter this command to use for the provided key.
     * <p>
     * Note that that method should only be called on a key actually queried by this command
     * and in practice, this will almost always return the same filter, but for the sake of
     * paging, the filter on the first key of a range command might be slightly different.
     *
     * @param key a partition key queried by this command.
     *
     * @return the {@code ClusteringIndexFilter} to use for the partition of key {@code key}.
     */
    public abstract ClusteringIndexFilter clusteringIndexFilter(DecoratedKey key);

    /**
     * Returns a copy of this command.
     *
     * @return a copy of this command.
     */
    public abstract ReadCommand copy();

<<<<<<< HEAD
    protected abstract UnfilteredPartitionIterator queryStorage(ColumnFamilyStore cfs, ReadExecutionController executionController);
=======
    /**
     * Returns a copy of this command with isDigestQuery set to true.
     */
    public abstract ReadCommand copyAsDigestQuery();

    protected abstract UnfilteredPartitionIterator queryStorage(ColumnFamilyStore cfs, ReadOrderGroup orderGroup);
>>>>>>> 7f297bcf

    protected abstract int oldestUnrepairedTombstone();

    public ReadResponse createResponse(UnfilteredPartitionIterator iterator)
    {
        return isDigestQuery()
             ? ReadResponse.createDigestResponse(iterator, this)
             : ReadResponse.createDataResponse(iterator, this);
    }

    long indexSerializedSize(int version)
    {
        return null != index
             ? IndexMetadata.serializer.serializedSize(index, version)
             : 0;
    }

    public Index getIndex(ColumnFamilyStore cfs)
    {
        return null != index
             ? cfs.indexManager.getIndex(index)
             : null;
    }

    static IndexMetadata findIndex(CFMetaData table, RowFilter rowFilter)
    {
        if (table.getIndexes().isEmpty() || rowFilter.isEmpty())
            return null;

        ColumnFamilyStore cfs = Keyspace.openAndGetStore(table);

        Index index = cfs.indexManager.getBestIndexFor(rowFilter);

        return null != index
             ? index.getIndexMetadata()
             : null;
    }

    /**
     * If the index manager for the CFS determines that there's an applicable
     * 2i that can be used to execute this command, call its (optional)
     * validation method to check that nothing in this command's parameters
     * violates the implementation specific validation rules.
     */
    public void maybeValidateIndex()
    {
        Index index = getIndex(Keyspace.openAndGetStore(metadata));
        if (null != index)
            index.validate(this);
    }

    /**
     * Executes this command on the local host.
     *
     * @param executionController the execution controller spanning this command
     *
     * @return an iterator over the result of executing this command locally.
     */
    @SuppressWarnings("resource") // The result iterator is closed upon exceptions (we know it's fine to potentially not close the intermediary
                                  // iterators created inside the try as long as we do close the original resultIterator), or by closing the result.
    public UnfilteredPartitionIterator executeLocally(ReadExecutionController executionController)
    {
        long startTimeNanos = System.nanoTime();

        ColumnFamilyStore cfs = Keyspace.openAndGetStore(metadata());
        Index index = getIndex(cfs);

        Index.Searcher searcher = null;
        if (index != null)
        {
            if (!cfs.indexManager.isIndexQueryable(index))
                throw new IndexNotAvailableException(index);

            searcher = index.searcherFor(this);
            Tracing.trace("Executing read on {}.{} using index {}", cfs.metadata.ksName, cfs.metadata.cfName, index.getIndexMetadata().name);
        }

        UnfilteredPartitionIterator resultIterator = searcher == null
                                         ? queryStorage(cfs, executionController)
                                         : searcher.search(executionController);

        try
        {
            resultIterator = withStateTracking(resultIterator);
            resultIterator = withMetricsRecording(withoutPurgeableTombstones(resultIterator, cfs), cfs.metric, startTimeNanos);

            // If we've used a 2ndary index, we know the result already satisfy the primary expression used, so
            // no point in checking it again.
            RowFilter updatedFilter = searcher == null
                                    ? rowFilter()
                                    : index.getPostIndexQueryFilter(rowFilter());

            // TODO: We'll currently do filtering by the rowFilter here because it's convenient. However,
            // we'll probably want to optimize by pushing it down the layer (like for dropped columns) as it
            // would be more efficient (the sooner we discard stuff we know we don't care, the less useless
            // processing we do on it).
            return limits().filter(updatedFilter.filter(resultIterator, nowInSec()), nowInSec(), selectsFullPartition());
        }
        catch (RuntimeException | Error e)
        {
            resultIterator.close();
            throw e;
        }
    }

    protected abstract void recordLatency(TableMetrics metric, long latencyNanos);

    public PartitionIterator executeInternal(ReadExecutionController controller)
    {
        return UnfilteredPartitionIterators.filter(executeLocally(controller), nowInSec());
    }

    public ReadExecutionController executionController()
    {
        return ReadExecutionController.forCommand(this);
    }

    /**
     * Wraps the provided iterator so that metrics on what is scanned by the command are recorded.
     * This also log warning/trow TombstoneOverwhelmingException if appropriate.
     */
    private UnfilteredPartitionIterator withMetricsRecording(UnfilteredPartitionIterator iter, final TableMetrics metric, final long startTimeNanos)
    {
        class MetricRecording extends Transformation<UnfilteredRowIterator>
        {
            private final int failureThreshold = DatabaseDescriptor.getTombstoneFailureThreshold();
            private final int warningThreshold = DatabaseDescriptor.getTombstoneWarnThreshold();

            private final boolean respectTombstoneThresholds = !SchemaConstants.isSystemKeyspace(ReadCommand.this.metadata().ksName);

            private int liveRows = 0;
            private int tombstones = 0;

            private DecoratedKey currentKey;

            @Override
            public UnfilteredRowIterator applyToPartition(UnfilteredRowIterator iter)
            {
                currentKey = iter.partitionKey();
                return Transformation.apply(iter, this);
            }

            @Override
            public Row applyToStatic(Row row)
            {
                return applyToRow(row);
            }

            @Override
            public Row applyToRow(Row row)
            {
                if (row.hasLiveData(ReadCommand.this.nowInSec()))
                    ++liveRows;

                for (Cell cell : row.cells())
                {
                    if (!cell.isLive(ReadCommand.this.nowInSec()))
                        countTombstone(row.clustering());
                }
                return row;
            }

            @Override
            public RangeTombstoneMarker applyToMarker(RangeTombstoneMarker marker)
            {
                countTombstone(marker.clustering());
                return marker;
            }

            private void countTombstone(ClusteringPrefix clustering)
            {
                ++tombstones;
                if (tombstones > failureThreshold && respectTombstoneThresholds)
                {
                    String query = ReadCommand.this.toCQLString();
                    Tracing.trace("Scanned over {} tombstones for query {}; query aborted (see tombstone_failure_threshold)", failureThreshold, query);
                    throw new TombstoneOverwhelmingException(tombstones, query, ReadCommand.this.metadata(), currentKey, clustering);
                }
            }

            @Override
            public void onClose()
            {
                recordLatency(metric, System.nanoTime() - startTimeNanos);

                metric.tombstoneScannedHistogram.update(tombstones);
                metric.liveScannedHistogram.update(liveRows);

                boolean warnTombstones = tombstones > warningThreshold && respectTombstoneThresholds;
                if (warnTombstones)
                {
                    String msg = String.format("Read %d live rows and %d tombstone cells for query %1.512s (see tombstone_warn_threshold)", liveRows, tombstones, ReadCommand.this.toCQLString());
                    ClientWarn.instance.warn(msg);
                    logger.warn(msg);
                }

                Tracing.trace("Read {} live and {} tombstone cells{}", liveRows, tombstones, (warnTombstones ? " (see tombstone_warn_threshold)" : ""));
            }
        };

        return Transformation.apply(iter, new MetricRecording());
    }

    protected class CheckForAbort extends StoppingTransformation<UnfilteredRowIterator>
    {
        long lastChecked = 0;

        protected UnfilteredRowIterator applyToPartition(UnfilteredRowIterator partition)
        {
            if (maybeAbort())
            {
                partition.close();
                return null;
            }

            return Transformation.apply(partition, this);
        }

        protected Row applyToRow(Row row)
        {
            if (TEST_ITERATION_DELAY_MILLIS > 0)
                maybeDelayForTesting();

            return maybeAbort() ? null : row;
        }

        private boolean maybeAbort()
        {
            /**
             * The value returned by ApproximateTime.currentTimeMillis() is updated only every
             * {@link ApproximateTime.CHECK_INTERVAL_MS}, by default 10 millis. Since MonitorableImpl
             * relies on ApproximateTime, we don't need to check unless the approximate time has elapsed.
             */
            if (lastChecked == ApproximateTime.currentTimeMillis())
                return false;

            lastChecked = ApproximateTime.currentTimeMillis();

            if (isAborted())
            {
                stop();
                return true;
            }

            return false;
        }

        private void maybeDelayForTesting()
        {
            if (!metadata.ksName.startsWith("system"))
                FBUtilities.sleepQuietly(TEST_ITERATION_DELAY_MILLIS);
        }
    }

    protected UnfilteredPartitionIterator withStateTracking(UnfilteredPartitionIterator iter)
    {
        return Transformation.apply(iter, new CheckForAbort());
    }

    /**
     * Creates a message for this command.
     */
    public abstract MessageOut<ReadCommand> createMessage(int version);

    protected abstract void appendCQLWhereClause(StringBuilder sb);

    // Skip purgeable tombstones. We do this because it's safe to do (post-merge of the memtable and sstable at least), it
    // can save us some bandwith, and avoid making us throw a TombstoneOverwhelmingException for purgeable tombstones (which
    // are to some extend an artefact of compaction lagging behind and hence counting them is somewhat unintuitive).
    protected UnfilteredPartitionIterator withoutPurgeableTombstones(UnfilteredPartitionIterator iterator, ColumnFamilyStore cfs)
    {
        final boolean isForThrift = iterator.isForThrift();
        class WithoutPurgeableTombstones extends PurgeFunction
        {
            public WithoutPurgeableTombstones()
            {
                super(isForThrift, nowInSec(), cfs.gcBefore(nowInSec()), oldestUnrepairedTombstone(), cfs.getCompactionStrategyManager().onlyPurgeRepairedTombstones());
            }

            protected Predicate<Long> getPurgeEvaluator()
            {
                return time -> true;
            }
        }
        return Transformation.apply(iterator, new WithoutPurgeableTombstones());
    }

    /**
     * Recreate the CQL string corresponding to this query.
     * <p>
     * Note that in general the returned string will not be exactly the original user string, first
     * because there isn't always a single syntax for a given query,  but also because we don't have
     * all the information needed (we know the non-PK columns queried but not the PK ones as internally
     * we query them all). So this shouldn't be relied too strongly, but this should be good enough for
     * debugging purpose which is what this is for.
     */
    public String toCQLString()
    {
        StringBuilder sb = new StringBuilder();
        sb.append("SELECT ").append(columnFilter());
        sb.append(" FROM ").append(metadata().ksName).append('.').append(metadata.cfName);
        appendCQLWhereClause(sb);

        if (limits() != DataLimits.NONE)
            sb.append(' ').append(limits());
        return sb.toString();
    }

    // Monitorable interface
    public String name()
    {
        return toCQLString();
    }

    private static class Serializer implements IVersionedSerializer<ReadCommand>
    {
        private static int digestFlag(boolean isDigest)
        {
            return isDigest ? 0x01 : 0;
        }

        private static boolean isDigest(int flags)
        {
            return (flags & 0x01) != 0;
        }

        private static int thriftFlag(boolean isForThrift)
        {
            return isForThrift ? 0x02 : 0;
        }

        private static boolean isForThrift(int flags)
        {
            return (flags & 0x02) != 0;
        }

        private static int indexFlag(boolean hasIndex)
        {
            return hasIndex ? 0x04 : 0;
        }

        private static boolean hasIndex(int flags)
        {
            return (flags & 0x04) != 0;
        }

        public void serialize(ReadCommand command, DataOutputPlus out, int version) throws IOException
        {
            assert version >= MessagingService.VERSION_30;

            out.writeByte(command.kind.ordinal());
            out.writeByte(digestFlag(command.isDigestQuery()) | thriftFlag(command.isForThrift()) | indexFlag(null != command.index));
            if (command.isDigestQuery())
                out.writeUnsignedVInt(command.digestVersion());
            CFMetaData.serializer.serialize(command.metadata(), out, version);
            out.writeInt(command.nowInSec());
            ColumnFilter.serializer.serialize(command.columnFilter(), out, version);
            RowFilter.serializer.serialize(command.rowFilter(), out, version);
<<<<<<< HEAD
            DataLimits.serializer.serialize(command.limits(), out, version, command.metadata.comparator);
            if (command.index.isPresent())
                IndexMetadata.serializer.serialize(command.index.get(), out, version);
=======
            DataLimits.serializer.serialize(command.limits(), out, version);
            if (null != command.index)
                IndexMetadata.serializer.serialize(command.index, out, version);
>>>>>>> 7f297bcf

            command.serializeSelection(out, version);
        }

        public ReadCommand deserialize(DataInputPlus in, int version) throws IOException
        {
            assert version >= MessagingService.VERSION_30;

            Kind kind = Kind.values()[in.readByte()];
            int flags = in.readByte();
            boolean isDigest = isDigest(flags);
            boolean isForThrift = isForThrift(flags);
            boolean hasIndex = hasIndex(flags);
            int digestVersion = isDigest ? (int)in.readUnsignedVInt() : 0;
            CFMetaData metadata = CFMetaData.serializer.deserialize(in, version);
            int nowInSec = in.readInt();
            ColumnFilter columnFilter = ColumnFilter.serializer.deserialize(in, version, metadata);
            RowFilter rowFilter = RowFilter.serializer.deserialize(in, version, metadata);
<<<<<<< HEAD
            DataLimits limits = DataLimits.serializer.deserialize(in, version,  metadata.comparator);
            Optional<IndexMetadata> index = hasIndex
                                            ? deserializeIndexMetadata(in, version, metadata)
                                            : Optional.empty();
=======
            DataLimits limits = DataLimits.serializer.deserialize(in, version);
            IndexMetadata index = hasIndex ? deserializeIndexMetadata(in, version, metadata) : null;
>>>>>>> 7f297bcf

            return kind.selectionDeserializer.deserialize(in, version, isDigest, digestVersion, isForThrift, metadata, nowInSec, columnFilter, rowFilter, limits, index);
        }

        private IndexMetadata deserializeIndexMetadata(DataInputPlus in, int version, CFMetaData cfm) throws IOException
        {
            try
            {
                return IndexMetadata.serializer.deserialize(in, version, cfm);
            }
            catch (UnknownIndexException e)
            {
<<<<<<< HEAD
                logger.info("Couldn't find a defined index on {}.{} with the id {}. " +
                            "If an index was just created, this is likely due to the schema not " +
                            "being fully propagated. Local read will proceed without using the " +
                            "index. Please wait for schema agreement after index creation.",
                            cfm.ksName, cfm.cfName, e.indexId);
                return Optional.empty();
=======
                String message = String.format("Couldn't find a defined index on %s.%s with the id %s. " +
                                               "If an index was just created, this is likely due to the schema not " +
                                               "being fully propagated. Local read will proceed without using the " +
                                               "index. Please wait for schema agreement after index creation.",
                                               cfm.ksName, cfm.cfName, e.indexId.toString());
                logger.info(message);
                return null;
>>>>>>> 7f297bcf
            }
        }

        public long serializedSize(ReadCommand command, int version)
        {
            assert version >= MessagingService.VERSION_30;

            return 2 // kind + flags
                 + (command.isDigestQuery() ? TypeSizes.sizeofUnsignedVInt(command.digestVersion()) : 0)
                 + CFMetaData.serializer.serializedSize(command.metadata(), version)
                 + TypeSizes.sizeof(command.nowInSec())
                 + ColumnFilter.serializer.serializedSize(command.columnFilter(), version)
                 + RowFilter.serializer.serializedSize(command.rowFilter(), version)
                 + DataLimits.serializer.serializedSize(command.limits(), version, command.metadata.comparator)
                 + command.selectionSerializedSize(version)
                 + command.indexSerializedSize(version);
        }
    }

    private enum LegacyType
    {
        GET_BY_NAMES((byte)1),
        GET_SLICES((byte)2);

        public final byte serializedValue;

        LegacyType(byte b)
        {
            this.serializedValue = b;
        }

        public static LegacyType fromPartitionFilterKind(ClusteringIndexFilter.Kind kind)
        {
            return kind == ClusteringIndexFilter.Kind.SLICE
                   ? GET_SLICES
                   : GET_BY_NAMES;
        }

        public static LegacyType fromSerializedValue(byte b)
        {
            return b == 1 ? GET_BY_NAMES : GET_SLICES;
        }
    }

    /**
     * Serializer for pre-3.0 RangeSliceCommands.
     */
    private static class LegacyRangeSliceCommandSerializer implements IVersionedSerializer<ReadCommand>
    {
        public void serialize(ReadCommand command, DataOutputPlus out, int version) throws IOException
        {
            assert version < MessagingService.VERSION_30;

            PartitionRangeReadCommand rangeCommand = (PartitionRangeReadCommand) command;
            assert !rangeCommand.dataRange().isPaging();

            // convert pre-3.0 incompatible names filters to slice filters
            rangeCommand = maybeConvertNamesToSlice(rangeCommand);

            CFMetaData metadata = rangeCommand.metadata();

            out.writeUTF(metadata.ksName);
            out.writeUTF(metadata.cfName);
            out.writeLong(rangeCommand.nowInSec() * 1000L);  // convert from seconds to millis

            // begin DiskAtomFilterSerializer.serialize()
            if (rangeCommand.isNamesQuery())
            {
                out.writeByte(1);  // 0 for slices, 1 for names
                ClusteringIndexNamesFilter filter = (ClusteringIndexNamesFilter) rangeCommand.dataRange().clusteringIndexFilter;
                LegacyReadCommandSerializer.serializeNamesFilter(rangeCommand, filter, out);
            }
            else
            {
                out.writeByte(0);  // 0 for slices, 1 for names

                // slice filter serialization
                ClusteringIndexSliceFilter filter = (ClusteringIndexSliceFilter) rangeCommand.dataRange().clusteringIndexFilter;

                boolean makeStaticSlice = !rangeCommand.columnFilter().fetchedColumns().statics.isEmpty() && !filter.requestedSlices().selects(Clustering.STATIC_CLUSTERING);
                LegacyReadCommandSerializer.serializeSlices(out, filter.requestedSlices(), filter.isReversed(), makeStaticSlice, metadata);

                out.writeBoolean(filter.isReversed());

                // limit
                DataLimits limits = rangeCommand.limits();
                if (limits.isDistinct())
                    out.writeInt(1);
                else
                    out.writeInt(LegacyReadCommandSerializer.updateLimitForQuery(rangeCommand.limits().count(), filter.requestedSlices()));

                int compositesToGroup;
                boolean selectsStatics = !rangeCommand.columnFilter().fetchedColumns().statics.isEmpty() && filter.requestedSlices().selects(Clustering.STATIC_CLUSTERING);
                if (limits.kind() == DataLimits.Kind.THRIFT_LIMIT)
                    compositesToGroup = -1;
                else if (limits.isDistinct() && !selectsStatics)
                    compositesToGroup = -2;  // for DISTINCT queries (CASSANDRA-8490)
                else
                    compositesToGroup = metadata.isDense() ? -1 : metadata.clusteringColumns().size();

                out.writeInt(compositesToGroup);
            }

            serializeRowFilter(out, rangeCommand.rowFilter());
            AbstractBounds.rowPositionSerializer.serialize(rangeCommand.dataRange().keyRange(), out, version);

            // maxResults
            out.writeInt(rangeCommand.limits().count());

            // countCQL3Rows
            if (rangeCommand.isForThrift() || rangeCommand.limits().perPartitionCount() == 1)  // if for Thrift or DISTINCT
                out.writeBoolean(false);
            else
                out.writeBoolean(true);

            // isPaging
            out.writeBoolean(false);
        }

        public ReadCommand deserialize(DataInputPlus in, int version) throws IOException
        {
            assert version < MessagingService.VERSION_30;

            String keyspace = in.readUTF();
            String columnFamily = in.readUTF();

            CFMetaData metadata = Schema.instance.getCFMetaData(keyspace, columnFamily);
            if (metadata == null)
            {
                String message = String.format("Got legacy range command for nonexistent table %s.%s.", keyspace, columnFamily);
                throw new UnknownColumnFamilyException(message, null);
            }

            int nowInSec = (int) (in.readLong() / 1000);  // convert from millis to seconds

            ClusteringIndexFilter filter;
            ColumnFilter selection;
            int compositesToGroup = 0;
            int perPartitionLimit = -1;
            byte readType = in.readByte();  // 0 for slices, 1 for names
            if (readType == 1)
            {
                Pair<ColumnFilter, ClusteringIndexNamesFilter> selectionAndFilter = LegacyReadCommandSerializer.deserializeNamesSelectionAndFilter(in, metadata);
                selection = selectionAndFilter.left;
                filter = selectionAndFilter.right;
            }
            else
            {
                Pair<ClusteringIndexSliceFilter, Boolean> p = LegacyReadCommandSerializer.deserializeSlicePartitionFilter(in, metadata);
                filter = p.left;
                perPartitionLimit = in.readInt();
                compositesToGroup = in.readInt();
                selection = getColumnSelectionForSlice(p.right, compositesToGroup, metadata);
            }

            RowFilter rowFilter = deserializeRowFilter(in, metadata);

            AbstractBounds<PartitionPosition> keyRange = AbstractBounds.rowPositionSerializer.deserialize(in, metadata.partitioner, version);
            int maxResults = in.readInt();

            boolean countCQL3Rows = in.readBoolean();  // countCQL3Rows (not needed)
            in.readBoolean();  // isPaging (not needed)

            boolean selectsStatics = (!selection.fetchedColumns().statics.isEmpty() || filter.selects(Clustering.STATIC_CLUSTERING));
            // We have 2 types of DISTINCT queries: ones on only the partition key, and ones on the partition key and static columns. For the former,
            // we can easily detect the case because compositeToGroup is -2 and that's the only case it can be that. The latter one is slightly less
            // direct, but we know that on 2.1/2.2 queries, DISTINCT queries are the only CQL queries that have countCQL3Rows to false so we use
            // that fact.
            boolean isDistinct = compositesToGroup == -2 || (compositesToGroup != -1 && !countCQL3Rows);
            DataLimits limits;
            if (isDistinct)
                limits = DataLimits.distinctLimits(maxResults);
            else if (compositesToGroup == -1)
                limits = DataLimits.thriftLimits(maxResults, perPartitionLimit);
            else
                limits = DataLimits.cqlLimits(maxResults);

            return PartitionRangeReadCommand.create(true, metadata, nowInSec, selection, rowFilter, limits, new DataRange(keyRange, filter));
        }

        static void serializeRowFilter(DataOutputPlus out, RowFilter rowFilter) throws IOException
        {
            ArrayList<RowFilter.Expression> indexExpressions = Lists.newArrayList(rowFilter.iterator());
            out.writeInt(indexExpressions.size());
            for (RowFilter.Expression expression : indexExpressions)
            {
                ByteBufferUtil.writeWithShortLength(expression.column().name.bytes, out);
                expression.operator().writeTo(out);
                ByteBufferUtil.writeWithShortLength(expression.getIndexValue(), out);
            }
        }

        static RowFilter deserializeRowFilter(DataInputPlus in, CFMetaData metadata) throws IOException
        {
            int numRowFilters = in.readInt();
            if (numRowFilters == 0)
                return RowFilter.NONE;

            RowFilter rowFilter = RowFilter.create(numRowFilters);
            for (int i = 0; i < numRowFilters; i++)
            {
                ByteBuffer columnName = ByteBufferUtil.readWithShortLength(in);
                ColumnDefinition column = metadata.getColumnDefinition(columnName);
                Operator op = Operator.readFrom(in);
                ByteBuffer indexValue = ByteBufferUtil.readWithShortLength(in);
                rowFilter.add(column, op, indexValue);
            }
            return rowFilter;
        }

        static long serializedRowFilterSize(RowFilter rowFilter)
        {
            long size = TypeSizes.sizeof(0);  // rowFilterCount
            for (RowFilter.Expression expression : rowFilter)
            {
                size += ByteBufferUtil.serializedSizeWithShortLength(expression.column().name.bytes);
                size += TypeSizes.sizeof(0);  // operator int value
                size += ByteBufferUtil.serializedSizeWithShortLength(expression.getIndexValue());
            }
            return size;
        }

        public long serializedSize(ReadCommand command, int version)
        {
            assert version < MessagingService.VERSION_30;
            assert command.kind == Kind.PARTITION_RANGE;

            PartitionRangeReadCommand rangeCommand = (PartitionRangeReadCommand) command;
            rangeCommand = maybeConvertNamesToSlice(rangeCommand);
            CFMetaData metadata = rangeCommand.metadata();

            long size = TypeSizes.sizeof(metadata.ksName);
            size += TypeSizes.sizeof(metadata.cfName);
            size += TypeSizes.sizeof((long) rangeCommand.nowInSec());

            size += 1;  // single byte flag: 0 for slices, 1 for names
            if (rangeCommand.isNamesQuery())
            {
                PartitionColumns columns = rangeCommand.columnFilter().fetchedColumns();
                ClusteringIndexNamesFilter filter = (ClusteringIndexNamesFilter) rangeCommand.dataRange().clusteringIndexFilter;
                size += LegacyReadCommandSerializer.serializedNamesFilterSize(filter, metadata, columns);
            }
            else
            {
                ClusteringIndexSliceFilter filter = (ClusteringIndexSliceFilter) rangeCommand.dataRange().clusteringIndexFilter;
                boolean makeStaticSlice = !rangeCommand.columnFilter().fetchedColumns().statics.isEmpty() && !filter.requestedSlices().selects(Clustering.STATIC_CLUSTERING);
                size += LegacyReadCommandSerializer.serializedSlicesSize(filter.requestedSlices(), makeStaticSlice, metadata);
                size += TypeSizes.sizeof(filter.isReversed());
                size += TypeSizes.sizeof(rangeCommand.limits().perPartitionCount());
                size += TypeSizes.sizeof(0); // compositesToGroup
            }

            if (rangeCommand.rowFilter().equals(RowFilter.NONE))
            {
                size += TypeSizes.sizeof(0);
            }
            else
            {
                ArrayList<RowFilter.Expression> indexExpressions = Lists.newArrayList(rangeCommand.rowFilter().iterator());
                size += TypeSizes.sizeof(indexExpressions.size());
                for (RowFilter.Expression expression : indexExpressions)
                {
                    size += ByteBufferUtil.serializedSizeWithShortLength(expression.column().name.bytes);
                    size += TypeSizes.sizeof(expression.operator().ordinal());
                    size += ByteBufferUtil.serializedSizeWithShortLength(expression.getIndexValue());
                }
            }

            size += AbstractBounds.rowPositionSerializer.serializedSize(rangeCommand.dataRange().keyRange(), version);
            size += TypeSizes.sizeof(rangeCommand.limits().count());
            size += TypeSizes.sizeof(!rangeCommand.isForThrift());
            return size + TypeSizes.sizeof(rangeCommand.dataRange().isPaging());
        }

        static PartitionRangeReadCommand maybeConvertNamesToSlice(PartitionRangeReadCommand command)
        {
            if (!command.dataRange().isNamesQuery())
                return command;

            CFMetaData metadata = command.metadata();
            if (!LegacyReadCommandSerializer.shouldConvertNamesToSlice(metadata, command.columnFilter().fetchedColumns()))
                return command;

            ClusteringIndexNamesFilter filter = (ClusteringIndexNamesFilter) command.dataRange().clusteringIndexFilter;
            ClusteringIndexSliceFilter sliceFilter = LegacyReadCommandSerializer.convertNamesFilterToSliceFilter(filter, metadata);
            DataRange newRange = new DataRange(command.dataRange().keyRange(), sliceFilter);

            return command.withUpdatedDataRange(newRange);
        }

        static ColumnFilter getColumnSelectionForSlice(boolean selectsStatics, int compositesToGroup, CFMetaData metadata)
        {
            // A value of -2 indicates this is a DISTINCT query that doesn't select static columns, only partition keys.
            // In that case, we'll basically be querying the first row of the partition, but we must make sure we include
            // all columns so we get at least one cell if there is a live row as it would confuse pre-3.0 nodes otherwise.
            if (compositesToGroup == -2)
                return ColumnFilter.all(metadata);

            // if a slice query from a pre-3.0 node doesn't cover statics, we shouldn't select them at all
            PartitionColumns columns = selectsStatics
                                     ? metadata.partitionColumns()
                                     : metadata.partitionColumns().withoutStatics();
            return ColumnFilter.selectionBuilder().addAll(columns).build();
        }
    }

    /**
     * Serializer for pre-3.0 PagedRangeCommands.
     */
    private static class LegacyPagedRangeCommandSerializer implements IVersionedSerializer<ReadCommand>
    {
        public void serialize(ReadCommand command, DataOutputPlus out, int version) throws IOException
        {
            assert version < MessagingService.VERSION_30;

            PartitionRangeReadCommand rangeCommand = (PartitionRangeReadCommand) command;
            assert rangeCommand.dataRange().isPaging();

            CFMetaData metadata = rangeCommand.metadata();

            out.writeUTF(metadata.ksName);
            out.writeUTF(metadata.cfName);
            out.writeLong(rangeCommand.nowInSec() * 1000L);  // convert from seconds to millis

            AbstractBounds.rowPositionSerializer.serialize(rangeCommand.dataRange().keyRange(), out, version);

            // pre-3.0 nodes don't accept names filters for paged range commands
            ClusteringIndexSliceFilter filter;
            if (rangeCommand.dataRange().clusteringIndexFilter.kind() == ClusteringIndexFilter.Kind.NAMES)
                filter = LegacyReadCommandSerializer.convertNamesFilterToSliceFilter((ClusteringIndexNamesFilter) rangeCommand.dataRange().clusteringIndexFilter, metadata);
            else
                filter = (ClusteringIndexSliceFilter) rangeCommand.dataRange().clusteringIndexFilter;

            // slice filter
            boolean makeStaticSlice = !rangeCommand.columnFilter().fetchedColumns().statics.isEmpty() && !filter.requestedSlices().selects(Clustering.STATIC_CLUSTERING);
            LegacyReadCommandSerializer.serializeSlices(out, filter.requestedSlices(), filter.isReversed(), makeStaticSlice, metadata);
            out.writeBoolean(filter.isReversed());

            // slice filter's count
            DataLimits.Kind kind = rangeCommand.limits().kind();
            boolean isDistinct = (kind == DataLimits.Kind.CQL_LIMIT || kind == DataLimits.Kind.CQL_PAGING_LIMIT) && rangeCommand.limits().perPartitionCount() == 1;
            if (isDistinct)
                out.writeInt(1);
            else
                out.writeInt(LegacyReadCommandSerializer.updateLimitForQuery(rangeCommand.limits().perPartitionCount(), filter.requestedSlices()));

            // compositesToGroup
            boolean selectsStatics = !rangeCommand.columnFilter().fetchedColumns().statics.isEmpty() || filter.requestedSlices().selects(Clustering.STATIC_CLUSTERING);
            int compositesToGroup;
            if (kind == DataLimits.Kind.THRIFT_LIMIT)
                compositesToGroup = -1;
            else if (isDistinct && !selectsStatics)
                compositesToGroup = -2;  // for DISTINCT queries (CASSANDRA-8490)
            else
                compositesToGroup = metadata.isDense() ? -1 : metadata.clusteringColumns().size();

            out.writeInt(compositesToGroup);

            // command-level "start" and "stop" composites.  The start is the last-returned cell name if there is one,
            // otherwise it's the same as the slice filter's start.  The stop appears to always be the same as the
            // slice filter's stop.
            DataRange.Paging pagingRange = (DataRange.Paging) rangeCommand.dataRange();
            Clustering lastReturned = pagingRange.getLastReturned();
            ClusteringBound newStart = ClusteringBound.inclusiveStartOf(lastReturned);
            Slice lastSlice = filter.requestedSlices().get(filter.requestedSlices().size() - 1);
            ByteBufferUtil.writeWithShortLength(LegacyLayout.encodeBound(metadata, newStart, true), out);
            ByteBufferUtil.writeWithShortLength(LegacyLayout.encodeClustering(metadata, lastSlice.end().clustering()), out);

            LegacyRangeSliceCommandSerializer.serializeRowFilter(out, rangeCommand.rowFilter());

            // command-level limit
            // Pre-3.0 we would always request one more row than we actually needed and the command-level "start" would
            // be the last-returned cell name, so the response would always include it.
            int maxResults = rangeCommand.limits().count() + 1;
            out.writeInt(maxResults);

            // countCQL3Rows
            if (rangeCommand.isForThrift() || rangeCommand.limits().perPartitionCount() == 1)  // for Thrift or DISTINCT
                out.writeBoolean(false);
            else
                out.writeBoolean(true);
        }

        public ReadCommand deserialize(DataInputPlus in, int version) throws IOException
        {
            assert version < MessagingService.VERSION_30;

            String keyspace = in.readUTF();
            String columnFamily = in.readUTF();

            CFMetaData metadata = Schema.instance.getCFMetaData(keyspace, columnFamily);
            if (metadata == null)
            {
                String message = String.format("Got legacy paged range command for nonexistent table %s.%s.", keyspace, columnFamily);
                throw new UnknownColumnFamilyException(message, null);
            }

            int nowInSec = (int) (in.readLong() / 1000);  // convert from millis to seconds
            AbstractBounds<PartitionPosition> keyRange = AbstractBounds.rowPositionSerializer.deserialize(in, metadata.partitioner, version);

            Pair<ClusteringIndexSliceFilter, Boolean> p = LegacyReadCommandSerializer.deserializeSlicePartitionFilter(in, metadata);
            ClusteringIndexSliceFilter filter = p.left;
            boolean selectsStatics = p.right;

            int perPartitionLimit = in.readInt();
            int compositesToGroup = in.readInt();

            // command-level Composite "start" and "stop"
            LegacyLayout.LegacyBound startBound = LegacyLayout.decodeBound(metadata, ByteBufferUtil.readWithShortLength(in), true);

            ByteBufferUtil.readWithShortLength(in);  // the composite "stop", which isn't actually needed

            ColumnFilter selection = LegacyRangeSliceCommandSerializer.getColumnSelectionForSlice(selectsStatics, compositesToGroup, metadata);

            RowFilter rowFilter = LegacyRangeSliceCommandSerializer.deserializeRowFilter(in, metadata);
            int maxResults = in.readInt();
            boolean countCQL3Rows = in.readBoolean();

            // We have 2 types of DISTINCT queries: ones on only the partition key, and ones on the partition key and static columns. For the former,
            // we can easily detect the case because compositeToGroup is -2 and that's the only case it can be that. The latter one is slightly less
            // direct, but we know that on 2.1/2.2 queries, DISTINCT queries are the only CQL queries that have countCQL3Rows to false so we use
            // that fact.
            boolean isDistinct = compositesToGroup == -2 || (compositesToGroup != -1 && !countCQL3Rows);
            DataLimits limits;
            if (isDistinct)
                limits = DataLimits.distinctLimits(maxResults);
            else
                limits = DataLimits.cqlLimits(maxResults);

            limits = limits.forPaging(maxResults);

            // The pagedRangeCommand is used in pre-3.0 for both the first page and the following ones. On the first page, the startBound will be
            // the start of the overall slice and will not be a proper Clustering. So detect that case and just return a non-paging DataRange, which
            // is what 3.0 does.
            DataRange dataRange = new DataRange(keyRange, filter);
            Slices slices = filter.requestedSlices();
            if (!isDistinct && startBound != LegacyLayout.LegacyBound.BOTTOM && !startBound.bound.equals(slices.get(0).start()))
            {
                // pre-3.0 nodes normally expect pages to include the last cell from the previous page, but they handle it
                // missing without any problems, so we can safely always set "inclusive" to false in the data range
                dataRange = dataRange.forPaging(keyRange, metadata.comparator, startBound.getAsClustering(metadata), false);
            }
            return PartitionRangeReadCommand.create(true, metadata, nowInSec, selection, rowFilter, limits, dataRange);
        }

        public long serializedSize(ReadCommand command, int version)
        {
            assert version < MessagingService.VERSION_30;
            assert command.kind == Kind.PARTITION_RANGE;

            PartitionRangeReadCommand rangeCommand = (PartitionRangeReadCommand) command;
            CFMetaData metadata = rangeCommand.metadata();
            assert rangeCommand.dataRange().isPaging();

            long size = TypeSizes.sizeof(metadata.ksName);
            size += TypeSizes.sizeof(metadata.cfName);
            size += TypeSizes.sizeof((long) rangeCommand.nowInSec());

            size += AbstractBounds.rowPositionSerializer.serializedSize(rangeCommand.dataRange().keyRange(), version);

            // pre-3.0 nodes only accept slice filters for paged range commands
            ClusteringIndexSliceFilter filter;
            if (rangeCommand.dataRange().clusteringIndexFilter.kind() == ClusteringIndexFilter.Kind.NAMES)
                filter = LegacyReadCommandSerializer.convertNamesFilterToSliceFilter((ClusteringIndexNamesFilter) rangeCommand.dataRange().clusteringIndexFilter, metadata);
            else
                filter = (ClusteringIndexSliceFilter) rangeCommand.dataRange().clusteringIndexFilter;

            // slice filter
            boolean makeStaticSlice = !rangeCommand.columnFilter().fetchedColumns().statics.isEmpty() && !filter.requestedSlices().selects(Clustering.STATIC_CLUSTERING);
            size += LegacyReadCommandSerializer.serializedSlicesSize(filter.requestedSlices(), makeStaticSlice, metadata);
            size += TypeSizes.sizeof(filter.isReversed());

            // slice filter's count
            size += TypeSizes.sizeof(rangeCommand.limits().perPartitionCount());

            // compositesToGroup
            size += TypeSizes.sizeof(0);

            // command-level Composite "start" and "stop"
            DataRange.Paging pagingRange = (DataRange.Paging) rangeCommand.dataRange();
            Clustering lastReturned = pagingRange.getLastReturned();
            Slice lastSlice = filter.requestedSlices().get(filter.requestedSlices().size() - 1);
            size += ByteBufferUtil.serializedSizeWithShortLength(LegacyLayout.encodeClustering(metadata, lastReturned));
            size += ByteBufferUtil.serializedSizeWithShortLength(LegacyLayout.encodeClustering(metadata, lastSlice.end().clustering()));

            size += LegacyRangeSliceCommandSerializer.serializedRowFilterSize(rangeCommand.rowFilter());

            // command-level limit
            size += TypeSizes.sizeof(rangeCommand.limits().count());

            // countCQL3Rows
            return size + TypeSizes.sizeof(true);
        }
    }

    /**
     * Serializer for pre-3.0 ReadCommands.
     */
    static class LegacyReadCommandSerializer implements IVersionedSerializer<ReadCommand>
    {
        public void serialize(ReadCommand command, DataOutputPlus out, int version) throws IOException
        {
            assert version < MessagingService.VERSION_30;
            assert command.kind == Kind.SINGLE_PARTITION;

            SinglePartitionReadCommand singleReadCommand = (SinglePartitionReadCommand) command;
            singleReadCommand = maybeConvertNamesToSlice(singleReadCommand);

            CFMetaData metadata = singleReadCommand.metadata();

            out.writeByte(LegacyType.fromPartitionFilterKind(singleReadCommand.clusteringIndexFilter().kind()).serializedValue);

            out.writeBoolean(singleReadCommand.isDigestQuery());
            out.writeUTF(metadata.ksName);
            ByteBufferUtil.writeWithShortLength(singleReadCommand.partitionKey().getKey(), out);
            out.writeUTF(metadata.cfName);
            out.writeLong(singleReadCommand.nowInSec() * 1000L);  // convert from seconds to millis

            if (singleReadCommand.clusteringIndexFilter().kind() == ClusteringIndexFilter.Kind.SLICE)
                serializeSliceCommand(singleReadCommand, out);
            else
                serializeNamesCommand(singleReadCommand, out);
        }

        public ReadCommand deserialize(DataInputPlus in, int version) throws IOException
        {
            assert version < MessagingService.VERSION_30;
            LegacyType msgType = LegacyType.fromSerializedValue(in.readByte());

            boolean isDigest = in.readBoolean();
            String keyspaceName = in.readUTF();
            ByteBuffer key = ByteBufferUtil.readWithShortLength(in);
            String cfName = in.readUTF();
            long nowInMillis = in.readLong();
            int nowInSeconds = (int) (nowInMillis / 1000);  // convert from millis to seconds
            CFMetaData metadata = Schema.instance.getCFMetaData(keyspaceName, cfName);
            DecoratedKey dk = metadata.partitioner.decorateKey(key);

            switch (msgType)
            {
                case GET_BY_NAMES:
                    return deserializeNamesCommand(in, isDigest, metadata, dk, nowInSeconds, version);
                case GET_SLICES:
                    return deserializeSliceCommand(in, isDigest, metadata, dk, nowInSeconds, version);
                default:
                    throw new AssertionError();
            }
        }

        public long serializedSize(ReadCommand command, int version)
        {
            assert version < MessagingService.VERSION_30;
            assert command.kind == Kind.SINGLE_PARTITION;
            SinglePartitionReadCommand singleReadCommand = (SinglePartitionReadCommand) command;
            singleReadCommand = maybeConvertNamesToSlice(singleReadCommand);

            int keySize = singleReadCommand.partitionKey().getKey().remaining();

            CFMetaData metadata = singleReadCommand.metadata();

            long size = 1;  // message type (single byte)
            size += TypeSizes.sizeof(command.isDigestQuery());
            size += TypeSizes.sizeof(metadata.ksName);
            size += TypeSizes.sizeof((short) keySize) + keySize;
            size += TypeSizes.sizeof((long) command.nowInSec());

            if (singleReadCommand.clusteringIndexFilter().kind() == ClusteringIndexFilter.Kind.SLICE)
                return size + serializedSliceCommandSize(singleReadCommand);
            else
                return size + serializedNamesCommandSize(singleReadCommand);
        }

        private void serializeNamesCommand(SinglePartitionReadCommand command, DataOutputPlus out) throws IOException
        {
            serializeNamesFilter(command, (ClusteringIndexNamesFilter)command.clusteringIndexFilter(), out);
        }

        private static void serializeNamesFilter(ReadCommand command, ClusteringIndexNamesFilter filter, DataOutputPlus out) throws IOException
        {
            PartitionColumns columns = command.columnFilter().fetchedColumns();
            CFMetaData metadata = command.metadata();
            SortedSet<Clustering> requestedRows = filter.requestedRows();

            if (requestedRows.isEmpty())
            {
                // only static columns are requested
                out.writeInt(columns.size());
                for (ColumnDefinition column : columns)
                    ByteBufferUtil.writeWithShortLength(column.name.bytes, out);
            }
            else
            {
                out.writeInt(requestedRows.size() * columns.size());
                for (Clustering clustering : requestedRows)
                {
                    for (ColumnDefinition column : columns)
                        ByteBufferUtil.writeWithShortLength(LegacyLayout.encodeCellName(metadata, clustering, column.name.bytes, null), out);
                }
            }

            // countCql3Rows should be true if it's not for Thrift or a DISTINCT query
            if (command.isForThrift() || (command.limits().kind() == DataLimits.Kind.CQL_LIMIT && command.limits().perPartitionCount() == 1))
                out.writeBoolean(false);  // it's compact and not a DISTINCT query
            else
                out.writeBoolean(true);
        }

        static long serializedNamesFilterSize(ClusteringIndexNamesFilter filter, CFMetaData metadata, PartitionColumns fetchedColumns)
        {
            SortedSet<Clustering> requestedRows = filter.requestedRows();

            long size = 0;
            if (requestedRows.isEmpty())
            {
                // only static columns are requested
                size += TypeSizes.sizeof(fetchedColumns.size());
                for (ColumnDefinition column : fetchedColumns)
                    size += ByteBufferUtil.serializedSizeWithShortLength(column.name.bytes);
            }
            else
            {
                size += TypeSizes.sizeof(requestedRows.size() * fetchedColumns.size());
                for (Clustering clustering : requestedRows)
                {
                    for (ColumnDefinition column : fetchedColumns)
                        size += ByteBufferUtil.serializedSizeWithShortLength(LegacyLayout.encodeCellName(metadata, clustering, column.name.bytes, null));
                }
            }

            return size + TypeSizes.sizeof(true);  // countCql3Rows
        }

        private SinglePartitionReadCommand deserializeNamesCommand(DataInputPlus in, boolean isDigest, CFMetaData metadata, DecoratedKey key, int nowInSeconds, int version) throws IOException
        {
            Pair<ColumnFilter, ClusteringIndexNamesFilter> selectionAndFilter = deserializeNamesSelectionAndFilter(in, metadata);

            return SinglePartitionReadCommand.legacyNamesCommand(isDigest, version, metadata, nowInSeconds, selectionAndFilter.left, key, selectionAndFilter.right);
        }

        static Pair<ColumnFilter, ClusteringIndexNamesFilter> deserializeNamesSelectionAndFilter(DataInputPlus in, CFMetaData metadata) throws IOException
        {
            int numCellNames = in.readInt();

            // The names filter could include either a) static columns or b) normal columns with the clustering columns
            // fully specified.  We need to handle those cases differently in 3.0.
            NavigableSet<Clustering> clusterings = new TreeSet<>(metadata.comparator);

            ColumnFilter.Builder selectionBuilder = ColumnFilter.selectionBuilder();
            for (int i = 0; i < numCellNames; i++)
            {
                ByteBuffer buffer = ByteBufferUtil.readWithShortLength(in);
                LegacyLayout.LegacyCellName cellName;
                try
                {
                    cellName = LegacyLayout.decodeCellName(metadata, buffer);
                }
                catch (UnknownColumnException exc)
                {
                    // TODO this probably needs a new exception class that shares a parent with UnknownColumnFamilyException
                    throw new UnknownColumnFamilyException(
                            "Received legacy range read command with names filter for unrecognized column name. " +
                                    "Fill name in filter (hex): " + ByteBufferUtil.bytesToHex(buffer), metadata.cfId);
                }

                // If we're querying for a static column, we may also need to read it
                // as if it were a thrift dynamic column (because the column metadata,
                // which makes it a static column in 3.0+, may have been added *after*
                // some values were written). Note that all cql queries on non-compact
                // tables used slice & not name filters prior to 3.0 so this path is
                // not taken for non-compact tables. It is theoretically possible to
                // get here via thrift, hence the check on metadata.isStaticCompactTable.
                // See CASSANDRA-11087.
                if (metadata.isStaticCompactTable() && cellName.clustering.equals(Clustering.STATIC_CLUSTERING))
                {
                    clusterings.add(Clustering.make(cellName.column.name.bytes));
                    selectionBuilder.add(metadata.compactValueColumn());
                }
                else
                {
                    clusterings.add(cellName.clustering);
                }

                selectionBuilder.add(cellName.column);
            }

            // for compact storage tables without clustering keys, the column holding the selected value is named
            // 'value' internally we add it to the selection here to prevent errors due to unexpected column names
            // when serializing the initial local data response
            if (metadata.isStaticCompactTable() && clusterings.isEmpty())
                selectionBuilder.addAll(metadata.partitionColumns());

            in.readBoolean();  // countCql3Rows

            // clusterings cannot include STATIC_CLUSTERING, so if the names filter is for static columns, clusterings
            // will be empty.  However, by requesting the static columns in our ColumnFilter, this will still work.
            ClusteringIndexNamesFilter filter = new ClusteringIndexNamesFilter(clusterings, false);
            return Pair.create(selectionBuilder.build(), filter);
        }

        private long serializedNamesCommandSize(SinglePartitionReadCommand command)
        {
            ClusteringIndexNamesFilter filter = (ClusteringIndexNamesFilter)command.clusteringIndexFilter();
            PartitionColumns columns = command.columnFilter().fetchedColumns();
            return serializedNamesFilterSize(filter, command.metadata(), columns);
        }

        private void serializeSliceCommand(SinglePartitionReadCommand command, DataOutputPlus out) throws IOException
        {
            CFMetaData metadata = command.metadata();
            ClusteringIndexSliceFilter filter = (ClusteringIndexSliceFilter)command.clusteringIndexFilter();

            Slices slices = filter.requestedSlices();
            boolean makeStaticSlice = !command.columnFilter().fetchedColumns().statics.isEmpty() && !slices.selects(Clustering.STATIC_CLUSTERING);
            serializeSlices(out, slices, filter.isReversed(), makeStaticSlice, metadata);

            out.writeBoolean(filter.isReversed());

            boolean selectsStatics = !command.columnFilter().fetchedColumns().statics.isEmpty() || slices.selects(Clustering.STATIC_CLUSTERING);
            DataLimits limits = command.limits();
            if (limits.isDistinct())
                out.writeInt(1);  // the limit is always 1 for DISTINCT queries
            else
                out.writeInt(updateLimitForQuery(command.limits().count(), filter.requestedSlices()));

            int compositesToGroup;
            if (limits.kind() == DataLimits.Kind.THRIFT_LIMIT || metadata.isDense())
                compositesToGroup = -1;
            else if (limits.isDistinct() && !selectsStatics)
                compositesToGroup = -2;  // for DISTINCT queries (CASSANDRA-8490)
            else
                compositesToGroup = metadata.clusteringColumns().size();

            out.writeInt(compositesToGroup);
        }

        private SinglePartitionReadCommand deserializeSliceCommand(DataInputPlus in, boolean isDigest, CFMetaData metadata, DecoratedKey key, int nowInSeconds, int version) throws IOException
        {
            Pair<ClusteringIndexSliceFilter, Boolean> p = deserializeSlicePartitionFilter(in, metadata);
            ClusteringIndexSliceFilter filter = p.left;
            boolean selectsStatics = p.right;
            int count = in.readInt();
            int compositesToGroup = in.readInt();

            // if a slice query from a pre-3.0 node doesn't cover statics, we shouldn't select them at all
            ColumnFilter columnFilter = LegacyRangeSliceCommandSerializer.getColumnSelectionForSlice(selectsStatics, compositesToGroup, metadata);

            // We have 2 types of DISTINCT queries: ones on only the partition key, and ones on the partition key and static columns. For the former,
            // we can easily detect the case because compositeToGroup is -2 and that's the only case it can be that. The latter is probablematic
            // however as we have no way to distinguish it from a normal select with a limit of 1 (and this, contrarily to the range query case
            // were the countCQL3Rows boolean allows us to decide).
            // So we consider this case not distinct here. This is ok because even if it is a distinct (with static), the count will be 1 and
            // we'll still just query one row (a distinct DataLimits currently behave exactly like a CQL limit with a count of 1). The only
            // drawback is that we'll send back the first row entirely while a 2.1/2.2 node would return only the first cell in that same
            // situation. This isn't a problem for 2.1/2.2 code however (it would be for a range query, as it would throw off the count for
            // reasons similar to CASSANDRA-10762, but it's ok for single partition queries).
            // We do _not_ want to do the reverse however and consider a 'SELECT * FROM foo LIMIT 1' as a DISTINCT query as that would make
            // us only return the 1st cell rather then 1st row.
            DataLimits limits;
            if (compositesToGroup == -2)
                limits = DataLimits.distinctLimits(count);  // See CASSANDRA-8490 for the explanation of this value
            else if (compositesToGroup == -1)
                limits = DataLimits.thriftLimits(1, count);
            else
                limits = DataLimits.cqlLimits(count);

            return SinglePartitionReadCommand.legacySliceCommand(isDigest, version, metadata, nowInSeconds, columnFilter, limits, key, filter);
        }

        private long serializedSliceCommandSize(SinglePartitionReadCommand command)
        {
            CFMetaData metadata = command.metadata();
            ClusteringIndexSliceFilter filter = (ClusteringIndexSliceFilter)command.clusteringIndexFilter();

            Slices slices = filter.requestedSlices();
            boolean makeStaticSlice = !command.columnFilter().fetchedColumns().statics.isEmpty() && !slices.selects(Clustering.STATIC_CLUSTERING);

            long size = serializedSlicesSize(slices, makeStaticSlice, metadata);
            size += TypeSizes.sizeof(command.clusteringIndexFilter().isReversed());
            size += TypeSizes.sizeof(command.limits().count());
            return size + TypeSizes.sizeof(0);  // compositesToGroup
        }

        static void serializeSlices(DataOutputPlus out, Slices slices, boolean isReversed, boolean makeStaticSlice, CFMetaData metadata) throws IOException
        {
            out.writeInt(slices.size() + (makeStaticSlice ? 1 : 0));

            // In 3.0 we always store the slices in normal comparator order.  Pre-3.0 nodes expect the slices to
            // be in reversed order if the query is reversed, so we handle that here.
            if (isReversed)
            {
                for (int i = slices.size() - 1; i >= 0; i--)
                    serializeSlice(out, slices.get(i), true, metadata);
                if (makeStaticSlice)
                    serializeStaticSlice(out, true, metadata);
            }
            else
            {
                if (makeStaticSlice)
                    serializeStaticSlice(out, false, metadata);
                for (Slice slice : slices)
                    serializeSlice(out, slice, false, metadata);
            }
        }

        static long serializedSlicesSize(Slices slices, boolean makeStaticSlice, CFMetaData metadata)
        {
            long size = TypeSizes.sizeof(slices.size());

            for (Slice slice : slices)
            {
                ByteBuffer sliceStart = LegacyLayout.encodeBound(metadata, slice.start(), true);
                size += ByteBufferUtil.serializedSizeWithShortLength(sliceStart);
                ByteBuffer sliceEnd = LegacyLayout.encodeBound(metadata, slice.end(), false);
                size += ByteBufferUtil.serializedSizeWithShortLength(sliceEnd);
            }

            if (makeStaticSlice)
                size += serializedStaticSliceSize(metadata);

            return size;
        }

        static long serializedStaticSliceSize(CFMetaData metadata)
        {
            // unlike serializeStaticSlice(), but we don't care about reversal for size calculations
            ByteBuffer sliceStart = LegacyLayout.encodeBound(metadata, ClusteringBound.BOTTOM, false);
            long size = ByteBufferUtil.serializedSizeWithShortLength(sliceStart);

            size += TypeSizes.sizeof((short) (metadata.comparator.size() * 3 + 2));
            size += TypeSizes.sizeof((short) LegacyLayout.STATIC_PREFIX);
            for (int i = 0; i < metadata.comparator.size(); i++)
            {
                size += ByteBufferUtil.serializedSizeWithShortLength(ByteBufferUtil.EMPTY_BYTE_BUFFER);
                size += 1;  // EOC
            }
            return size;
        }

        private static void serializeSlice(DataOutputPlus out, Slice slice, boolean isReversed, CFMetaData metadata) throws IOException
        {
            ByteBuffer sliceStart = LegacyLayout.encodeBound(metadata, isReversed ? slice.end() : slice.start(), !isReversed);
            ByteBufferUtil.writeWithShortLength(sliceStart, out);

            ByteBuffer sliceEnd = LegacyLayout.encodeBound(metadata, isReversed ? slice.start() : slice.end(), isReversed);
            ByteBufferUtil.writeWithShortLength(sliceEnd, out);
        }

        private static void serializeStaticSlice(DataOutputPlus out, boolean isReversed, CFMetaData metadata) throws IOException
        {
            // if reversed, write an empty bound for the slice start; if reversed, write out an empty bound for the
            // slice finish after we've written the static slice start
            if (!isReversed)
            {
                ByteBuffer sliceStart = LegacyLayout.encodeBound(metadata, ClusteringBound.BOTTOM, false);
                ByteBufferUtil.writeWithShortLength(sliceStart, out);
            }

            // write out the length of the composite
            out.writeShort(2 + metadata.comparator.size() * 3);  // two bytes + EOC for each component, plus static prefix
            out.writeShort(LegacyLayout.STATIC_PREFIX);
            for (int i = 0; i < metadata.comparator.size(); i++)
            {
                ByteBufferUtil.writeWithShortLength(ByteBufferUtil.EMPTY_BYTE_BUFFER, out);
                // write the EOC, using an inclusive end if we're on the final component
                out.writeByte(i == metadata.comparator.size() - 1 ? 1 : 0);
            }

            if (isReversed)
            {
                ByteBuffer sliceStart = LegacyLayout.encodeBound(metadata, ClusteringBound.BOTTOM, false);
                ByteBufferUtil.writeWithShortLength(sliceStart, out);
            }
        }

        // Returns the deserialized filter, and whether static columns are queried (in pre-3.0, both info are determined by the slices,
        // but in 3.0 they are separated: whether static columns are queried or not depends on the ColumnFilter).
        static Pair<ClusteringIndexSliceFilter, Boolean> deserializeSlicePartitionFilter(DataInputPlus in, CFMetaData metadata) throws IOException
        {
            int numSlices = in.readInt();
            ByteBuffer[] startBuffers = new ByteBuffer[numSlices];
            ByteBuffer[] finishBuffers = new ByteBuffer[numSlices];
            for (int i = 0; i < numSlices; i++)
            {
                startBuffers[i] = ByteBufferUtil.readWithShortLength(in);
                finishBuffers[i] = ByteBufferUtil.readWithShortLength(in);
            }

            boolean reversed = in.readBoolean();

            if (reversed)
            {
                // pre-3.0, reversed query slices put the greater element at the start of the slice
                ByteBuffer[] tmp = finishBuffers;
                finishBuffers = startBuffers;
                startBuffers = tmp;
            }

            boolean selectsStatics = false;
            Slices.Builder slicesBuilder = new Slices.Builder(metadata.comparator);
            for (int i = 0; i < numSlices; i++)
            {
                LegacyLayout.LegacyBound start = LegacyLayout.decodeBound(metadata, startBuffers[i], true);
                LegacyLayout.LegacyBound finish = LegacyLayout.decodeBound(metadata, finishBuffers[i], false);

                if (start.isStatic)
                {
                    // If we start at the static block, this means we start at the beginning of the partition in 3.0
                    // terms (since 3.0 handles static outside of the slice).
                    start = LegacyLayout.LegacyBound.BOTTOM;

                    // Then if we include the static, records it
                    if (start.bound.isInclusive())
                        selectsStatics = true;
                }
                else if (start == LegacyLayout.LegacyBound.BOTTOM)
                {
                    selectsStatics = true;
                }

                // If the end of the slice is the end of the statics, then that mean this slice was just selecting static
                // columns. We have already recorded that in selectsStatics, so we can ignore the slice (which doesn't make
                // sense for 3.0).
                if (finish.isStatic)
                {
                    assert finish.bound.isInclusive(); // it would make no sense for a pre-3.0 node to have a slice that stops
                                                     // before the static columns (since there is nothing before that)
                    continue;
                }

                slicesBuilder.add(Slice.make(start.bound, finish.bound));
            }

            return Pair.create(new ClusteringIndexSliceFilter(slicesBuilder.build(), reversed), selectsStatics);
        }

        private static SinglePartitionReadCommand maybeConvertNamesToSlice(SinglePartitionReadCommand command)
        {
            if (command.clusteringIndexFilter().kind() != ClusteringIndexFilter.Kind.NAMES)
                return command;

            CFMetaData metadata = command.metadata();

            if (!shouldConvertNamesToSlice(metadata, command.columnFilter().fetchedColumns()))
                return command;

            ClusteringIndexNamesFilter filter = (ClusteringIndexNamesFilter)command.clusteringIndexFilter();
            ClusteringIndexSliceFilter sliceFilter = convertNamesFilterToSliceFilter(filter, metadata);

            return command.withUpdatedClusteringIndexFilter(sliceFilter);
        }

        /**
         * Returns true if a names filter on the given table and column selection should be converted to a slice
         * filter for compatibility with pre-3.0 nodes, false otherwise.
         */
        static boolean shouldConvertNamesToSlice(CFMetaData metadata, PartitionColumns columns)
        {
            // On pre-3.0 nodes, due to CASSANDRA-5762, we always do a slice for CQL3 tables (not dense, composite).
            if (!metadata.isDense() && metadata.isCompound())
                return true;

            // pre-3.0 nodes don't support names filters for reading collections, so if we're requesting any of those,
            // we need to convert this to a slice filter
            for (ColumnDefinition column : columns)
            {
                if (column.type.isMultiCell())
                    return true;
            }
            return false;
        }

        /**
         * Converts a names filter that is incompatible with pre-3.0 nodes to a slice filter that is compatible.
         */
        private static ClusteringIndexSliceFilter convertNamesFilterToSliceFilter(ClusteringIndexNamesFilter filter, CFMetaData metadata)
        {
            SortedSet<Clustering> requestedRows = filter.requestedRows();
            Slices slices;
            if (requestedRows.isEmpty())
            {
                slices = Slices.NONE;
            }
            else if (requestedRows.size() == 1 && requestedRows.first().size() == 0)
            {
                slices = Slices.ALL;
            }
            else
            {
                Slices.Builder slicesBuilder = new Slices.Builder(metadata.comparator);
                for (Clustering clustering : requestedRows)
                    slicesBuilder.add(ClusteringBound.inclusiveStartOf(clustering), ClusteringBound.inclusiveEndOf(clustering));
                slices = slicesBuilder.build();
            }

            return new ClusteringIndexSliceFilter(slices, filter.isReversed());
        }

        /**
         * Potentially increases the existing query limit to account for the lack of exclusive bounds in pre-3.0 nodes.
         * @param limit the existing query limit
         * @param slices the requested slices
         * @return the updated limit
         */
        static int updateLimitForQuery(int limit, Slices slices)
        {
            // Pre-3.0 nodes don't support exclusive bounds for slices. Instead, we query one more element if necessary
            // and filter it later (in LegacyRemoteDataResponse)
            if (!slices.hasLowerBound() && ! slices.hasUpperBound())
                return limit;

            for (Slice slice : slices)
            {
                if (limit == Integer.MAX_VALUE)
                    return limit;

                if (!slice.start().isInclusive())
                    limit++;
                if (!slice.end().isInclusive())
                    limit++;
            }
            return limit;
        }
    }
}<|MERGE_RESOLUTION|>--- conflicted
+++ resolved
@@ -341,16 +341,12 @@
      */
     public abstract ReadCommand copy();
 
-<<<<<<< HEAD
+    /**
+     * Returns a copy of this command with isDigestQuery set to true.
+     */
+    public abstract ReadCommand copyAsDigestQuery();
+
     protected abstract UnfilteredPartitionIterator queryStorage(ColumnFamilyStore cfs, ReadExecutionController executionController);
-=======
-    /**
-     * Returns a copy of this command with isDigestQuery set to true.
-     */
-    public abstract ReadCommand copyAsDigestQuery();
-
-    protected abstract UnfilteredPartitionIterator queryStorage(ColumnFamilyStore cfs, ReadOrderGroup orderGroup);
->>>>>>> 7f297bcf
 
     protected abstract int oldestUnrepairedTombstone();
 
@@ -709,15 +705,9 @@
             out.writeInt(command.nowInSec());
             ColumnFilter.serializer.serialize(command.columnFilter(), out, version);
             RowFilter.serializer.serialize(command.rowFilter(), out, version);
-<<<<<<< HEAD
             DataLimits.serializer.serialize(command.limits(), out, version, command.metadata.comparator);
-            if (command.index.isPresent())
-                IndexMetadata.serializer.serialize(command.index.get(), out, version);
-=======
-            DataLimits.serializer.serialize(command.limits(), out, version);
             if (null != command.index)
                 IndexMetadata.serializer.serialize(command.index, out, version);
->>>>>>> 7f297bcf
 
             command.serializeSelection(out, version);
         }
@@ -736,15 +726,8 @@
             int nowInSec = in.readInt();
             ColumnFilter columnFilter = ColumnFilter.serializer.deserialize(in, version, metadata);
             RowFilter rowFilter = RowFilter.serializer.deserialize(in, version, metadata);
-<<<<<<< HEAD
             DataLimits limits = DataLimits.serializer.deserialize(in, version,  metadata.comparator);
-            Optional<IndexMetadata> index = hasIndex
-                                            ? deserializeIndexMetadata(in, version, metadata)
-                                            : Optional.empty();
-=======
-            DataLimits limits = DataLimits.serializer.deserialize(in, version);
             IndexMetadata index = hasIndex ? deserializeIndexMetadata(in, version, metadata) : null;
->>>>>>> 7f297bcf
 
             return kind.selectionDeserializer.deserialize(in, version, isDigest, digestVersion, isForThrift, metadata, nowInSec, columnFilter, rowFilter, limits, index);
         }
@@ -757,22 +740,12 @@
             }
             catch (UnknownIndexException e)
             {
-<<<<<<< HEAD
                 logger.info("Couldn't find a defined index on {}.{} with the id {}. " +
                             "If an index was just created, this is likely due to the schema not " +
                             "being fully propagated. Local read will proceed without using the " +
                             "index. Please wait for schema agreement after index creation.",
                             cfm.ksName, cfm.cfName, e.indexId);
-                return Optional.empty();
-=======
-                String message = String.format("Couldn't find a defined index on %s.%s with the id %s. " +
-                                               "If an index was just created, this is likely due to the schema not " +
-                                               "being fully propagated. Local read will proceed without using the " +
-                                               "index. Please wait for schema agreement after index creation.",
-                                               cfm.ksName, cfm.cfName, e.indexId.toString());
-                logger.info(message);
                 return null;
->>>>>>> 7f297bcf
             }
         }
 
