--- conflicted
+++ resolved
@@ -19,9 +19,6 @@
 package org.apache.cassandra.db.commitlog;
 
 import java.io.IOException;
-<<<<<<< HEAD
-import java.util.*;
-=======
 import java.util.ArrayDeque;
 import java.util.ArrayList;
 import java.util.Collection;
@@ -32,8 +29,6 @@
 import java.util.Queue;
 import java.util.Set;
 import java.util.UUID;
-import java.util.concurrent.Future;
->>>>>>> 9f18aab1
 import java.util.concurrent.atomic.AtomicInteger;
 
 import com.google.common.annotations.VisibleForTesting;
@@ -42,8 +37,6 @@
 import com.google.common.collect.Iterables;
 import com.google.common.collect.Multimap;
 import com.google.common.collect.Ordering;
-
-import org.apache.cassandra.io.util.File;
 import org.apache.commons.lang3.StringUtils;
 
 import org.apache.cassandra.utils.concurrent.Future;
@@ -60,6 +53,7 @@
 import org.apache.cassandra.db.SystemKeyspace;
 import org.apache.cassandra.db.partitions.PartitionUpdate;
 import org.apache.cassandra.io.sstable.format.SSTableReader;
+import org.apache.cassandra.io.util.File;
 import org.apache.cassandra.io.util.FileUtils;
 import org.apache.cassandra.io.util.RandomAccessReader;
 import org.apache.cassandra.schema.Schema;
@@ -156,7 +150,7 @@
                 }
                 else
                 {
-                    if (commitLog.archiver.restorePointInTime == Long.MAX_VALUE)
+                    if (commitLog.archiver.getRestorePointInTimeInMicroseconds() == Long.MAX_VALUE)
                     {
                         // Normal restart, everything is persisted and restored by the memtable itself.
                         filter = new IntervalSet<>(CommitLogPosition.NONE, CommitLog.instance.getCurrentPosition());
