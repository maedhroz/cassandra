--- conflicted
+++ resolved
@@ -192,12 +192,8 @@
 
         try
         {
-<<<<<<< HEAD
             UntypedResultSet.Row batch = result.one();
-            replaySerializedMutations(batch.getBytes("data"), batch.getLong("written_at"));
-=======
-            replaySerializedMutations(result.one().getBytes("data"), result.one().getLong("written_at"), rateLimiter);
->>>>>>> 2a7c20ea
+            replaySerializedMutations(batch.getBytes("data"), batch.getLong("written_at"), rateLimiter);
         }
         catch (IOException e)
         {
@@ -221,26 +217,17 @@
      * We try to deliver the mutations to the replicas ourselves if they are alive and only resort to writing hints
      * when a replica is down or a write request times out.
      */
-<<<<<<< HEAD
-    private void replaySerializedMutation(RowMutation mutation, long writtenAt)
-=======
-    private void replaySerializedMutation(RowMutation mutation, long writtenAt, RateLimiter rateLimiter) throws IOException
->>>>>>> 2a7c20ea
+    private void replaySerializedMutation(RowMutation mutation, long writtenAt, RateLimiter rateLimiter)
     {
         int ttl = calculateHintTTL(mutation, writtenAt);
         if (ttl <= 0)
             return; // the mutation isn't safe to replay.
 
-        Set<InetAddress> liveEndpoints = new HashSet<InetAddress>();
-<<<<<<< HEAD
+        Set<InetAddress> liveEndpoints = new HashSet<>();
         String ks = mutation.getKeyspaceName();
         Token<?> tk = StorageService.getPartitioner().getToken(mutation.key());
-=======
-        String ks = mutation.getTable();
-        Token tk = StorageService.getPartitioner().getToken(mutation.key());
         int mutationSize = (int) RowMutation.serializer.serializedSize(mutation, VERSION);
 
->>>>>>> 2a7c20ea
         for (InetAddress endpoint : Iterables.concat(StorageService.instance.getNaturalEndpoints(ks, tk),
                                                      StorageService.instance.getTokenMetadata().pendingEndpointsFor(tk, ks)))
         {
@@ -260,7 +247,7 @@
     private void attemptDirectDelivery(RowMutation mutation, long writtenAt, Set<InetAddress> endpoints)
     {
         List<WriteResponseHandler> handlers = Lists.newArrayList();
-        final CopyOnWriteArraySet<InetAddress> undelivered = new CopyOnWriteArraySet<InetAddress>(endpoints);
+        final CopyOnWriteArraySet<InetAddress> undelivered = new CopyOnWriteArraySet<>(endpoints);
         for (final InetAddress ep : endpoints)
         {
             Runnable callback = new Runnable()
@@ -314,7 +301,7 @@
     {
         ColumnFamilyStore cfs = Keyspace.open(Keyspace.SYSTEM_KS).getColumnFamilyStore(SystemKeyspace.BATCHLOG_CF);
         cfs.forceBlockingFlush();
-        Collection<Descriptor> descriptors = new ArrayList<Descriptor>();
+        Collection<Descriptor> descriptors = new ArrayList<>();
         for (SSTableReader sstr : cfs.getSSTables())
             descriptors.add(sstr.descriptor);
         if (!descriptors.isEmpty()) // don't pollute the logs if there is nothing to compact.
