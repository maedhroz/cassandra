--- conflicted
+++ resolved
@@ -291,22 +291,14 @@
 
     void commit()
     {
-<<<<<<< HEAD
         addRecord(LogRecord.makeCommit(currentTimeMillis()));
-=======
-        addRecord(LogRecord.makeCommit(System.currentTimeMillis()));
         completed = true;
->>>>>>> 9157d98e
     }
 
     void abort()
     {
-<<<<<<< HEAD
         addRecord(LogRecord.makeAbort(currentTimeMillis()));
-=======
-        addRecord(LogRecord.makeAbort(System.currentTimeMillis()));
         completed = true;
->>>>>>> 9157d98e
     }
 
     private boolean isLastRecordValidWithType(Type type)
