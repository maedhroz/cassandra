/*
 * Licensed to the Apache Software Foundation (ASF) under one
 * or more contributor license agreements.  See the NOTICE file
 * distributed with this work for additional information
 * regarding copyright ownership.  The ASF licenses this file
 * to you under the Apache License, Version 2.0 (the
 * "License"); you may not use this file except in compliance
 * with the License.  You may obtain a copy of the License at
 *
 *     http://www.apache.org/licenses/LICENSE-2.0
 *
 * Unless required by applicable law or agreed to in writing, software
 * distributed under the License is distributed on an "AS IS" BASIS,
 * WITHOUT WARRANTIES OR CONDITIONS OF ANY KIND, either express or implied.
 * See the License for the specific language governing permissions and
 * limitations under the License.
 */
package org.apache.cassandra.cql3.statements;

import java.nio.ByteBuffer;
import java.util.*;

import com.google.common.base.Objects;
import com.google.common.base.Predicate;
import com.google.common.collect.AbstractIterator;
import com.google.common.collect.Iterables;
import com.google.common.collect.Iterators;
import org.github.jamm.MemoryMeter;

import org.apache.cassandra.auth.Permission;
import org.apache.cassandra.cql3.*;
import org.apache.cassandra.db.composites.*;
import org.apache.cassandra.transport.messages.ResultMessage;
import org.apache.cassandra.config.CFMetaData;
import org.apache.cassandra.config.ColumnDefinition;
import org.apache.cassandra.db.*;
import org.apache.cassandra.db.filter.*;
import org.apache.cassandra.db.marshal.*;
import org.apache.cassandra.dht.*;
import org.apache.cassandra.exceptions.*;
import org.apache.cassandra.service.ClientState;
import org.apache.cassandra.service.QueryState;
import org.apache.cassandra.service.StorageProxy;
import org.apache.cassandra.service.StorageService;
import org.apache.cassandra.service.pager.*;
import org.apache.cassandra.db.ConsistencyLevel;
import org.apache.cassandra.thrift.ThriftValidation;
import org.apache.cassandra.serializers.MarshalException;
import org.apache.cassandra.utils.ByteBufferUtil;
import org.apache.cassandra.utils.FBUtilities;

/**
 * Encapsulates a completely parsed SELECT query, including the target
 * column family, expression, result count, and ordering clause.
 *
 */
public class SelectStatement implements CQLStatement, MeasurableForPreparedCache
{
    private static final int DEFAULT_COUNT_PAGE_SIZE = 10000;

    private final int boundTerms;
    public final CFMetaData cfm;
    public final Parameters parameters;
    private final Selection selection;
    private final Term limit;

    private final Restriction[] keyRestrictions;
    private final Restriction[] columnRestrictions;
    private final Map<ColumnIdentifier, Restriction> metadataRestrictions = new HashMap<ColumnIdentifier, Restriction>();

    // All restricted columns not covered by the key or index filter
    private final Set<ColumnDefinition> restrictedColumns = new HashSet<ColumnDefinition>();
    private Restriction.Slice sliceRestriction;

    private boolean isReversed;
    private boolean onToken;
    private boolean isKeyRange;
    private boolean keyIsInRelation;
    private boolean usesSecondaryIndexing;
    private boolean lastClusteringIsIn;

    private Map<ColumnIdentifier, Integer> orderingIndexes;

    // Used by forSelection below
    private static final Parameters defaultParameters = new Parameters(Collections.<ColumnIdentifier, Boolean>emptyMap(), false, false, null, false);

    public SelectStatement(CFMetaData cfm, int boundTerms, Parameters parameters, Selection selection, Term limit)
    {
        this.cfm = cfm;
        this.boundTerms = boundTerms;
        this.selection = selection;
        this.keyRestrictions = new Restriction[cfm.partitionKeyColumns().size()];
        this.columnRestrictions = new Restriction[cfm.clusteringColumns().size()];
        this.parameters = parameters;
        this.limit = limit;
    }

    // Creates a simple select based on the given selection.
    // Note that the results select statement should not be used for actual queries, but only for processing already
    // queried data through processColumnFamily.
    static SelectStatement forSelection(CFMetaData cfm, Selection selection)
    {
        return new SelectStatement(cfm, 0, defaultParameters, selection, null);
    }

    public ResultSet.Metadata getResultMetadata()
    {
        return parameters.isCount
             ? ResultSet.makeCountMetadata(keyspace(), columnFamily(), parameters.countAlias)
             : selection.getResultMetadata();
    }

    public long measureForPreparedCache(MemoryMeter meter)
    {
        return meter.measureDeep(this) - meter.measureDeep(cfm);
    }

    public int getBoundTerms()
    {
        return boundTerms;
    }

    public void checkAccess(ClientState state) throws InvalidRequestException, UnauthorizedException
    {
        state.hasColumnFamilyAccess(keyspace(), columnFamily(), Permission.SELECT);
    }

    public void validate(ClientState state) throws InvalidRequestException
    {
        // Nothing to do, all validation has been done by RawStatement.prepare()
    }

    public ResultMessage.Rows execute(QueryState state, QueryOptions options) throws RequestExecutionException, RequestValidationException
    {
        ConsistencyLevel cl = options.getConsistency();
        List<ByteBuffer> variables = options.getValues();
        if (cl == null)
            throw new InvalidRequestException("Invalid empty consistency level");

        cl.validateForRead(keyspace());

        int limit = getLimit(variables);
        long now = System.currentTimeMillis();
        Pageable command;
        if (isKeyRange || usesSecondaryIndexing)
        {
            command = getRangeCommand(variables, limit, now);
        }
        else
        {
            List<ReadCommand> commands = getSliceCommands(variables, limit, now);
            command = commands == null ? null : new Pageable.ReadCommands(commands);
        }

        int pageSize = options.getPageSize();
        // A count query will never be paged for the user, but we always page it internally to avoid OOM.
        // If we user provided a pageSize we'll use that to page internally (because why not), otherwise we use our default
        if (parameters.isCount && pageSize <= 0)
            pageSize = DEFAULT_COUNT_PAGE_SIZE;

        if (pageSize <= 0 || command == null || !QueryPagers.mayNeedPaging(command, pageSize))
        {
            return execute(command, cl, variables, limit, now);
        }
        else
        {
            QueryPager pager = QueryPagers.pager(command, cl, options.getPagingState());
            if (parameters.isCount)
                return pageCountQuery(pager, variables, pageSize, now);

            List<Row> page = pager.fetchPage(pageSize);
            ResultMessage.Rows msg = processResults(page, variables, limit, now);
            if (!pager.isExhausted())
                msg.result.metadata.setHasMorePages(pager.state());
            return msg;
        }
    }

    private ResultMessage.Rows execute(Pageable command, ConsistencyLevel cl, List<ByteBuffer> variables, int limit, long now) throws RequestValidationException, RequestExecutionException
    {
        List<Row> rows;
        if (command == null)
        {
            rows = Collections.<Row>emptyList();
        }
        else
        {
            rows = command instanceof Pageable.ReadCommands
                 ? StorageProxy.read(((Pageable.ReadCommands)command).commands, cl)
                 : StorageProxy.getRangeSlice((RangeSliceCommand)command, cl);
        }

        return processResults(rows, variables, limit, now);
    }

    private ResultMessage.Rows pageCountQuery(QueryPager pager, List<ByteBuffer> variables, int pageSize, long now) throws RequestValidationException, RequestExecutionException
    {
        int count = 0;
        while (!pager.isExhausted())
        {
            int maxLimit = pager.maxRemaining();
            ResultSet rset = process(pager.fetchPage(pageSize), variables, maxLimit, now);
            count += rset.rows.size();
        }

        ResultSet result = ResultSet.makeCountResult(keyspace(), columnFamily(), count, parameters.countAlias);
        return new ResultMessage.Rows(result);
    }

    public ResultMessage.Rows processResults(List<Row> rows, List<ByteBuffer> variables, int limit, long now) throws RequestValidationException
    {
        // Even for count, we need to process the result as it'll group some column together in sparse column families
        ResultSet rset = process(rows, variables, limit, now);
        rset = parameters.isCount ? rset.makeCountResult(parameters.countAlias) : rset;
        return new ResultMessage.Rows(rset);
    }

    static List<Row> readLocally(String keyspaceName, List<ReadCommand> cmds)
    {
        Keyspace keyspace = Keyspace.open(keyspaceName);
        List<Row> rows = new ArrayList<Row>(cmds.size());
        for (ReadCommand cmd : cmds)
            rows.add(cmd.getRow(keyspace));
        return rows;
    }

    public ResultMessage.Rows executeInternal(QueryState state) throws RequestExecutionException, RequestValidationException
    {
        List<ByteBuffer> variables = Collections.emptyList();
        int limit = getLimit(variables);
        long now = System.currentTimeMillis();
        List<Row> rows;
        if (isKeyRange || usesSecondaryIndexing)
        {
            RangeSliceCommand command = getRangeCommand(variables, limit, now);
            rows = command == null ? Collections.<Row>emptyList() : command.executeLocally();
        }
        else
        {
            List<ReadCommand> commands = getSliceCommands(variables, limit, now);
            rows = commands == null ? Collections.<Row>emptyList() : readLocally(keyspace(), commands);
        }

        return processResults(rows, variables, limit, now);
    }

    public ResultSet process(List<Row> rows) throws InvalidRequestException
    {
        assert !parameters.isCount; // not yet needed
        return process(rows, Collections.<ByteBuffer>emptyList(), getLimit(Collections.<ByteBuffer>emptyList()), System.currentTimeMillis());
    }

    public String keyspace()
    {
        return cfm.ksName;
    }

    public String columnFamily()
    {
        return cfm.cfName;
    }

    private List<ReadCommand> getSliceCommands(List<ByteBuffer> variables, int limit, long now) throws RequestValidationException
    {
        Collection<ByteBuffer> keys = getKeys(variables);
        if (keys.isEmpty()) // in case of IN () for (the last column of) the partition key.
            return null;

        List<ReadCommand> commands = new ArrayList<ReadCommand>(keys.size());

        IDiskAtomFilter filter = makeFilter(variables, limit);
        if (filter == null)
            return null;

        // Note that we use the total limit for every key, which is potentially inefficient.
        // However, IN + LIMIT is not a very sensible choice.
        for (ByteBuffer key : keys)
        {
            QueryProcessor.validateKey(key);
            // We should not share the slice filter amongst the commands (hence the cloneShallow), due to
            // SliceQueryFilter not being immutable due to its columnCounter used by the lastCounted() method
            // (this is fairly ugly and we should change that but that's probably not a tiny refactor to do that cleanly)
            commands.add(ReadCommand.create(keyspace(), key, columnFamily(), now, filter.cloneShallow()));
        }

        return commands;
    }

    private RangeSliceCommand getRangeCommand(List<ByteBuffer> variables, int limit, long now) throws RequestValidationException
    {
        IDiskAtomFilter filter = makeFilter(variables, limit);
        if (filter == null)
            return null;

        List<IndexExpression> expressions = getIndexExpressions(variables);
        // The LIMIT provided by the user is the number of CQL row he wants returned.
        // We want to have getRangeSlice to count the number of columns, not the number of keys.
        AbstractBounds<RowPosition> keyBounds = getKeyBounds(variables);
        return keyBounds == null
             ? null
             : new RangeSliceCommand(keyspace(), columnFamily(), now,  filter, keyBounds, expressions, limit, !parameters.isDistinct, false);
    }

    private AbstractBounds<RowPosition> getKeyBounds(List<ByteBuffer> variables) throws InvalidRequestException
    {
        IPartitioner<?> p = StorageService.getPartitioner();

        if (onToken)
        {
            Token startToken = getTokenBound(Bound.START, variables, p);
            Token endToken = getTokenBound(Bound.END, variables, p);

            boolean includeStart = includeKeyBound(Bound.START);
            boolean includeEnd = includeKeyBound(Bound.END);

            /*
             * If we ask SP.getRangeSlice() for (token(200), token(200)], it will happily return the whole ring.
             * However, wrapping range doesn't really make sense for CQL, and we want to return an empty result
             * in that case (CASSANDRA-5573). So special case to create a range that is guaranteed to be empty.
             *
             * In practice, we want to return an empty result set if either startToken > endToken, or both are
             * equal but one of the bound is excluded (since [a, a] can contains something, but not (a, a], [a, a)
             * or (a, a)). Note though that in the case where startToken or endToken is the minimum token, then
             * this special case rule should not apply.
             */
            int cmp = startToken.compareTo(endToken);
            if (!startToken.isMinimum() && !endToken.isMinimum() && (cmp > 0 || (cmp == 0 && (!includeStart || !includeEnd))))
                return null;

            RowPosition start = includeStart ? startToken.minKeyBound() : startToken.maxKeyBound();
            RowPosition end = includeEnd ? endToken.maxKeyBound() : endToken.minKeyBound();

            return new Range<RowPosition>(start, end);
        }
        else
        {
            ByteBuffer startKeyBytes = getKeyBound(Bound.START, variables);
            ByteBuffer finishKeyBytes = getKeyBound(Bound.END, variables);

            RowPosition startKey = RowPosition.forKey(startKeyBytes, p);
            RowPosition finishKey = RowPosition.forKey(finishKeyBytes, p);

            if (startKey.compareTo(finishKey) > 0 && !finishKey.isMinimum(p))
                return null;

            if (includeKeyBound(Bound.START))
            {
                return includeKeyBound(Bound.END)
                     ? new Bounds<RowPosition>(startKey, finishKey)
                     : new IncludingExcludingBounds<RowPosition>(startKey, finishKey);
            }
            else
            {
                return includeKeyBound(Bound.END)
                     ? new Range<RowPosition>(startKey, finishKey)
                     : new ExcludingBounds<RowPosition>(startKey, finishKey);
            }
        }
    }

    private IDiskAtomFilter makeFilter(List<ByteBuffer> variables, int limit)
    throws InvalidRequestException
    {
        if (parameters.isDistinct)
        {
            return new SliceQueryFilter(ColumnSlice.ALL_COLUMNS_ARRAY, false, 1, -1);
        }
        else if (isColumnRange())
        {
            int toGroup = cfm.comparator.isDense() ? -1 : cfm.clusteringColumns().size();
            List<Composite> startBounds = getRequestedBound(Bound.START, variables);
            List<Composite> endBounds = getRequestedBound(Bound.END, variables);
            assert startBounds.size() == endBounds.size();

            // The case where startBounds == 1 is common enough that it's worth optimizing
            ColumnSlice[] slices;
            if (startBounds.size() == 1)
            {
                ColumnSlice slice = new ColumnSlice(startBounds.get(0), endBounds.get(0));
                if (slice.isAlwaysEmpty(cfm.comparator, isReversed))
                    return null;
                slices = new ColumnSlice[]{slice};
            }
            else
            {
                List<ColumnSlice> l = new ArrayList<ColumnSlice>(startBounds.size());
                for (int i = 0; i < startBounds.size(); i++)
                {
                    ColumnSlice slice = new ColumnSlice(startBounds.get(i), endBounds.get(i));
                    if (!slice.isAlwaysEmpty(cfm.comparator, isReversed))
                        l.add(slice);
                }
                if (l.isEmpty())
                    return null;
                slices = l.toArray(new ColumnSlice[l.size()]);
            }

            return new SliceQueryFilter(slices, isReversed, limit, toGroup);
        }
        else
        {
            SortedSet<CellName> cellNames = getRequestedColumns(variables);
            if (cellNames == null) // in case of IN () for the last column of the key
                return null;
            QueryProcessor.validateCellNames(cellNames);
            return new NamesQueryFilter(cellNames, true);
        }
    }

    private int getLimit(List<ByteBuffer> variables) throws InvalidRequestException
    {
        int l = Integer.MAX_VALUE;
        if (limit != null)
        {
            ByteBuffer b = limit.bindAndGet(variables);
            if (b == null)
                throw new InvalidRequestException("Invalid null value of limit");

            try
            {
                Int32Type.instance.validate(b);
                l = Int32Type.instance.compose(b);
            }
            catch (MarshalException e)
            {
                throw new InvalidRequestException("Invalid limit value");
            }
        }

        if (l <= 0)
            throw new InvalidRequestException("LIMIT must be strictly positive");

        // Internally, we don't support exclusive bounds for slices. Instead,
        // we query one more element if necessary and exclude
        if (sliceRestriction != null && (!sliceRestriction.isInclusive(Bound.START) || !sliceRestriction.isInclusive(Bound.END)) && l != Integer.MAX_VALUE)
            l += 1;

        return l;
    }

    private Collection<ByteBuffer> getKeys(final List<ByteBuffer> variables) throws InvalidRequestException
    {
        List<ByteBuffer> keys = new ArrayList<ByteBuffer>();
        CBuilder builder = cfm.getKeyValidatorAsCType().builder();
        for (ColumnDefinition def : cfm.partitionKeyColumns())
        {
            Restriction r = keyRestrictions[def.position()];
            assert r != null && !r.isSlice();

            List<ByteBuffer> values = r.values(variables);

            if (builder.remainingCount() == 1)
            {
                for (ByteBuffer val : values)
                {
                    if (val == null)
                        throw new InvalidRequestException(String.format("Invalid null value for partition key part %s", def.name));
                    keys.add(builder.buildWith(val).toByteBuffer());
                }
            }
            else
            {
                // Note: for backward compatibility reasons, we let INs with 1 value slide
                if (values.size() != 1)
                    throw new InvalidRequestException("IN is only supported on the last column of the partition key");
                ByteBuffer val = values.get(0);
                if (val == null)
                    throw new InvalidRequestException(String.format("Invalid null value for partition key part %s", def.name));
                builder.add(val);
            }
        }
        return keys;
    }

    private ByteBuffer getKeyBound(Bound b, List<ByteBuffer> variables) throws InvalidRequestException
    {
        // Deal with unrestricted partition key components (special-casing is required to deal with 2i queries on the first
        // component of a composite partition key).
        for (int i = 0; i < keyRestrictions.length; i++)
            if (keyRestrictions[i] == null)
                return ByteBufferUtil.EMPTY_BYTE_BUFFER;

        // We deal with IN queries for keys in other places, so we know buildBound will return only one result
        return buildBound(b, cfm.partitionKeyColumns(), keyRestrictions, false, cfm.getKeyValidatorAsCType(), variables).get(0).toByteBuffer();
    }

    private Token getTokenBound(Bound b, List<ByteBuffer> variables, IPartitioner<?> p) throws InvalidRequestException
    {
        assert onToken;

        Restriction keyRestriction = keyRestrictions[0];
        ByteBuffer value;
        if (keyRestriction.isEQ())
        {
            value = keyRestriction.values(variables).get(0);
        }
        else
        {
            Restriction.Slice slice = (Restriction.Slice)keyRestriction;
            if (!slice.hasBound(b))
                return p.getMinimumToken();

            value = slice.bound(b, variables);
        }

        if (value == null)
            throw new InvalidRequestException("Invalid null token value");
        return p.getTokenFactory().fromByteArray(value);
    }

    private boolean includeKeyBound(Bound b)
    {
        for (Restriction r : keyRestrictions)
        {
            if (r == null)
                return true;
            else if (r.isSlice())
                return ((Restriction.Slice)r).isInclusive(b);
        }
        // All equality
        return true;
    }

    private boolean isColumnRange()
    {
        // Due to CASSANDRA-5762, we always do a slice for CQL3 tables (not dense, composite).
        // Static CF (non dense but non composite) never entails a column slice however
        if (!cfm.comparator.isDense())
            return cfm.comparator.isCompound();

        // Otherwise (i.e. for compact table where we don't have a row marker anyway and thus don't care about CASSANDRA-5762),
        // it is a range query if it has at least one the column alias for which no relation is defined or is not EQ.
        for (Restriction r : columnRestrictions)
        {
            if (r == null || r.isSlice())
                return true;
        }
        return false;
    }

    private SortedSet<CellName> getRequestedColumns(List<ByteBuffer> variables) throws InvalidRequestException
    {
        assert !isColumnRange();

        CBuilder builder = cfm.comparator.prefixBuilder();
        Iterator<ColumnDefinition> idIter = cfm.clusteringColumns().iterator();
        for (Restriction r : columnRestrictions)
        {
            ColumnDefinition def = idIter.next();
            assert r != null && !r.isSlice();

            List<ByteBuffer> values = r.values(variables);
            if (values.size() == 1)
            {
                ByteBuffer val = values.get(0);
                if (val == null)
                    throw new InvalidRequestException(String.format("Invalid null value for clustering key part %s", def.name));
                builder.add(val);
            }
            else
            {
                // We have a IN, which we only support for the last column.
                // If compact, just add all values and we're done. Otherwise,
                // for each value of the IN, creates all the columns corresponding to the selection.
                if (values.isEmpty())
                    return null;
                SortedSet<CellName> columns = new TreeSet<CellName>(cfm.comparator);
                Iterator<ByteBuffer> iter = values.iterator();
                while (iter.hasNext())
                {
                    ByteBuffer val = iter.next();
                    if (val == null)
                        throw new InvalidRequestException(String.format("Invalid null value for clustering key part %s", def.name));

                    Composite prefix = builder.buildWith(val);
                    columns.addAll(addSelectedColumns(prefix));
                }
                return columns;
            }
        }

        return addSelectedColumns(builder.build());
    }

    private SortedSet<CellName> addSelectedColumns(Composite prefix)
    {
        if (cfm.comparator.isDense())
        {
            return FBUtilities.singleton(cfm.comparator.create(prefix, null), cfm.comparator);
        }
        else
        {
            // Collections require doing a slice query because a given collection is a
            // non-know set of columns, so we shouldn't get there
            assert !selectACollection();

            SortedSet<CellName> columns = new TreeSet<CellName>(cfm.comparator);

            // We need to query the selected column as well as the marker
            // column (for the case where the row exists but has no columns outside the PK)
            // Two exceptions are "static CF" (non-composite non-compact CF) and "super CF"
            // that don't have marker and for which we must query all columns instead
            if (cfm.comparator.isCompound() && !cfm.isSuper())
            {
                // marker
                columns.add(cfm.comparator.rowMarker(prefix));

                // selected columns
                for (ColumnDefinition def : selection.getColumnsList())
                    if (def.kind == ColumnDefinition.Kind.REGULAR)
                        columns.add(cfm.comparator.create(prefix, def.name));
            }
            else
            {
                for (ColumnDefinition def : cfm.regularColumns())
                    columns.add(cfm.comparator.create(prefix, def.name));
            }
            return columns;
        }
    }

    private boolean selectACollection()
    {
        if (!cfm.comparator.hasCollections())
            return false;

        for (ColumnDefinition def : selection.getColumnsList())
        {
            if (def.type instanceof CollectionType)
                return true;
        }

        return false;
    }

    private static List<Composite> buildBound(Bound bound,
                                              Collection<ColumnDefinition> defs,
                                              Restriction[] restrictions,
                                              boolean isReversed,
                                              CType type,
                                              List<ByteBuffer> variables) throws InvalidRequestException
    {
        CBuilder builder = type.builder();

        // The end-of-component of composite doesn't depend on whether the
        // component type is reversed or not (i.e. the ReversedType is applied
        // to the component comparator but not to the end-of-component itself),
        // it only depends on whether the slice is reversed
        Bound eocBound = isReversed ? Bound.reverse(bound) : bound;
        for (ColumnDefinition def : defs)
        {
            // In a restriction, we always have Bound.START < Bound.END for the "base" comparator.
            // So if we're doing a reverse slice, we must inverse the bounds when giving them as start and end of the slice filter.
            // But if the actual comparator itself is reversed, we must inversed the bounds too.
            Bound b = isReversed == isReversedType(def) ? bound : Bound.reverse(bound);
            Restriction r = restrictions[def.position()];
            if (r == null || (r.isSlice() && !((Restriction.Slice)r).hasBound(b)))
            {
                // There wasn't any non EQ relation on that key, we select all records having the preceding component as prefix.
                // For composites, if there was preceding component and we're computing the end, we must change the last component
                // End-Of-Component, otherwise we would be selecting only one record.
                Composite prefix = builder.build();
                return Collections.singletonList(!prefix.isEmpty() && eocBound == Bound.END ? prefix.end() : prefix);
            }

            if (r.isSlice())
            {
                Restriction.Slice slice = (Restriction.Slice)r;
                assert slice.hasBound(b);
                ByteBuffer val = slice.bound(b, variables);
                if (val == null)
                    throw new InvalidRequestException(String.format("Invalid null clustering key part %s", def.name));
                return Collections.singletonList(builder.add(val).build().withEOC(eocForRelation(slice.getRelation(eocBound, b))));
            }
            else
            {
                List<ByteBuffer> values = r.values(variables);
                if (values.size() != 1)
                {
                    // IN query, we only support it on the clustering column
                    assert def.position() == defs.size() - 1;
                    // The IN query might not have listed the values in comparator order, so we need to re-sort
                    // the bounds lists to make sure the slices works correctly (also, to avoid duplicates).
                    TreeSet<Composite> s = new TreeSet<Composite>(isReversed ? type.reverseComparator() : type);
                    for (ByteBuffer val : values)
                    {
                        if (val == null)
                            throw new InvalidRequestException(String.format("Invalid null clustering key part %s", def.name));
                        Composite prefix = builder.buildWith(val);
                        // See below for why this
                        s.add((bound == Bound.END && builder.remainingCount() > 0) ? prefix.end() : prefix);
                    }
                    return new ArrayList<Composite>(s);
                }

                ByteBuffer val = values.get(0);
                if (val == null)
                    throw new InvalidRequestException(String.format("Invalid null clustering key part %s", def.name));
                builder.add(val);
            }
        }
        // Means no relation at all or everything was an equal
        // Note: if the builder is "full", there is no need to use the end-of-component bit. For columns selection,
        // it would be harmless to do it. However, we use this method got the partition key too. And when a query
        // with 2ndary index is done, and with the the partition provided with an EQ, we'll end up here, and in that
        // case using the eoc would be bad, since for the random partitioner we have no guarantee that
        // prefix.end() will sort after prefix (see #5240).
        Composite prefix = builder.build();
        return Collections.singletonList(bound == Bound.END && builder.remainingCount() > 0 ? prefix.end() : prefix);
    }

    private static Composite.EOC eocForRelation(Relation.Type op)
    {
        switch (op)
        {
            case LT:
                // < X => using startOf(X) as finish bound
                return Composite.EOC.START;
            case GT:
            case LTE:
                // > X => using endOf(X) as start bound
                // <= X => using endOf(X) as finish bound
                return Composite.EOC.END;
            default:
                // >= X => using X as start bound (could use START_OF too)
                // = X => using X
                return Composite.EOC.NONE;
        }
    }

    private List<Composite> getRequestedBound(Bound b, List<ByteBuffer> variables) throws InvalidRequestException
    {
        assert isColumnRange();
        return buildBound(b, cfm.clusteringColumns(), columnRestrictions, isReversed, cfm.comparator, variables);
    }

    public List<IndexExpression> getIndexExpressions(List<ByteBuffer> variables) throws InvalidRequestException
    {
        if (!usesSecondaryIndexing || restrictedColumns.isEmpty())
            return Collections.emptyList();

        List<IndexExpression> expressions = new ArrayList<IndexExpression>();
        for (ColumnDefinition def : restrictedColumns)
        {
            Restriction restriction;
            switch (def.kind)
            {
                case PARTITION_KEY:
                    restriction = keyRestrictions[def.position()];
                    break;
                case CLUSTERING_COLUMN:
                    restriction = columnRestrictions[def.position()];
                    break;
                case REGULAR:
                    restriction = metadataRestrictions.get(def.name);
                    break;
                default:
                    // We don't allow restricting a COMPACT_VALUE for now in prepare.
                    throw new AssertionError();
            }

            if (restriction.isSlice())
            {
                Restriction.Slice slice = (Restriction.Slice)restriction;
                for (Bound b : Bound.values())
                {
                    if (slice.hasBound(b))
                    {
                        ByteBuffer value = validateIndexedValue(def, slice.bound(b, variables));
                        expressions.add(new IndexExpression(def.name.bytes, slice.getIndexOperator(b), value));
                    }
                }
            }
            else if (restriction.isContains())
            {
                Restriction.Contains contains = (Restriction.Contains)restriction;
                for (ByteBuffer value : contains.values(variables))
                {
                    validateIndexedValue(def, value);
                    expressions.add(new IndexExpression(def.name.bytes, IndexExpression.Operator.CONTAINS, value));
                }
                for (ByteBuffer key : contains.keys(variables))
                {
                    validateIndexedValue(def, key);
                    expressions.add(new IndexExpression(def.name.bytes, IndexExpression.Operator.CONTAINS_KEY, key));
                }
            }
            else
            {
                List<ByteBuffer> values = restriction.values(variables);

                if (values.size() != 1)
                    throw new InvalidRequestException("IN restrictions are not supported on indexed columns");

                ByteBuffer value = validateIndexedValue(def, values.get(0));
                expressions.add(new IndexExpression(def.name.bytes, IndexExpression.Operator.EQ, value));
            }
        }
        return expressions;
    }

    private static ByteBuffer validateIndexedValue(ColumnDefinition def, ByteBuffer value) throws InvalidRequestException
    {
        if (value == null)
            throw new InvalidRequestException(String.format("Unsupported null value for indexed column %s", def.name));
        if (value.remaining() > 0xFFFF)
            throw new InvalidRequestException("Index expression values may not be larger than 64K");
        return value;
    }

    private Iterator<Cell> applySliceRestriction(final Iterator<Cell> cells, final List<ByteBuffer> variables) throws InvalidRequestException
    {
        assert sliceRestriction != null;

        final CellNameType type = cfm.comparator;
        final CellName excludedStart = sliceRestriction.isInclusive(Bound.START) ? null : type.makeCellName(sliceRestriction.bound(Bound.START, variables));
        final CellName excludedEnd = sliceRestriction.isInclusive(Bound.END) ? null : type.makeCellName(sliceRestriction.bound(Bound.END, variables));

        return new AbstractIterator<Cell>()
        {
            protected Cell computeNext()
            {
                if (!cells.hasNext())
                    return endOfData();

                Cell c = cells.next();

                // For dynamic CF, the column could be out of the requested bounds (because we don't support strict bounds internally (unless
                // the comparator is composite that is)), filter here
                if ( (excludedStart != null && type.compare(c.name(), excludedStart) == 0)
                  || (excludedEnd != null && type.compare(c.name(), excludedEnd) == 0) )
                    return computeNext();

<<<<<<< HEAD
                return c;
=======
        return new Iterable<Column>()
        {
            public Iterator<Column> iterator()
            {
                return new AbstractIterator<Column>()
                {
                    Iterator<ByteBuffer> iter = requested.iterator();
                    public Column computeNext()
                    {
                        while (iter.hasNext())
                        {
                            Column column = cf.getColumn(iter.next());
                            if (column != null)
                                return column;
                        }
                        return endOfData();
                    }
                };
>>>>>>> 71a5127a
            }
        };
    }

    private ResultSet process(List<Row> rows, List<ByteBuffer> variables, int limit, long now) throws InvalidRequestException
    {
        Selection.ResultSetBuilder result = selection.resultSetBuilder(now);
        for (org.apache.cassandra.db.Row row : rows)
        {
            // Not columns match the query, skip
            if (row.cf == null)
                continue;

            processColumnFamily(row.key.key, row.cf, variables, now, result);
        }

        ResultSet cqlRows = result.build();

        orderResults(cqlRows, variables);

        // Internal calls always return columns in the comparator order, even when reverse was set
        if (isReversed)
            cqlRows.reverse();

        // Trim result if needed to respect the limit
        cqlRows.trim(limit);
        return cqlRows;
    }

    // Used by ModificationStatement for CAS operations
    void processColumnFamily(ByteBuffer key, ColumnFamily cf, List<ByteBuffer> variables, long now, Selection.ResultSetBuilder result)
    throws InvalidRequestException
    {
        CFMetaData cfm = cf.metadata();
        ByteBuffer[] keyComponents = null;
        if (cfm.getKeyValidator() instanceof CompositeType)
        {
            keyComponents = ((CompositeType)cfm.getKeyValidator()).split(key);
        }
        else
        {
            keyComponents = new ByteBuffer[]{ key };
        }

        Iterator<Cell> cells = cf.getSortedColumns().iterator();
        if (sliceRestriction != null)
            cells = applySliceRestriction(cells, variables);

        for (Iterator<CQL3Row> iter = cfm.comparator.CQL3RowBuilder(now).group(cells); iter.hasNext();)
        {
            CQL3Row cql3Row = iter.next();

            // Respect requested order
            result.newRow();
            // Respect selection order
            for (ColumnDefinition def : selection.getColumnsList())
            {
                switch (def.kind)
                {
                    case PARTITION_KEY:
                        result.add(keyComponents[def.position()]);
                        break;
                    case CLUSTERING_COLUMN:
                        result.add(cql3Row.getClusteringColumn(def.position()));
                        break;
                    case COMPACT_VALUE:
                        result.add(cql3Row.getColumn(null));
                        break;
                    case REGULAR:
                        if (def.type.isCollection())
                        {
                            List<Cell> collection = cql3Row.getCollection(def.name);
                            ByteBuffer value = collection == null
                                             ? null
                                             : ((CollectionType)def.type).serialize(collection);
                            result.add(value);
                        }
                        else
                        {
                            result.add(cql3Row.getColumn(def.name));
                        }
                        break;
                    }
                }
        }
    }

    /**
     * Orders results when multiple keys are selected (using IN)
     */
    private void orderResults(ResultSet cqlRows, List<ByteBuffer> variables) throws InvalidRequestException
    {
        if (cqlRows.size() == 0)
            return;

        /*
         * We need to do post-query ordering in 2 cases:
         *   1) if the last clustering key is restricted by a IN.
         *   2) if the row key is restricted by a IN and there is some ORDER BY values
         */
        if (!(lastClusteringIsIn || (keyIsInRelation && parameters.orderings.size() > 0)))
            return;

        assert orderingIndexes != null;

        List<Integer> idToSort = new ArrayList<Integer>();
        List<Comparator<ByteBuffer>> sorters = new ArrayList<Comparator<ByteBuffer>>();

        // If the restriction for the last clustering key is an IN, respect requested order
        if (lastClusteringIsIn)
        {
            List<ColumnDefinition> cc = cfm.clusteringColumns();
            idToSort.add(orderingIndexes.get(cc.get(cc.size() - 1).name));
            Restriction last = columnRestrictions[columnRestrictions.length - 1];
            sorters.add(makeComparatorFor(last.values(variables)));
        }

        // Then add the order by
        for (ColumnIdentifier identifier : parameters.orderings.keySet())
        {
            ColumnDefinition orderingColumn = cfm.getColumnDefinition(identifier);
            idToSort.add(orderingIndexes.get(orderingColumn.name));
            sorters.add(orderingColumn.type);
        }

        Comparator<List<ByteBuffer>> comparator = idToSort.size() == 1
                                                ? new SingleColumnComparator(idToSort.get(0), sorters.get(0))
                                                : new CompositeComparator(sorters, idToSort);
        Collections.sort(cqlRows.rows, comparator);
    }

    // Comparator used when the last clustering key is an IN, to sort result
    // rows in the order of the values provided for the IN.
    private Comparator<ByteBuffer> makeComparatorFor(final List<ByteBuffer> values)
    {
        // This may not always be the most efficient, but it probably is if
        // values is small, which is likely to be the most common case.
        return new Comparator<ByteBuffer>()
        {
            public int compare(ByteBuffer b1, ByteBuffer b2)
            {
                int idx1 = -1;
                int idx2 = -1;
                for (int i = 0; i < values.size(); i++)
                {
                    ByteBuffer bb = values.get(i);
                    if (bb.equals(b1))
                        idx1 = i;
                    if (bb.equals(b2))
                        idx2 = i;

                    if (idx1 >= 0 && idx2 >= 0)
                        break;
                }
                assert idx1 >= 0 && idx2 >= 0 : "Got CQL3 row that was not queried in resultset";
                return idx1 - idx2;
            }
        };
    }

    private static boolean isReversedType(ColumnDefinition def)
    {
        return def.type instanceof ReversedType;
    }

    private boolean columnFilterIsIdentity()
    {
        for (Restriction r : columnRestrictions)
        {
            if (r != null)
                return false;
        }
        return true;
    }

    public static class RawStatement extends CFStatement
    {
        private final Parameters parameters;
        private final List<RawSelector> selectClause;
        private final List<Relation> whereClause;
        private final Term.Raw limit;

        public RawStatement(CFName cfName, Parameters parameters, List<RawSelector> selectClause, List<Relation> whereClause, Term.Raw limit)
        {
            super(cfName);
            this.parameters = parameters;
            this.selectClause = selectClause;
            this.whereClause = whereClause == null ? Collections.<Relation>emptyList() : whereClause;
            this.limit = limit;
        }

        public ParsedStatement.Prepared prepare() throws InvalidRequestException
        {
            CFMetaData cfm = ThriftValidation.validateColumnFamily(keyspace(), columnFamily());

            VariableSpecifications names = getBoundVariables();

            // Select clause
            if (parameters.isCount && !selectClause.isEmpty())
                throw new InvalidRequestException("Only COUNT(*) and COUNT(1) operations are currently supported.");

            Selection selection = selectClause.isEmpty()
                                ? Selection.wildcard(cfm)
                                : Selection.fromSelectors(cfm, selectClause);

            if (parameters.isDistinct)
                validateDistinctSelection(selection.getColumnsList(), cfm.partitionKeyColumns());

            Term prepLimit = null;
            if (limit != null)
            {
                prepLimit = limit.prepare(keyspace(), limitReceiver());
                prepLimit.collectMarkerSpecification(names);
            }

            SelectStatement stmt = new SelectStatement(cfm, names.size(), parameters, selection, prepLimit);

            /*
             * WHERE clause. For a given entity, rules are:
             *   - EQ relation conflicts with anything else (including a 2nd EQ)
             *   - Can't have more than one LT(E) relation (resp. GT(E) relation)
             *   - IN relation are restricted to row keys (for now) and conflicts with anything else
             *     (we could allow two IN for the same entity but that doesn't seem very useful)
             *   - The value_alias cannot be restricted in any way (we don't support wide rows with indexed value in CQL so far)
             */
            boolean hasQueriableIndex = false;
            boolean hasQueriableClusteringColumnIndex = false;
            for (Relation rel : whereClause)
            {
                ColumnDefinition def = cfm.getColumnDefinition(rel.getEntity());
                if (def == null)
                {
                    if (containsAlias(rel.getEntity()))
                        throw new InvalidRequestException(String.format("Aliases aren't allowed in where clause ('%s')", rel));
                    else
                        throw new InvalidRequestException(String.format("Undefined name %s in where clause ('%s')", rel.getEntity(), rel));
                }

                stmt.restrictedColumns.add(def);
                if (def.isIndexed() && rel.operator().allowsIndexQuery())
                {
                    hasQueriableIndex = true;
                    if (def.kind == ColumnDefinition.Kind.CLUSTERING_COLUMN)
                        hasQueriableClusteringColumnIndex = true;
                }

                switch (def.kind)
                {
                    case PARTITION_KEY:
                        stmt.keyRestrictions[def.position()] = updateRestriction(def, stmt.keyRestrictions[def.position()], rel, names);
                        break;
                    case CLUSTERING_COLUMN:
                        stmt.columnRestrictions[def.position()] = updateRestriction(def, stmt.columnRestrictions[def.position()], rel, names);
                        break;
                    case COMPACT_VALUE:
                        throw new InvalidRequestException(String.format("Predicates on the non-primary-key column (%s) of a COMPACT table are not yet supported", def.name));
                    case REGULAR:
                        // We only all IN on the row key and last clustering key so far, never on non-PK columns, and this even if there's an index
                        Restriction r = updateRestriction(def, stmt.metadataRestrictions.get(def.name), rel, names);
                        if (r.isIN() && !((Restriction.IN)r).canHaveOnlyOneValue())
                            // Note: for backward compatibility reason, we conside a IN of 1 value the same as a EQ, so we let that slide.
                            throw new InvalidRequestException(String.format("IN predicates on non-primary-key columns (%s) is not yet supported", def.name));
                        stmt.metadataRestrictions.put(def.name, r);
                        break;
                }
            }

            /*
             * At this point, the select statement if fully constructed, but we still have a few things to validate
             */

            // If there is a queriable index, no special condition are required on the other restrictions.
            // But we still need to know 2 things:
            //   - If we don't have a queriable index, is the query ok
            //   - Is it queriable without 2ndary index, which is always more efficient
            // If a component of the partition key is restricted by a relation, all preceding
            // components must have a EQ. Only the last partition key component can be in IN relation.
            boolean canRestrictFurtherComponents = true;
            ColumnDefinition previous = null;
            stmt.keyIsInRelation = false;
            Iterator<ColumnDefinition> iter = cfm.partitionKeyColumns().iterator();
            for (int i = 0; i < stmt.keyRestrictions.length; i++)
            {
                ColumnDefinition cdef = iter.next();
                Restriction restriction = stmt.keyRestrictions[i];

                if (restriction == null)
                {
                    if (stmt.onToken)
                        throw new InvalidRequestException("The token() function must be applied to all partition key components or none of them");

                    // The only time not restricting a key part is allowed is if none are restricted or an index is used.
                    if (i > 0 && stmt.keyRestrictions[i - 1] != null)
                    {
                        if (hasQueriableIndex)
                        {
                            stmt.usesSecondaryIndexing = true;
                            stmt.isKeyRange = true;
                            break;
                        }
                        throw new InvalidRequestException(String.format("Partition key part %s must be restricted since preceding part is", cdef.name));
                    }

                    stmt.isKeyRange = true;
                    canRestrictFurtherComponents = false;
                }
                else if (!canRestrictFurtherComponents)
                {
                    if (hasQueriableIndex)
                    {
                        stmt.usesSecondaryIndexing = true;
                        break;
                    }
                    throw new InvalidRequestException(String.format("partition key part %s cannot be restricted (preceding part %s is either not restricted or by a non-EQ relation)", cdef.name, previous));
                }
                else if (restriction.isOnToken())
                {
                    // If this is a query on tokens, it's necessarily a range query (there can be more than one key per token).
                    stmt.isKeyRange = true;
                    stmt.onToken = true;
                }
                else if (stmt.onToken)
                {
                    throw new InvalidRequestException(String.format("The token() function must be applied to all partition key components or none of them"));
                }
                else if (!restriction.isSlice())
                {
                    if (restriction.isIN())
                    {
                        // We only support IN for the last name so far
                        if (i != stmt.keyRestrictions.length - 1)
                            throw new InvalidRequestException(String.format("Partition KEY part %s cannot be restricted by IN relation (only the last part of the partition key can)", cdef.name));
                        stmt.keyIsInRelation = true;
                    }
                }
                else
                {
                    // Non EQ relation is not supported without token(), even if we have a 2ndary index (since even those are ordered by partitioner).
                    // Note: In theory we could allow it for 2ndary index queries with ALLOW FILTERING, but that would probably require some special casing
                    throw new InvalidRequestException("Only EQ and IN relation are supported on the partition key (unless you use the token() function)");
                }
                previous = cdef;
            }

            // All (or none) of the partition key columns have been specified;
            // hence there is no need to turn these restrictions into index expressions.
            if (!stmt.usesSecondaryIndexing)
                stmt.restrictedColumns.removeAll(cfm.partitionKeyColumns());

            // If a clustering key column is restricted by a non-EQ relation, all preceding
            // columns must have a EQ, and all following must have no restriction. Unless
            // the column is indexed that is.
            canRestrictFurtherComponents = true;
            previous = null;
            iter = cfm.clusteringColumns().iterator();
            for (int i = 0; i < stmt.columnRestrictions.length; i++)
            {
                ColumnDefinition cdef = iter.next();
                Restriction restriction = stmt.columnRestrictions[i];

                if (restriction == null)
                {
                    canRestrictFurtherComponents = false;
                }
                else if (!canRestrictFurtherComponents)
                {
                    if (hasQueriableIndex)
                    {
                        stmt.usesSecondaryIndexing = true; // handle gaps and non-keyrange cases.
                        break;
                    }
                    throw new InvalidRequestException(String.format("PRIMARY KEY part %s cannot be restricted (preceding part %s is either not restricted or by a non-EQ relation)", cdef.name, previous));
                }
                else if (restriction.isSlice())
                {
                    canRestrictFurtherComponents = false;
                    Restriction.Slice slice = (Restriction.Slice)restriction;
                    // For non-composite slices, we don't support internally the difference between exclusive and
                    // inclusive bounds, so we deal with it manually.
                    if (!cfm.comparator.isCompound() && (!slice.isInclusive(Bound.START) || !slice.isInclusive(Bound.END)))
                        stmt.sliceRestriction = slice;
                }
                else if (restriction.isIN())
                {
                    // We only support IN for the last name and for compact storage so far
                    // TODO: #3885 allows us to extend to non compact as well, but that remains to be done
                    if (i != stmt.columnRestrictions.length - 1)
                        throw new InvalidRequestException(String.format("PRIMARY KEY part %s cannot be restricted by IN relation", cdef.name));
                    else if (stmt.selectACollection())
                        throw new InvalidRequestException(String.format("Cannot restrict PRIMARY KEY part %s by IN relation as a collection is selected by the query", cdef.name));
                    stmt.lastClusteringIsIn = true;
                }

                previous = cdef;
            }

            // Covers indexes on the first clustering column (among others).
            if (stmt.isKeyRange && hasQueriableClusteringColumnIndex)
                stmt.usesSecondaryIndexing = true;

            if (!stmt.usesSecondaryIndexing)
                stmt.restrictedColumns.removeAll(cfm.clusteringColumns());

            // Even if usesSecondaryIndexing is false at this point, we'll still have to use one if
            // there is restrictions not covered by the PK.
            if (!stmt.metadataRestrictions.isEmpty())
            {
                if (!hasQueriableIndex)
                    throw new InvalidRequestException("No indexed columns present in by-columns clause with Equal operator");
                stmt.usesSecondaryIndexing = true;
            }

            if (stmt.usesSecondaryIndexing && stmt.keyIsInRelation)
                throw new InvalidRequestException("Select on indexed columns and with IN clause for the PRIMARY KEY are not supported");

            if (!stmt.parameters.orderings.isEmpty())
            {
                if (stmt.usesSecondaryIndexing)
                    throw new InvalidRequestException("ORDER BY with 2ndary indexes is not supported.");

                if (stmt.isKeyRange)
                    throw new InvalidRequestException("ORDER BY is only supported when the partition key is restricted by an EQ or an IN.");

                // If we order an IN query, we'll have to do a manual sort post-query. Currently, this sorting requires that we
                // have queried the column on which we sort (TODO: we should update it to add the column on which we sort to the one
                // queried automatically, and then removing it from the resultSet afterwards if needed)
                if (stmt.keyIsInRelation)
                {
                    stmt.orderingIndexes = new HashMap<ColumnIdentifier, Integer>();
                    for (ColumnIdentifier column : stmt.parameters.orderings.keySet())
                    {
                        final ColumnDefinition def = cfm.getColumnDefinition(column);
                        if (def == null)
                        {
                            if (containsAlias(column))
                                throw new InvalidRequestException(String.format("Aliases are not allowed in order by clause ('%s')", column));
                            else
                                throw new InvalidRequestException(String.format("Order by on unknown column %s", column));
                        }

                        if (selectClause.isEmpty()) // wildcard
                        {
                            stmt.orderingIndexes.put(def.name, indexOf(def, cfm.allColumnsInSelectOrder()));
                        }
                        else
                        {
                            boolean hasColumn = false;
                            for (int i = 0; i < selectClause.size(); i++)
                            {
                                RawSelector selector = selectClause.get(i);
                                if (def.name.equals(selector.selectable))
                                {
                                    stmt.orderingIndexes.put(def.name, i);
                                    hasColumn = true;
                                    break;
                                }
                            }

                            if (!hasColumn)
                                throw new InvalidRequestException("ORDER BY could not be used on columns missing in select clause.");
                        }
                    }
                }

                Boolean[] reversedMap = new Boolean[cfm.clusteringColumns().size()];
                int i = 0;
                for (Map.Entry<ColumnIdentifier, Boolean> entry : stmt.parameters.orderings.entrySet())
                {
                    ColumnIdentifier column = entry.getKey();
                    boolean reversed = entry.getValue();

                    ColumnDefinition def = cfm.getColumnDefinition(column);
                    if (def == null)
                    {
                        if (containsAlias(column))
                            throw new InvalidRequestException(String.format("Aliases are not allowed in order by clause ('%s')", column));
                        else
                            throw new InvalidRequestException(String.format("Order by on unknown column %s", column));
                    }

                    if (def.kind != ColumnDefinition.Kind.CLUSTERING_COLUMN)
                        throw new InvalidRequestException(String.format("Order by is currently only supported on the clustered columns of the PRIMARY KEY, got %s", column));

                    if (i++ != def.position())
                        throw new InvalidRequestException(String.format("Order by currently only support the ordering of columns following their declared order in the PRIMARY KEY"));

                    reversedMap[def.position()] = (reversed != isReversedType(def));
                }

                // Check that all boolean in reversedMap, if set, agrees
                Boolean isReversed = null;
                for (Boolean b : reversedMap)
                {
                    // Cell on which order is specified can be in any order
                    if (b == null)
                        continue;

                    if (isReversed == null)
                    {
                        isReversed = b;
                        continue;
                    }
                    if (isReversed != b)
                        throw new InvalidRequestException(String.format("Unsupported order by relation"));
                }
                assert isReversed != null;
                stmt.isReversed = isReversed;
            }

            if (stmt.lastClusteringIsIn)
            {
                // This means we'll have to do post-query reordering, so update the orderingIndexes
                if (stmt.orderingIndexes == null)
                    stmt.orderingIndexes = new HashMap<ColumnIdentifier, Integer>();

                ColumnDefinition last = cfm.clusteringColumns().get(cfm.clusteringColumns().size() - 1);
                stmt.orderingIndexes.put(last.name, indexOf(last, stmt.selection.getColumnsList().iterator()));
            }

            // Make sure this queries is allowed (note: non key range non indexed cannot involve filtering underneath)
            if (!parameters.allowFiltering && (stmt.isKeyRange || stmt.usesSecondaryIndexing))
            {
                // We will potentially filter data if either:
                //  - Have more than one IndexExpression
                //  - Have no index expression and the column filter is not the identity
                if (stmt.restrictedColumns.size() > 1 || (stmt.restrictedColumns.isEmpty() && !stmt.columnFilterIsIdentity()))
                    throw new InvalidRequestException("Cannot execute this query as it might involve data filtering and thus may have unpredictable performance. "
                                                    + "If you want to execute this query despite the performance unpredictability, use ALLOW FILTERING");
            }

            return new ParsedStatement.Prepared(stmt, names);
        }

        private int indexOf(final ColumnDefinition def, Iterator<ColumnDefinition> defs)
        {
            return Iterators.indexOf(defs, new Predicate<ColumnDefinition>()
                                           {
                                               public boolean apply(ColumnDefinition n)
                                               {
                                                   return def.name.equals(n.name);
                                               }
                                           });
        }

        private void validateDistinctSelection(Collection<ColumnDefinition> requestedColumns, Collection<ColumnDefinition> partitionKey)
        throws InvalidRequestException
        {
            for (ColumnDefinition def : requestedColumns)
                if (!partitionKey.contains(def))
                    throw new InvalidRequestException(String.format("SELECT DISTINCT queries must only request partition key columns (not %s)", def.name));

            for (ColumnDefinition def : partitionKey)
                if (!requestedColumns.contains(def))
                    throw new InvalidRequestException(String.format("SELECT DISTINCT queries must request all the partition key columns (missing %s)", def.name));
        }

        private boolean containsAlias(final ColumnIdentifier name)
        {
            return Iterables.any(selectClause, new Predicate<RawSelector>()
                                               {
                                                   public boolean apply(RawSelector raw)
                                                   {
                                                       return name.equals(raw.alias);
                                                   }
                                               });
        }

        private ColumnSpecification limitReceiver()
        {
            return new ColumnSpecification(keyspace(), columnFamily(), new ColumnIdentifier("[limit]", true), Int32Type.instance);
        }

        Restriction updateRestriction(ColumnDefinition def, Restriction restriction, Relation newRel, VariableSpecifications boundNames) throws InvalidRequestException
        {
            ColumnSpecification receiver = def;
            if (newRel.onToken)
            {
                if (def.kind != ColumnDefinition.Kind.PARTITION_KEY)
                    throw new InvalidRequestException(String.format("The token() function is only supported on the partition key, found on %s", def.name));

                receiver = new ColumnSpecification(def.ksName,
                                                   def.cfName,
                                                   new ColumnIdentifier("partition key token", true),
                                                   StorageService.getPartitioner().getTokenValidator());
            }

            switch (newRel.operator())
            {
                case EQ:
                    {
                        if (restriction != null)
                            throw new InvalidRequestException(String.format("%s cannot be restricted by more than one relation if it includes an Equal", def.name));
                        Term t = newRel.getValue().prepare(keyspace(), receiver);
                        t.collectMarkerSpecification(boundNames);
                        restriction = new Restriction.EQ(t, newRel.onToken);
                    }
                    break;
                case IN:
                    if (restriction != null)
                        throw new InvalidRequestException(String.format("%s cannot be restricted by more than one relation if it includes a IN", def.name));

                    if (newRel.getInValues() == null)
                    {
                        // Means we have a "SELECT ... IN ?"
                        assert newRel.getValue() != null;
                        Term t = newRel.getValue().prepare(keyspace(), receiver);
                        t.collectMarkerSpecification(boundNames);
                        restriction = Restriction.IN.create(t);
                    }
                    else
                    {
                        List<Term> inValues = new ArrayList<Term>(newRel.getInValues().size());
                        for (Term.Raw raw : newRel.getInValues())
                        {
                            Term t = raw.prepare(keyspace(), receiver);
                            t.collectMarkerSpecification(boundNames);
                            inValues.add(t);
                        }
                        restriction = Restriction.IN.create(inValues);
                    }
                    break;
                case GT:
                case GTE:
                case LT:
                case LTE:
                    {
                        if (restriction == null)
                            restriction = new Restriction.Slice(newRel.onToken);
                        else if (!restriction.isSlice())
                            throw new InvalidRequestException(String.format("%s cannot be restricted by both an equal and an inequal relation", def.name));
                        Term t = newRel.getValue().prepare(keyspace(), receiver);
                        t.collectMarkerSpecification(boundNames);
                        ((Restriction.Slice)restriction).setBound(def.name, newRel.operator(), t);
                    }
                    break;
                case CONTAINS_KEY:
                    if (!(receiver.type instanceof MapType))
                        throw new InvalidRequestException(String.format("Cannot use CONTAINS_KEY on non-map column %s", def.name));
                    // Fallthrough on purpose
                case CONTAINS:
                    {
                        if (!receiver.type.isCollection())
                            throw new InvalidRequestException(String.format("Cannot use %s relation on non collection column %s", newRel.operator(), def.name));

                        if (restriction == null)
                            restriction = new Restriction.Contains();
                        else if (!restriction.isContains())
                            throw new InvalidRequestException(String.format("Collection column %s can only be restricted by CONTAINS or CONTAINS KEY", def.name));
                        boolean isKey = newRel.operator() == Relation.Type.CONTAINS_KEY;
                        receiver = makeCollectionReceiver(receiver, isKey);
                        Term t = newRel.getValue().prepare(keyspace(), receiver);
                        ((Restriction.Contains)restriction).add(t, isKey);
                    }
            }
            return restriction;
        }

        private static ColumnSpecification makeCollectionReceiver(ColumnSpecification collection, boolean isKey)
        {
            assert collection.type.isCollection();
            switch (((CollectionType)collection.type).kind)
            {
                case LIST:
                    assert !isKey;
                    return Lists.valueSpecOf(collection);
                case SET:
                    assert !isKey;
                    return Sets.valueSpecOf(collection);
                case MAP:
                    return isKey ? Maps.keySpecOf(collection) : Maps.valueSpecOf(collection);
            }
            throw new AssertionError();
        }

        @Override
        public String toString()
        {
            return Objects.toStringHelper(this)
                          .add("name", cfName)
                          .add("selectClause", selectClause)
                          .add("whereClause", whereClause)
                          .add("isDistinct", parameters.isDistinct)
                          .add("isCount", parameters.isCount)
                          .toString();
        }
    }

    public static class Parameters
    {
        private final Map<ColumnIdentifier, Boolean> orderings;
        private final boolean isDistinct;
        private final boolean isCount;
        private final ColumnIdentifier countAlias;
        private final boolean allowFiltering;

        public Parameters(Map<ColumnIdentifier, Boolean> orderings,
                          boolean isDistinct,
                          boolean isCount,
                          ColumnIdentifier countAlias,
                          boolean allowFiltering)
        {
            this.orderings = orderings;
            this.isDistinct = isDistinct;
            this.isCount = isCount;
            this.countAlias = countAlias;
            this.allowFiltering = allowFiltering;
        }
    }

    /**
     * Used in orderResults(...) method when single 'ORDER BY' condition where given
     */
    private static class SingleColumnComparator implements Comparator<List<ByteBuffer>>
    {
        private final int index;
        private final Comparator<ByteBuffer> comparator;

        public SingleColumnComparator(int columnIndex, Comparator<ByteBuffer> orderer)
        {
            index = columnIndex;
            comparator = orderer;
        }

        public int compare(List<ByteBuffer> a, List<ByteBuffer> b)
        {
            return comparator.compare(a.get(index), b.get(index));
        }
    }

    /**
     * Used in orderResults(...) method when multiple 'ORDER BY' conditions where given
     */
    private static class CompositeComparator implements Comparator<List<ByteBuffer>>
    {
        private final List<Comparator<ByteBuffer>> orderTypes;
        private final List<Integer> positions;

        private CompositeComparator(List<Comparator<ByteBuffer>> orderTypes, List<Integer> positions)
        {
            this.orderTypes = orderTypes;
            this.positions = positions;
        }

        public int compare(List<ByteBuffer> a, List<ByteBuffer> b)
        {
            for (int i = 0; i < positions.size(); i++)
            {
                Comparator<ByteBuffer> type = orderTypes.get(i);
                int columnPos = positions.get(i);

                ByteBuffer aValue = a.get(columnPos);
                ByteBuffer bValue = b.get(columnPos);

                int comparison = type.compare(aValue, bValue);

                if (comparison != 0)
                    return comparison;
            }

            return 0;
        }
    }
}<|MERGE_RESOLUTION|>--- conflicted
+++ resolved
@@ -820,39 +820,19 @@
         {
             protected Cell computeNext()
             {
-                if (!cells.hasNext())
-                    return endOfData();
-
-                Cell c = cells.next();
-
-                // For dynamic CF, the column could be out of the requested bounds (because we don't support strict bounds internally (unless
-                // the comparator is composite that is)), filter here
-                if ( (excludedStart != null && type.compare(c.name(), excludedStart) == 0)
-                  || (excludedEnd != null && type.compare(c.name(), excludedEnd) == 0) )
-                    return computeNext();
-
-<<<<<<< HEAD
-                return c;
-=======
-        return new Iterable<Column>()
-        {
-            public Iterator<Column> iterator()
-            {
-                return new AbstractIterator<Column>()
-                {
-                    Iterator<ByteBuffer> iter = requested.iterator();
-                    public Column computeNext()
-                    {
-                        while (iter.hasNext())
-                        {
-                            Column column = cf.getColumn(iter.next());
-                            if (column != null)
-                                return column;
-                        }
-                        return endOfData();
-                    }
-                };
->>>>>>> 71a5127a
+                while (cells.hasNext())
+                {
+                    Cell c = cells.next();
+
+                    // For dynamic CF, the column could be out of the requested bounds (because we don't support strict bounds internally (unless
+                    // the comparator is composite that is)), filter here
+                    if ( (excludedStart != null && type.compare(c.name(), excludedStart) == 0)
+                      || (excludedEnd != null && type.compare(c.name(), excludedEnd) == 0) )
+                        continue;
+
+                    return c;
+                }
+                return endOfData();
             }
         };
     }
