--- conflicted
+++ resolved
@@ -700,75 +700,40 @@
 
         CompositesBuilder builder = new CompositesBuilder(cfm.comparator.prefixBuilder(), cfm.comparator);
         Iterator<ColumnDefinition> idIter = cfm.clusteringColumns().iterator();
-        for (Restriction r : columnRestrictions)
-        {
+        for (int i = 0; i < columnRestrictions.length; i++)
+        {
+            Restriction r = columnRestrictions[i];
             ColumnDefinition def = idIter.next();
             assert r != null && !r.isSlice();
 
-<<<<<<< HEAD
-            List<ByteBuffer> values = r.values(options);
-
-            if (values.isEmpty())
-                return null;
-
-            builder.addEachElementToAll(values);
+            if (r.isEQ() || !r.isMultiColumn())
+            {
+                List<ByteBuffer> values = r.values(options);
+                if (values.isEmpty())
+                    return null;
+                builder.addEachElementToAll(values);
+            }
+            else
+            {
+                // we have a multi-column IN restriction
+                List<List<ByteBuffer>> splitValues = ((MultiColumnRestriction.IN) r).splitValues(options);
+                if (splitValues.isEmpty())
+                    return null;
+
+                builder.addAllElementsToAll(splitValues);
+
+                // increment i to skip the remainder of the multicolumn restriction
+                i += splitValues.get(0).size() - 1;
+            }
+
             if (builder.containsNull())
                 throw new InvalidRequestException(String.format("Invalid null value for clustering key part %s",
-                                                                def.name));
-=======
-            if (r.isEQ())
-            {
-                ByteBuffer val = r.values(options).get(0);
-                if (val == null)
-                    throw new InvalidRequestException(String.format("Invalid null value for clustering key part %s", def.name));
-                builder.add(val);
-            }
-            else
-            {
-                if (!r.isMultiColumn())
-                {
-                    List<ByteBuffer> values = r.values(options);
-                    // We have a IN, which we only support for the last column.
-                    // If compact, just add all values and we're done. Otherwise,
-                    // for each value of the IN, creates all the columns corresponding to the selection.
-                    if (values.isEmpty())
-                        return null;
-                    SortedSet<CellName> columns = new TreeSet<CellName>(cfm.comparator);
-                    Iterator<ByteBuffer> iter = values.iterator();
-                    while (iter.hasNext())
-                    {
-                        ByteBuffer val = iter.next();
-                        if (val == null)
-                            throw new InvalidRequestException(String.format("Invalid null value for clustering key part %s", def.name));
-
-                        Composite prefix = builder.buildWith(val);
-                        columns.addAll(addSelectedColumns(prefix));
-                    }
-                    return columns;
-                }
-                else
-                {
-                    // we have a multi-column IN restriction
-                    List<List<ByteBuffer>> values = ((MultiColumnRestriction.IN) r).splitValues(options);
-                    TreeSet<CellName> inValues = new TreeSet<>(cfm.comparator);
-                    for (List<ByteBuffer> components : values)
-                    {
-                        for (int i = 0; i < components.size(); i++)
-                            if (components.get(i) == null)
-                                throw new InvalidRequestException("Invalid null value in condition for column " + cfm.clusteringColumns().get(i + def.position()));
-
-                        Composite prefix = builder.buildWith(components);
-                        inValues.addAll(addSelectedColumns(prefix));
-                    }
-                    return inValues;
-                }
-            }
->>>>>>> ee55f361
-        }
-        SortedSet<CellName> columns = new TreeSet<CellName>(cfm.comparator);
+                        def.name));
+        }
+
+        SortedSet<CellName> columns = new TreeSet<>(cfm.comparator);
         for (Composite composite : builder.build())
             columns.addAll(addSelectedColumns(composite));
-
         return columns;
     }
 
@@ -878,30 +843,6 @@
                 Operator relType = ((Restriction.Slice) r).getRelation(eocBound, b);
                 return compositeBuilder.buildWithEOC(eocForRelation(relType));
             }
-<<<<<<< HEAD
-=======
-            else
-            {
-                // IN or EQ
-                List<ByteBuffer> values = r.values(options);
-                if (values.size() != 1)
-                {
-                    // IN query, we only support it on the clustering columns
-                    assert def.position() == defs.size() - 1;
-                    // The IN query might not have listed the values in comparator order, so we need to re-sort
-                    // the bounds lists to make sure the slices works correctly (also, to avoid duplicates).
-                    TreeSet<Composite> s = new TreeSet<>(isReversed ? type.reverseComparator() : type);
-                    for (ByteBuffer val : values)
-                    {
-                        if (val == null)
-                            throw new InvalidRequestException(String.format("Invalid null clustering key part %s", def.name));
-                        Composite prefix = builder.buildWith(val);
-                        // See below for why this
-                        s.add((eocBound == Bound.END && builder.remainingCount() > 0) ? prefix.end() : prefix);
-                    }
-                    return new ArrayList<>(s);
-                }
->>>>>>> ee55f361
 
             compositeBuilder.addEachElementToAll(r.values(options));
 
