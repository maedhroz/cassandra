--- conflicted
+++ resolved
@@ -45,17 +45,12 @@
     private final TableMetadata table;
     private final List<ColumnMetadata> columns;
     private final SelectionColumnMapping columnMapping;
-<<<<<<< HEAD
     protected final ResultSet.ResultMetadata metadata;
     protected final ColumnFilterFactory columnFilterFactory;
     protected final boolean isJson;
-=======
-    private final ResultSet.ResultMetadata metadata;
-    private final boolean collectTimestamps;
-    private final boolean collectTTLs;
-    // Columns used to order the result set for multi-partition queries
-    private Map<ColumnDefinition, Integer> orderingIndex;
->>>>>>> 95cfee62
+
+    // Columns used to order the result set for JSON queries with post ordering.
+    protected final List<ColumnMetadata> orderingColumns;
 
     protected Selection(TableMetadata table,
                         List<ColumnMetadata> selectedColumns,
@@ -75,6 +70,8 @@
         // even if we don't ultimately ship them to the client (CASSANDRA-4911).
         this.columns.addAll(orderingColumns);
         this.metadata.addNonSerializedColumns(orderingColumns);
+
+        this.orderingColumns = orderingColumns.isEmpty() ? Collections.emptyList() : new ArrayList<>(orderingColumns);
     }
 
     // Overriden by SimpleSelection when appropriate.
@@ -98,64 +95,25 @@
         return !Iterables.isEmpty(Iterables.filter(columns, STATIC_COLUMN_FILTER));
     }
 
-<<<<<<< HEAD
-    public ResultSet.ResultMetadata getResultMetadata()
-=======
-    /**
-     * Checks if this selection contains only static columns.
-     * @return <code>true</code> if this selection contains only static columns, <code>false</code> otherwise;
-     */
-    public boolean containsOnlyStaticColumns()
-    {
-        if (!containsStaticColumns())
-            return false;
-
-        if (isWildcard())
-            return false;
-
-        for (ColumnDefinition def : getColumns())
-        {
-            if (!def.isPartitionKey() && !def.isStatic())
-                return false;
-        }
-
-        return true;
-    }
-
-    /**
-     * Checks if this selection contains a complex column.
-     *
-     * @return <code>true</code> if this selection contains a multicell collection or UDT, <code>false</code> otherwise.
-     */
-    public boolean containsAComplexColumn()
-    {
-        for (ColumnDefinition def : getColumns())
-            if (def.isComplex())
-                return true;
-
-        return false;
-    }
-
-    public Map<ColumnDefinition, Integer> getOrderingIndex(boolean isJson)
+    /**
+     * Returns the corresponding column index used for post query ordering
+     * @param c ordering column
+     * @return
+     */
+    public Integer getOrderingIndex(ColumnMetadata c)
     {
         if (!isJson)
-            return orderingIndex;
+            return getResultSetIndex(c);
 
         // If we order post-query in json, the first and only column that we ship to the client is the json column.
         // In that case, we should keep ordering columns around to perform the ordering, then these columns will
         // be placed after the json column. As a consequence of where the colums are placed, we should give the
         // ordering index a value based on their position in the json encoding and discard the original index.
         // (CASSANDRA-14286)
-        int columnIndex = 1;
-        Map<ColumnDefinition, Integer> jsonOrderingIndex = new LinkedHashMap<>(orderingIndex.size());
-        for (ColumnDefinition column : orderingIndex.keySet())
-            jsonOrderingIndex.put(column, columnIndex++);
-
-        return jsonOrderingIndex;
-    }
-
-    public ResultSet.ResultMetadata getResultMetadata(boolean isJson)
->>>>>>> 95cfee62
+        return orderingColumns.indexOf(c) + 1;
+    }
+
+    public ResultSet.ResultMetadata getResultMetadata()
     {
         if (!isJson)
             return metadata;
@@ -163,11 +121,7 @@
         ColumnSpecification firstColumn = metadata.names.get(0);
         ColumnSpecification jsonSpec = new ColumnSpecification(firstColumn.ksName, firstColumn.cfName, Json.JSON_COLUMN_ID, UTF8Type.instance);
         ResultSet.ResultMetadata resultMetadata = new ResultSet.ResultMetadata(Lists.newArrayList(jsonSpec));
-        if (orderingIndex != null)
-        {
-            for (ColumnDefinition orderingColumn : orderingIndex.keySet())
-                resultMetadata.addNonSerializedColumn(orderingColumn);
-        }
+        resultMetadata.addNonSerializedColumns(orderingColumns);
         return resultMetadata;
     }
 
@@ -191,24 +145,7 @@
                              isJson);
     }
 
-<<<<<<< HEAD
     public static Selection forColumns(TableMetadata table, List<ColumnMetadata> columns)
-=======
-    public void addColumnForOrdering(ColumnDefinition c)
-    {
-        if (orderingIndex == null)
-            orderingIndex = new LinkedHashMap<>();
-
-        int index = getResultSetIndex(c);
-
-        if (index < 0)
-            index = addOrderingColumn(c);
-
-        orderingIndex.put(c, index);
-    }
-
-    protected int addOrderingColumn(ColumnDefinition c)
->>>>>>> 95cfee62
     {
         return new SimpleSelection(table, columns, Collections.emptySet(), false, false);
     }
@@ -243,7 +180,8 @@
 
         Set<ColumnMetadata> filteredOrderingColumns = filterOrderingColumns(orderingColumns,
                                                                             selectedColumns,
-                                                                            factories);
+                                                                            factories,
+                                                                            isJson);
 
         return (processesSelection(selectables) || selectables.size() != selectedColumns.size() || hasGroupBy)
             ? new SelectionWithProcessing(table,
@@ -271,8 +209,12 @@
      */
     private static Set<ColumnMetadata> filterOrderingColumns(Set<ColumnMetadata> orderingColumns,
                                                              List<ColumnMetadata> selectedColumns,
-                                                             SelectorFactories factories)
-    {
+                                                             SelectorFactories factories,
+                                                             boolean isJson)
+    {
+        // CASSANDRA-14286
+        if (isJson)
+            return orderingColumns;
         Set<ColumnMetadata> filteredOrderingColumns = new LinkedHashSet<>(orderingColumns.size());
         for (ColumnMetadata orderingColumn : orderingColumns)
         {
@@ -347,20 +289,34 @@
                           .toString();
     }
 
-    private static List<ByteBuffer> rowToJson(List<ByteBuffer> row, ProtocolVersion protocolVersion, ResultSet.ResultMetadata metadata)
-    {
+    private static List<ByteBuffer> rowToJson(List<ByteBuffer> row,
+                                              ProtocolVersion protocolVersion,
+                                              ResultSet.ResultMetadata metadata,
+                                              List<ColumnMetadata> orderingColumns)
+    {
+        ByteBuffer[] jsonRow = new ByteBuffer[orderingColumns.size() + 1];
         StringBuilder sb = new StringBuilder("{");
-        for (int i = 0; i < metadata.getColumnCount(); i++)
-        {
+        for (int i = 0; i < metadata.names.size(); i++)
+        {
+            ColumnSpecification spec = metadata.names.get(i);
+            ByteBuffer buffer = row.get(i);
+
+            // If it is an ordering column we need to keep it in case we need it for post ordering
+            int index = orderingColumns.indexOf(spec);
+            if (index >= 0)
+                jsonRow[index + 1] = buffer;
+
+            // If the column is only used for ordering we can stop here.
+            if (i >= metadata.getColumnCount())
+                continue;
+
             if (i > 0)
                 sb.append(", ");
 
-            ColumnSpecification spec = metadata.names.get(i);
             String columnName = spec.name.toString();
             if (!columnName.equals(columnName.toLowerCase(Locale.US)))
                 columnName = "\"" + columnName + "\"";
 
-            ByteBuffer buffer = row.get(i);
             sb.append('"');
             sb.append(Json.quoteAsJsonString(columnName));
             sb.append("\": ");
@@ -372,9 +328,9 @@
                 sb.append(spec.type.toJSONString(buffer, protocolVersion));
         }
         sb.append("}");
-        List<ByteBuffer> jsonRow = new ArrayList<>();
-        jsonRow.add(UTF8Type.instance.getSerializer().serialize(sb.toString()));
-        return jsonRow;
+
+        jsonRow[0] = UTF8Type.instance.getSerializer().serialize(sb.toString());
+        return Arrays.asList(jsonRow);
     }
 
     public static interface Selectors
@@ -403,43 +359,11 @@
          */
         public boolean collectTTLs();
 
-<<<<<<< HEAD
         /**
          * Checks if one of the selectors collect timestamps.
          * @return {@code true} if one of the selectors collect timestamps, {@code false} otherwise.
          */
         public boolean collectTimestamps();
-=======
-            // For aggregates we need to return a row even it no records have been found
-            if (resultSet.isEmpty() && groupMaker != null && groupMaker.returnAtLeastOneRow())
-                resultSet.addRow(getOutputRow());
-            return resultSet;
-        }
-
-        private List<ByteBuffer> getOutputRow()
-        {
-            List<ByteBuffer> outputRow = selectors.getOutputRow(protocolVersion);
-            if (isJson)
-            {
-                // Keep all columns around for possible post-query ordering. (CASSANDRA-14286)
-                List<ByteBuffer> jsonRow = rowToJson(outputRow, protocolVersion, metadata);
-
-                // Keep ordering columns around for possible post-query ordering. (CASSANDRA-14286)
-                if (orderingIndex != null)
-                {
-                    for (Integer orderingColumnIndex : orderingIndex.values())
-                        jsonRow.add(outputRow.get(orderingColumnIndex));
-                }
-                outputRow = jsonRow;
-            }
-            return outputRow;
-        }
-    }
-
-    private static interface Selectors
-    {
-        public boolean isAggregate();
->>>>>>> 95cfee62
 
         /**
          * Adds the current row of the specified <code>ResultSetBuilder</code>.
@@ -532,7 +456,9 @@
 
                 public List<ByteBuffer> getOutputRow()
                 {
-                    return isJson ? rowToJson(current, options.getProtocolVersion(), metadata) : current;
+                    if (isJson)
+                        return rowToJson(current, options.getProtocolVersion(), metadata, orderingColumns);
+                    return current;
                 }
 
                 public void addInputRow(ResultSetBuilder rs) throws InvalidRequestException
@@ -614,28 +540,7 @@
         @Override
         public int getResultSetIndex(ColumnMetadata c)
         {
-<<<<<<< HEAD
             return factories.indexOfSimpleSelectorFactory(super.getResultSetIndex(c));
-=======
-            int index = getColumnIndex(c);
-
-            if (index < 0)
-                return -1;
-
-            for (int i = 0, m = factories.size(); i < m; i++)
-                if (factories.get(i).isSimpleSelectorFactory(index))
-                    return i;
-
-            return -1;
-        }
-
-        @Override
-        protected int addOrderingColumn(ColumnDefinition c)
-        {
-            int index = super.addOrderingColumn(c);
-            factories.addSelectorForOrdering(c, index);
-            return factories.size() - 1;
->>>>>>> 95cfee62
         }
 
         public boolean isAggregate()
@@ -667,7 +572,7 @@
                     for (Selector selector: selectors)
                         outputRow.add(selector.getOutput(options.getProtocolVersion()));
 
-                    return isJson ? rowToJson(outputRow, options.getProtocolVersion(), metadata) : outputRow;
+                    return isJson ? rowToJson(outputRow, options.getProtocolVersion(), metadata, orderingColumns) : outputRow;
                 }
 
                 public void addInputRow(ResultSetBuilder rs) throws InvalidRequestException
