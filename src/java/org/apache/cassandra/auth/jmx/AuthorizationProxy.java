--- conflicted
+++ resolved
@@ -483,10 +483,6 @@
                                                  .collect(Collectors.toSet());
     }
 
-<<<<<<< HEAD
-    public static final class JmxPermissionsCache extends AuthCache<RoleResource, Set<PermissionDetails>>
-        implements JmxPermissionsCacheMBean
-=======
     private void checkVulnerableMethods(Object args[])
     {
         assert args.length == 4;
@@ -552,8 +548,8 @@
             throw new SecurityException("Access is denied!");
     }
 
-    private static final class JMXPermissionsCache extends AuthCache<RoleResource, Set<PermissionDetails>>
->>>>>>> 9a24fa81
+    public static final class JmxPermissionsCache extends AuthCache<RoleResource, Set<PermissionDetails>>
+        implements JmxPermissionsCacheMBean
     {
         protected JmxPermissionsCache()
         {
