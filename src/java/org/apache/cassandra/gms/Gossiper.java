/*
 * Licensed to the Apache Software Foundation (ASF) under one
 * or more contributor license agreements.  See the NOTICE file
 * distributed with this work for additional information
 * regarding copyright ownership.  The ASF licenses this file
 * to you under the Apache License, Version 2.0 (the
 * "License"); you may not use this file except in compliance
 * with the License.  You may obtain a copy of the License at
 *
 *     http://www.apache.org/licenses/LICENSE-2.0
 *
 * Unless required by applicable law or agreed to in writing, software
 * distributed under the License is distributed on an "AS IS" BASIS,
 * WITHOUT WARRANTIES OR CONDITIONS OF ANY KIND, either express or implied.
 * See the License for the specific language governing permissions and
 * limitations under the License.
 */
package org.apache.cassandra.gms;

import java.net.UnknownHostException;
import java.util.*;
import java.util.Map.Entry;
import java.util.concurrent.*;
import java.util.concurrent.locks.ReentrantLock;
import java.util.function.BooleanSupplier;
import java.util.function.Supplier;
import java.util.stream.Collectors;

import javax.annotation.Nullable;

import com.google.common.annotations.VisibleForTesting;
import com.google.common.base.Throwables;
import com.google.common.collect.ImmutableList;
import com.google.common.collect.ImmutableMap;
import com.google.common.collect.Iterables;
import com.google.common.collect.ImmutableSet;
import com.google.common.collect.Sets;
import com.google.common.util.concurrent.ListenableFutureTask;
import com.google.common.util.concurrent.Uninterruptibles;

import org.apache.cassandra.concurrent.JMXEnabledSingleThreadExecutor;
import org.apache.cassandra.locator.InetAddressAndPort;
import org.apache.cassandra.net.NoPayload;
import org.apache.cassandra.net.Verb;
import org.apache.cassandra.utils.CassandraVersion;
import org.apache.cassandra.utils.ExecutorUtils;
import org.apache.cassandra.utils.ExpiringMemoizingSupplier;
import org.apache.cassandra.utils.MBeanWrapper;
import org.apache.cassandra.utils.NoSpamLogger;
import org.apache.cassandra.utils.Pair;
import org.slf4j.Logger;
import org.slf4j.LoggerFactory;

import org.apache.cassandra.concurrent.DebuggableScheduledThreadPoolExecutor;
import org.apache.cassandra.concurrent.JMXEnabledThreadPoolExecutor;
import org.apache.cassandra.concurrent.Stage;
import org.apache.cassandra.config.DatabaseDescriptor;
import org.apache.cassandra.db.SystemKeyspace;
import org.apache.cassandra.dht.Token;
import org.apache.cassandra.net.RequestCallback;
import org.apache.cassandra.net.Message;
import org.apache.cassandra.net.MessagingService;
import org.apache.cassandra.service.StorageService;
import org.apache.cassandra.utils.FBUtilities;
import org.apache.cassandra.utils.JVMStabilityInspector;

import static org.apache.cassandra.config.CassandraRelevantProperties.GOSSIPER_QUARANTINE_DELAY;
import static org.apache.cassandra.net.NoPayload.noPayload;
import static org.apache.cassandra.net.Verb.ECHO_REQ;
import static org.apache.cassandra.net.Verb.GOSSIP_DIGEST_SYN;

/**
 * This module is responsible for Gossiping information for the local endpoint. This abstraction
 * maintains the list of live and dead endpoints. Periodically i.e. every 1 second this module
 * chooses a random node and initiates a round of Gossip with it. A round of Gossip involves 3
 * rounds of messaging. For instance if node A wants to initiate a round of Gossip with node B
 * it starts off by sending node B a GossipDigestSynMessage. Node B on receipt of this message
 * sends node A a GossipDigestAckMessage. On receipt of this message node A sends node B a
 * GossipDigestAck2Message which completes a round of Gossip. This module as and when it hears one
 * of the three above mentioned messages updates the Failure Detector with the liveness information.
 * Upon hearing a GossipShutdownMessage, this module will instantly mark the remote node as down in
 * the Failure Detector.
 *
 * This class is not threadsafe and any state changes should happen in the gossip stage.
 */

public class Gossiper implements IFailureDetectionEventListener, GossiperMBean
{
    public static final String MBEAN_NAME = "org.apache.cassandra.net:type=Gossiper";

    public static class Props
    {
        public static final String DISABLE_THREAD_VALIDATION = "cassandra.gossip.disable_thread_validation";
    }

    private static final DebuggableScheduledThreadPoolExecutor executor = new DebuggableScheduledThreadPoolExecutor("GossipTasks");

    static final ApplicationState[] STATES = ApplicationState.values();
    static final List<String> DEAD_STATES = Arrays.asList(VersionedValue.REMOVING_TOKEN, VersionedValue.REMOVED_TOKEN,
                                                          VersionedValue.STATUS_LEFT, VersionedValue.HIBERNATE);
    static ArrayList<String> SILENT_SHUTDOWN_STATES = new ArrayList<>();
    static
    {
        SILENT_SHUTDOWN_STATES.addAll(DEAD_STATES);
        SILENT_SHUTDOWN_STATES.add(VersionedValue.STATUS_BOOTSTRAPPING);
        SILENT_SHUTDOWN_STATES.add(VersionedValue.STATUS_BOOTSTRAPPING_REPLACE);
    }
    private static final List<String> ADMINISTRATIVELY_INACTIVE_STATES = Arrays.asList(VersionedValue.HIBERNATE,
                                                                                       VersionedValue.REMOVED_TOKEN,
                                                                                       VersionedValue.STATUS_LEFT);
    private volatile ScheduledFuture<?> scheduledGossipTask;
    private static final ReentrantLock taskLock = new ReentrantLock();
    public final static int intervalInMillis = 1000;
    public final static int QUARANTINE_DELAY = GOSSIPER_QUARANTINE_DELAY.getInt(StorageService.RING_DELAY * 2);
    private static final Logger logger = LoggerFactory.getLogger(Gossiper.class);
    private static final NoSpamLogger noSpamLogger = NoSpamLogger.getLogger(logger, 15L, TimeUnit.MINUTES);

    public static final Gossiper instance = new Gossiper(true);

    // Timestamp to prevent processing any in-flight messages for we've not send any SYN yet, see CASSANDRA-12653.
    volatile long firstSynSendAt = 0L;

    public static final long aVeryLongTime = getVeryLongTime();

    // Maximimum difference between generation value and local time we are willing to accept about a peer
    static final int MAX_GENERATION_DIFFERENCE = 86400 * 365;
    private final long fatClientTimeout;
    private final Random random = new Random();

    /* subscribers for interest in EndpointState change */
    private final List<IEndpointStateChangeSubscriber> subscribers = new CopyOnWriteArrayList<>();

    /* live member set */
    @VisibleForTesting
    final Set<InetAddressAndPort> liveEndpoints = new ConcurrentSkipListSet<>();

    /* unreachable member set */
    private final Map<InetAddressAndPort, Long> unreachableEndpoints = new ConcurrentHashMap<>();

    /* initial seeds for joining the cluster */
    @VisibleForTesting
    final Set<InetAddressAndPort> seeds = new ConcurrentSkipListSet<>();

    /* map where key is the endpoint and value is the state associated with the endpoint */
    final ConcurrentMap<InetAddressAndPort, EndpointState> endpointStateMap = new ConcurrentHashMap<>();

    /* map where key is endpoint and value is timestamp when this endpoint was removed from
     * gossip. We will ignore any gossip regarding these endpoints for QUARANTINE_DELAY time
     * after removal to prevent nodes from falsely reincarnating during the time when removal
     * gossip gets propagated to all nodes */
    private final Map<InetAddressAndPort, Long> justRemovedEndpoints = new ConcurrentHashMap<>();

    private final Map<InetAddressAndPort, Long> expireTimeEndpointMap = new ConcurrentHashMap<>();

    private volatile boolean inShadowRound = false;
    // seeds gathered during shadow round that indicated to be in the shadow round phase as well
    private final Set<InetAddressAndPort> seedsInShadowRound = new ConcurrentSkipListSet<>();
    // endpoint states as gathered during shadow round
    private final Map<InetAddressAndPort, EndpointState> endpointShadowStateMap = new ConcurrentHashMap<>();

    private volatile long lastProcessedMessageAt = System.currentTimeMillis();

    /**
     * This property is initially set to {@code true} which means that we have no information about the other nodes.
     * Once all nodes are on at least this node version, it becomes {@code false}, which means that we are not
     * upgrading from the previous version (major, minor).
     *
     * This property and anything that checks it should be removed in 5.0
     */
    private volatile boolean upgradeInProgressPossible = true;

    public void clearUnsafe()
    {
        unreachableEndpoints.clear();
        liveEndpoints.clear();
        justRemovedEndpoints.clear();
        expireTimeEndpointMap.clear();
        endpointStateMap.clear();
        endpointShadowStateMap.clear();
        seedsInShadowRound.clear();
    }

    // returns true when the node does not know the existence of other nodes.
    private static boolean isLoneNode(Map<InetAddressAndPort, EndpointState> epStates)
    {
        return epStates.isEmpty() || epStates.keySet().equals(Collections.singleton(FBUtilities.getBroadcastAddressAndPort()));
    }

    final Supplier<ExpiringMemoizingSupplier.ReturnValue<CassandraVersion>> upgradeFromVersionSupplier = () ->
    {
        // Once there are no prior version nodes we don't need to keep rechecking
        if (!upgradeInProgressPossible)
            return new ExpiringMemoizingSupplier.Memoized<>(null);

        CassandraVersion minVersion = SystemKeyspace.CURRENT_VERSION;

        // Skip the round if the gossiper has not started yet
        // Otherwise, upgradeInProgressPossible can be set to false wrongly.
        // If we don't know any epstate we don't know anything about the cluster.
        // If we only know about ourselves, we can assume that version is CURRENT_VERSION
        if (!isEnabled() || isLoneNode(endpointStateMap))
        {
            return new ExpiringMemoizingSupplier.NotMemoized<>(minVersion);
        }

        // Check the release version of all the peers it heard of. Not necessary the peer that it has/had contacted with.
        boolean allHostsHaveKnownVersion = true;
        for (InetAddressAndPort host : endpointStateMap.keySet())
        {
            CassandraVersion version = getReleaseVersion(host);

            //Raced with changes to gossip state, wait until next iteration
            if (version == null)
                allHostsHaveKnownVersion = false;
            else if (version.compareTo(minVersion) < 0)
                minVersion = version;
        }

        if (minVersion.compareTo(SystemKeyspace.CURRENT_VERSION) < 0)
            return new ExpiringMemoizingSupplier.Memoized<>(minVersion);

        if (!allHostsHaveKnownVersion)
            return new ExpiringMemoizingSupplier.NotMemoized<>(minVersion);

        upgradeInProgressPossible = false;
        return new ExpiringMemoizingSupplier.Memoized<>(null);
    };

    private final Supplier<CassandraVersion> upgradeFromVersionMemoized = ExpiringMemoizingSupplier.memoizeWithExpiration(upgradeFromVersionSupplier, 1, TimeUnit.MINUTES);

    @VisibleForTesting
    public void expireUpgradeFromVersion()
    {
        upgradeInProgressPossible = true;
        ((ExpiringMemoizingSupplier<CassandraVersion>) upgradeFromVersionMemoized).expire();
    }

    private static final boolean disableThreadValidation = Boolean.getBoolean(Props.DISABLE_THREAD_VALIDATION);

    private static long getVeryLongTime()
    {
        String newVLT =  System.getProperty("cassandra.very_long_time_ms");
        if (newVLT != null)
        {
            logger.info("Overriding aVeryLongTime to {}ms", newVLT);
            return Long.parseLong(newVLT);
        }
        return 259200 * 1000; // 3 days
    }

    private static boolean isInGossipStage()
    {
        return ((JMXEnabledSingleThreadExecutor) Stage.GOSSIP.executor()).isExecutedBy(Thread.currentThread());
    }

    private static void checkProperThreadForStateMutation()
    {
        if (disableThreadValidation || isInGossipStage())
            return;

        IllegalStateException e = new IllegalStateException("Attempting gossip state mutation from illegal thread: " + Thread.currentThread().getName());
        if (DatabaseDescriptor.strictRuntimeChecks())
        {
            throw e;
        }
        else
        {
            noSpamLogger.getStatement(Throwables.getStackTraceAsString(e)).error(e.getMessage(), e);
        }
    }

    private class GossipTask implements Runnable
    {
        public void run()
        {
            try
            {
                //wait on messaging service to start listening
                MessagingService.instance().waitUntilListening();

                taskLock.lock();

                /* Update the local heartbeat counter. */
                endpointStateMap.get(FBUtilities.getBroadcastAddressAndPort()).getHeartBeatState().updateHeartBeat();
                if (logger.isTraceEnabled())
                    logger.trace("My heartbeat is now {}", endpointStateMap.get(FBUtilities.getBroadcastAddressAndPort()).getHeartBeatState().getHeartBeatVersion());
                final List<GossipDigest> gDigests = new ArrayList<>();
                Gossiper.instance.makeRandomGossipDigest(gDigests);

                if (gDigests.size() > 0)
                {
                    GossipDigestSyn digestSynMessage = new GossipDigestSyn(DatabaseDescriptor.getClusterName(),
                                                                           DatabaseDescriptor.getPartitionerName(),
                                                                           gDigests);
                    Message<GossipDigestSyn> message = Message.out(GOSSIP_DIGEST_SYN, digestSynMessage);
                    /* Gossip to some random live member */
                    boolean gossipedToSeed = doGossipToLiveMember(message);

                    /* Gossip to some unreachable member with some probability to check if he is back up */
                    maybeGossipToUnreachableMember(message);

                    /* Gossip to a seed if we did not do so above, or we have seen less nodes
                       than there are seeds.  This prevents partitions where each group of nodes
                       is only gossiping to a subset of the seeds.

                       The most straightforward check would be to check that all the seeds have been
                       verified either as live or unreachable.  To avoid that computation each round,
                       we reason that:

                       either all the live nodes are seeds, in which case non-seeds that come online
                       will introduce themselves to a member of the ring by definition,

                       or there is at least one non-seed node in the list, in which case eventually
                       someone will gossip to it, and then do a gossip to a random seed from the
                       gossipedToSeed check.

                       See CASSANDRA-150 for more exposition. */
                    if (!gossipedToSeed || liveEndpoints.size() < seeds.size())
                        maybeGossipToSeed(message);

                    doStatusCheck();
                }
            }
            catch (Exception e)
            {
                JVMStabilityInspector.inspectThrowable(e);
                logger.error("Gossip error", e);
            }
            finally
            {
                taskLock.unlock();
            }
        }
    }

    Gossiper(boolean registerJmx)
    {
        // half of QUARATINE_DELAY, to ensure justRemovedEndpoints has enough leeway to prevent re-gossip
        fatClientTimeout = (QUARANTINE_DELAY / 2);
        /* register with the Failure Detector for receiving Failure detector events */
        FailureDetector.instance.registerFailureDetectionEventListener(this);

        // Register this instance with JMX
        if (registerJmx)
        {
            MBeanWrapper.instance.registerMBean(this, MBEAN_NAME);
        }
    }

    public void setLastProcessedMessageAt(long timeInMillis)
    {
        this.lastProcessedMessageAt = timeInMillis;
    }

    public boolean seenAnySeed()
    {
        for (Map.Entry<InetAddressAndPort, EndpointState> entry : endpointStateMap.entrySet())
        {
            if (seeds.contains(entry.getKey()))
                return true;
            try
            {
                VersionedValue internalIp = entry.getValue().getApplicationState(ApplicationState.INTERNAL_IP);
                VersionedValue internalIpAndPort = entry.getValue().getApplicationState(ApplicationState.INTERNAL_ADDRESS_AND_PORT);
                InetAddressAndPort endpoint = null;
                if (internalIpAndPort != null)
                {
                    endpoint = InetAddressAndPort.getByName(internalIpAndPort.value);
                }
                else if (internalIp != null)
                {
                    endpoint = InetAddressAndPort.getByName(internalIp.value);
                }
                if (endpoint != null && seeds.contains(endpoint))
                    return true;
            }
            catch (UnknownHostException e)
            {
                throw new RuntimeException(e);
            }
        }
        return false;
    }

    /**
     * Register for interesting state changes.
     *
     * @param subscriber module which implements the IEndpointStateChangeSubscriber
     */
    public void register(IEndpointStateChangeSubscriber subscriber)
    {
        subscribers.add(subscriber);
    }

    /**
     * Unregister interest for state changes.
     *
     * @param subscriber module which implements the IEndpointStateChangeSubscriber
     */
    public void unregister(IEndpointStateChangeSubscriber subscriber)
    {
        subscribers.remove(subscriber);
    }

    /**
     * @return a list of live gossip participants, including fat clients
     */
    public Set<InetAddressAndPort> getLiveMembers()
    {
        Set<InetAddressAndPort> liveMembers = new HashSet<>(liveEndpoints);
        if (!liveMembers.contains(FBUtilities.getBroadcastAddressAndPort()))
            liveMembers.add(FBUtilities.getBroadcastAddressAndPort());
        return liveMembers;
    }

    /**
     * @return a list of live ring members.
     */
    public Set<InetAddressAndPort> getLiveTokenOwners()
    {
        return StorageService.instance.getLiveRingMembers(true);
    }

    /**
     * @return a list of unreachable gossip participants, including fat clients
     */
    public Set<InetAddressAndPort> getUnreachableMembers()
    {
        return unreachableEndpoints.keySet();
    }

    /**
     * @return a list of unreachable token owners
     */
    public Set<InetAddressAndPort> getUnreachableTokenOwners()
    {
        Set<InetAddressAndPort> tokenOwners = new HashSet<>();
        for (InetAddressAndPort endpoint : unreachableEndpoints.keySet())
        {
            if (StorageService.instance.getTokenMetadata().isMember(endpoint))
                tokenOwners.add(endpoint);
        }

        return tokenOwners;
    }

    public long getEndpointDowntime(InetAddressAndPort ep)
    {
        Long downtime = unreachableEndpoints.get(ep);
        if (downtime != null)
            return TimeUnit.NANOSECONDS.toMillis(System.nanoTime() - downtime);
        else
            return 0L;
    }

    private boolean isShutdown(InetAddressAndPort endpoint)
    {
        EndpointState epState = endpointStateMap.get(endpoint);
        if (epState == null)
        {
            return false;
        }

        VersionedValue versionedValue = epState.getApplicationState(ApplicationState.STATUS_WITH_PORT);
        if (versionedValue == null)
        {
            versionedValue = epState.getApplicationState(ApplicationState.STATUS);
            if (versionedValue == null)
            {
                return false;
            }
        }

        String value = versionedValue.value;
        String[] pieces = value.split(VersionedValue.DELIMITER_STR, -1);
        assert (pieces.length > 0);
        String state = pieces[0];
        return state.equals(VersionedValue.SHUTDOWN);
    }

    public static void runInGossipStageBlocking(Runnable runnable)
    {
        // run immediately if we're already in the gossip stage
        if (isInGossipStage())
        {
            runnable.run();
            return;
        }

        ListenableFutureTask task = ListenableFutureTask.create(runnable, null);
        Stage.GOSSIP.execute(task);
        try
        {
            task.get();
        }
        catch (InterruptedException | ExecutionException e)
        {
            throw new AssertionError(e);
        }
    }

    /**
     * This method is part of IFailureDetectionEventListener interface. This is invoked
     * by the Failure Detector when it convicts an end point.
     *
     * @param endpoint end point that is convicted.
     */
    public void convict(InetAddressAndPort endpoint, double phi)
    {
        runInGossipStageBlocking(() -> {
            EndpointState epState = endpointStateMap.get(endpoint);
            if (epState == null)
                return;

            if (!epState.isAlive())
                return;

            logger.debug("Convicting {} with status {} - alive {}", endpoint, getGossipStatus(epState), epState.isAlive());

            if (isShutdown(endpoint))
            {
                markAsShutdown(endpoint);
            }
            else
            {
                markDead(endpoint, epState);
            }
            GossiperDiagnostics.convicted(this, endpoint, phi);
        });
    }

    /**
     * This method is used to mark a node as shutdown; that is it gracefully exited on its own and told us about it
     * @param endpoint endpoint that has shut itself down
     */
    protected void markAsShutdown(InetAddressAndPort endpoint)
    {
        checkProperThreadForStateMutation();
        EndpointState epState = endpointStateMap.get(endpoint);
        if (epState == null)
            return;
        VersionedValue shutdown = StorageService.instance.valueFactory.shutdown(true);
        epState.addApplicationState(ApplicationState.STATUS_WITH_PORT, shutdown);
        epState.addApplicationState(ApplicationState.STATUS, StorageService.instance.valueFactory.shutdown(true));
        epState.addApplicationState(ApplicationState.RPC_READY, StorageService.instance.valueFactory.rpcReady(false));
        epState.getHeartBeatState().forceHighestPossibleVersionUnsafe();
        markDead(endpoint, epState);
        FailureDetector.instance.forceConviction(endpoint);
        GossiperDiagnostics.markedAsShutdown(this, endpoint);
        for (IEndpointStateChangeSubscriber subscriber : subscribers)
            subscriber.onChange(endpoint, ApplicationState.STATUS_WITH_PORT, shutdown);
        logger.debug("Marked {} as shutdown", endpoint);
    }

    /**
     * Return either: the greatest heartbeat or application state
     *
     * @param epState
     * @return
     */
    int getMaxEndpointStateVersion(EndpointState epState)
    {
        int maxVersion = epState.getHeartBeatState().getHeartBeatVersion();
        for (Map.Entry<ApplicationState, VersionedValue> state : epState.states())
            maxVersion = Math.max(maxVersion, state.getValue().version);
        return maxVersion;
    }

    /**
     * Removes the endpoint from gossip completely
     *
     * @param endpoint endpoint to be removed from the current membership.
     */
    private void evictFromMembership(InetAddressAndPort endpoint)
    {
        checkProperThreadForStateMutation();
        unreachableEndpoints.remove(endpoint);
        endpointStateMap.remove(endpoint);
        expireTimeEndpointMap.remove(endpoint);
        FailureDetector.instance.remove(endpoint);
        quarantineEndpoint(endpoint);
        if (logger.isDebugEnabled())
            logger.debug("evicting {} from gossip", endpoint);
        GossiperDiagnostics.evictedFromMembership(this, endpoint);
    }

    /**
     * Removes the endpoint from Gossip but retains endpoint state
     */
    public void removeEndpoint(InetAddressAndPort endpoint)
    {
        checkProperThreadForStateMutation();
        // do subscribers first so anything in the subscriber that depends on gossiper state won't get confused
        for (IEndpointStateChangeSubscriber subscriber : subscribers)
            subscriber.onRemove(endpoint);

        if(seeds.contains(endpoint))
        {
            buildSeedsList();
            seeds.remove(endpoint);
            logger.info("removed {} from seeds, updated seeds list = {}", endpoint, seeds);
            if (seeds.isEmpty())
                logger.warn("Seeds list is now empty!");
        }

        liveEndpoints.remove(endpoint);
        unreachableEndpoints.remove(endpoint);
        MessagingService.instance().versions.reset(endpoint);
        quarantineEndpoint(endpoint);
        MessagingService.instance().closeOutbound(endpoint);
        MessagingService.instance().removeInbound(endpoint);
        logger.debug("removing endpoint {}", endpoint);
        GossiperDiagnostics.removedEndpoint(this, endpoint);
    }

    /**
     * Quarantines the endpoint for QUARANTINE_DELAY
     *
     * @param endpoint
     */
    private void quarantineEndpoint(InetAddressAndPort endpoint)
    {
        quarantineEndpoint(endpoint, System.currentTimeMillis());
    }

    /**
     * Quarantines the endpoint until quarantineExpiration + QUARANTINE_DELAY
     *
     * @param endpoint
     * @param quarantineExpiration
     */
    private void quarantineEndpoint(InetAddressAndPort endpoint, long quarantineExpiration)
    {
        justRemovedEndpoints.put(endpoint, quarantineExpiration);
        GossiperDiagnostics.quarantinedEndpoint(this, endpoint, quarantineExpiration);
    }

    /**
     * Quarantine endpoint specifically for replacement purposes.
     * @param endpoint
     */
    public void replacementQuarantine(InetAddressAndPort endpoint)
    {
        // remember, quarantineEndpoint will effectively already add QUARANTINE_DELAY, so this is 2x
        logger.debug("");
        quarantineEndpoint(endpoint, System.currentTimeMillis() + QUARANTINE_DELAY);
        GossiperDiagnostics.replacementQuarantine(this, endpoint);
    }

    /**
     * Remove the Endpoint and evict immediately, to avoid gossiping about this node.
     * This should only be called when a token is taken over by a new IP address.
     *
     * @param endpoint The endpoint that has been replaced
     */
    public void replacedEndpoint(InetAddressAndPort endpoint)
    {
        checkProperThreadForStateMutation();
        removeEndpoint(endpoint);
        evictFromMembership(endpoint);
        replacementQuarantine(endpoint);
        GossiperDiagnostics.replacedEndpoint(this, endpoint);
    }

    /**
     * The gossip digest is built based on randomization
     * rather than just looping through the collection of live endpoints.
     *
     * @param gDigests list of Gossip Digests.
     */
    private void makeRandomGossipDigest(List<GossipDigest> gDigests)
    {
        EndpointState epState;
        int generation = 0;
        int maxVersion = 0;

        // local epstate will be part of endpointStateMap
        List<InetAddressAndPort> endpoints = new ArrayList<>(endpointStateMap.keySet());
        Collections.shuffle(endpoints, random);
        for (InetAddressAndPort endpoint : endpoints)
        {
            epState = endpointStateMap.get(endpoint);
            if (epState != null)
            {
                generation = epState.getHeartBeatState().getGeneration();
                maxVersion = getMaxEndpointStateVersion(epState);
            }
            gDigests.add(new GossipDigest(endpoint, generation, maxVersion));
        }

        if (logger.isTraceEnabled())
        {
            StringBuilder sb = new StringBuilder();
            for (GossipDigest gDigest : gDigests)
            {
                sb.append(gDigest);
                sb.append(' ');
            }
            logger.trace("Gossip Digests are : {}", sb);
        }
    }

    /**
     * This method will begin removing an existing endpoint from the cluster by spoofing its state
     * This should never be called unless this coordinator has had 'removenode' invoked
     *
     * @param endpoint    - the endpoint being removed
     * @param hostId      - the ID of the host being removed
     * @param localHostId - my own host ID for replication coordination
     */
    public void advertiseRemoving(InetAddressAndPort endpoint, UUID hostId, UUID localHostId)
    {
        EndpointState epState = endpointStateMap.get(endpoint);
        // remember this node's generation
        int generation = epState.getHeartBeatState().getGeneration();
        logger.info("Removing host: {}", hostId);
        logger.info("Sleeping for {}ms to ensure {} does not change", StorageService.RING_DELAY, endpoint);
        Uninterruptibles.sleepUninterruptibly(StorageService.RING_DELAY, TimeUnit.MILLISECONDS);
        // make sure it did not change
        epState = endpointStateMap.get(endpoint);
        if (epState.getHeartBeatState().getGeneration() != generation)
            throw new RuntimeException("Endpoint " + endpoint + " generation changed while trying to remove it");
        // update the other node's generation to mimic it as if it had changed it itself
        logger.info("Advertising removal for {}", endpoint);
        epState.updateTimestamp(); // make sure we don't evict it too soon
        epState.getHeartBeatState().forceNewerGenerationUnsafe();
        Map<ApplicationState, VersionedValue> states = new EnumMap<>(ApplicationState.class);
        states.put(ApplicationState.STATUS_WITH_PORT, StorageService.instance.valueFactory.removingNonlocal(hostId));
        states.put(ApplicationState.STATUS, StorageService.instance.valueFactory.removingNonlocal(hostId));
        states.put(ApplicationState.REMOVAL_COORDINATOR, StorageService.instance.valueFactory.removalCoordinator(localHostId));
        epState.addApplicationStates(states);
        endpointStateMap.put(endpoint, epState);
    }

    /**
     * Handles switching the endpoint's state from REMOVING_TOKEN to REMOVED_TOKEN
     * This should only be called after advertiseRemoving
     *
     * @param endpoint
     * @param hostId
     */
    public void advertiseTokenRemoved(InetAddressAndPort endpoint, UUID hostId)
    {
        EndpointState epState = endpointStateMap.get(endpoint);
        epState.updateTimestamp(); // make sure we don't evict it too soon
        epState.getHeartBeatState().forceNewerGenerationUnsafe();
        long expireTime = computeExpireTime();
        epState.addApplicationState(ApplicationState.STATUS_WITH_PORT, StorageService.instance.valueFactory.removedNonlocal(hostId, expireTime));
        epState.addApplicationState(ApplicationState.STATUS, StorageService.instance.valueFactory.removedNonlocal(hostId, expireTime));
        logger.info("Completing removal of {}", endpoint);
        addExpireTimeForEndpoint(endpoint, expireTime);
        endpointStateMap.put(endpoint, epState);
        // ensure at least one gossip round occurs before returning
        Uninterruptibles.sleepUninterruptibly(intervalInMillis * 2, TimeUnit.MILLISECONDS);
    }

    public void unsafeAssassinateEndpoint(String address) throws UnknownHostException
    {
        logger.warn("Gossiper.unsafeAssassinateEndpoint is deprecated and will be removed in the next release; use assassinateEndpoint instead");
        assassinateEndpoint(address);
    }

    /**
     * Do not call this method unless you know what you are doing.
     * It will try extremely hard to obliterate any endpoint from the ring,
     * even if it does not know about it.
     *
     * @param address
     * @throws UnknownHostException
     */
    public void assassinateEndpoint(String address) throws UnknownHostException
    {
        InetAddressAndPort endpoint = InetAddressAndPort.getByName(address);
        runInGossipStageBlocking(() -> {
            EndpointState epState = endpointStateMap.get(endpoint);
<<<<<<< HEAD
            Collection<Token> tokens;
=======
>>>>>>> 5cdddcf3
            logger.warn("Assassinating {} via gossip", endpoint);

            if (epState == null)
            {
                epState = new EndpointState(new HeartBeatState((int) ((System.currentTimeMillis() + 60000) / 1000), 9999));
            }
            else
            {
                int generation = epState.getHeartBeatState().getGeneration();
                int heartbeat = epState.getHeartBeatState().getHeartBeatVersion();
                logger.info("Sleeping for {}ms to ensure {} does not change", StorageService.RING_DELAY, endpoint);
                Uninterruptibles.sleepUninterruptibly(StorageService.RING_DELAY, TimeUnit.MILLISECONDS);
                // make sure it did not change
                EndpointState newState = endpointStateMap.get(endpoint);
                if (newState == null)
                    logger.warn("Endpoint {} disappeared while trying to assassinate, continuing anyway", endpoint);
                else if (newState.getHeartBeatState().getGeneration() != generation)
                    throw new RuntimeException("Endpoint still alive: " + endpoint + " generation changed while trying to assassinate it");
                else if (newState.getHeartBeatState().getHeartBeatVersion() != heartbeat)
                    throw new RuntimeException("Endpoint still alive: " + endpoint + " heartbeat changed while trying to assassinate it");
                epState.updateTimestamp(); // make sure we don't evict it too soon
                epState.getHeartBeatState().forceNewerGenerationUnsafe();
            }

            Collection<Token> tokens = null;
            try
            {
                tokens = StorageService.instance.getTokenMetadata().getTokens(endpoint);
            }
            catch (Throwable th)
            {
                JVMStabilityInspector.inspectThrowable(th);
            }
            if (tokens == null || tokens.isEmpty())
            {
                logger.warn("Trying to assassinate an endpoint {} that does not have any tokens assigned. This should not have happened, trying to continue with a random token.", address);
                tokens = Collections.singletonList(StorageService.instance.getTokenMetadata().partitioner.getRandomToken());
            }

            long expireTime = computeExpireTime();
            epState.addApplicationState(ApplicationState.STATUS_WITH_PORT, StorageService.instance.valueFactory.left(tokens, expireTime));
            epState.addApplicationState(ApplicationState.STATUS, StorageService.instance.valueFactory.left(tokens, computeExpireTime()));
            handleMajorStateChange(endpoint, epState);
            Uninterruptibles.sleepUninterruptibly(intervalInMillis * 4, TimeUnit.MILLISECONDS);
            logger.warn("Finished assassinating {}", endpoint);
        });
    }

    public boolean isKnownEndpoint(InetAddressAndPort endpoint)
    {
        return endpointStateMap.containsKey(endpoint);
    }

    public int getCurrentGenerationNumber(InetAddressAndPort endpoint)
    {
        return endpointStateMap.get(endpoint).getHeartBeatState().getGeneration();
    }

    /**
     * Returns true if the chosen target was also a seed. False otherwise
     *
     * @param message
     * @param epSet   a set of endpoint from which a random endpoint is chosen.
     * @return true if the chosen endpoint is also a seed.
     */
    private boolean sendGossip(Message<GossipDigestSyn> message, Set<InetAddressAndPort> epSet)
    {
        List<InetAddressAndPort> endpoints = ImmutableList.copyOf(epSet);

        int size = endpoints.size();
        if (size < 1)
            return false;
        /* Generate a random number from 0 -> size */
        int index = (size == 1) ? 0 : random.nextInt(size);
        InetAddressAndPort to = endpoints.get(index);
        if (logger.isTraceEnabled())
            logger.trace("Sending a GossipDigestSyn to {} ...", to);
        if (firstSynSendAt == 0)
            firstSynSendAt = System.nanoTime();
        MessagingService.instance().send(message, to);

        boolean isSeed = seeds.contains(to);
        GossiperDiagnostics.sendGossipDigestSyn(this, to);
        return isSeed;
    }

    /* Sends a Gossip message to a live member and returns true if the recipient was a seed */
    private boolean doGossipToLiveMember(Message<GossipDigestSyn> message)
    {
        int size = liveEndpoints.size();
        if (size == 0)
            return false;
        return sendGossip(message, liveEndpoints);
    }

    /* Sends a Gossip message to an unreachable member */
    private void maybeGossipToUnreachableMember(Message<GossipDigestSyn> message)
    {
        double liveEndpointCount = liveEndpoints.size();
        double unreachableEndpointCount = unreachableEndpoints.size();
        if (unreachableEndpointCount > 0)
        {
            /* based on some probability */
            double prob = unreachableEndpointCount / (liveEndpointCount + 1);
            double randDbl = random.nextDouble();
            if (randDbl < prob)
            {
                sendGossip(message, Sets.filter(unreachableEndpoints.keySet(),
                                                ep -> !isDeadState(getEndpointStateMap().get(ep))));
            }
        }
    }

    /* Possibly gossip to a seed for facilitating partition healing */
    private void maybeGossipToSeed(Message<GossipDigestSyn> prod)
    {
        int size = seeds.size();
        if (size > 0)
        {
            if (size == 1 && seeds.contains(FBUtilities.getBroadcastAddressAndPort()))
            {
                return;
            }

            if (liveEndpoints.size() == 0)
            {
                sendGossip(prod, seeds);
            }
            else
            {
                /* Gossip with the seed with some probability. */
                double probability = seeds.size() / (double) (liveEndpoints.size() + unreachableEndpoints.size());
                double randDbl = random.nextDouble();
                if (randDbl <= probability)
                    sendGossip(prod, seeds);
            }
        }
    }

    public boolean isGossipOnlyMember(InetAddressAndPort endpoint)
    {
        EndpointState epState = endpointStateMap.get(endpoint);
        if (epState == null)
        {
            return false;
        }
        return !isDeadState(epState) && !StorageService.instance.getTokenMetadata().isMember(endpoint);
    }

    /**
     * Check if this node can safely be started and join the ring.
     * If the node is bootstrapping, examines gossip state for any previous status to decide whether
     * it's safe to allow this node to start and bootstrap. If not bootstrapping, compares the host ID
     * that the node itself has (obtained by reading from system.local or generated if not present)
     * with the host ID obtained from gossip for the endpoint address (if any). This latter case
     * prevents a non-bootstrapping, new node from being started with the same address of a
     * previously started, but currently down predecessor.
     *
     * @param endpoint - the endpoint to check
     * @param localHostUUID - the host id to check
     * @param isBootstrapping - whether the node intends to bootstrap when joining
     * @param epStates - endpoint states in the cluster
     * @return true if it is safe to start the node, false otherwise
     */
    public boolean isSafeForStartup(InetAddressAndPort endpoint, UUID localHostUUID, boolean isBootstrapping,
                                    Map<InetAddressAndPort, EndpointState> epStates)
    {
        EndpointState epState = epStates.get(endpoint);
        // if there's no previous state, we're good
        if (epState == null)
            return true;

        String status = getGossipStatus(epState);

        if (status.equals(VersionedValue.HIBERNATE)
            && !SystemKeyspace.bootstrapComplete())
        {
            logger.warn("A node with the same IP in hibernate status was detected. Was a replacement already attempted?");
            return false;
        }

        //the node was previously removed from the cluster
        if (isDeadState(epState))
            return true;

        if (isBootstrapping)
        {
            // these states are not allowed to join the cluster as it would not be safe
            final List<String> unsafeStatuses = new ArrayList<String>()
            {{
                add("");                           // failed bootstrap but we did start gossiping
                add(VersionedValue.STATUS_NORMAL); // node is legit in the cluster or it was stopped with kill -9
                add(VersionedValue.SHUTDOWN);      // node was shutdown
            }};
            return !unsafeStatuses.contains(status);
        }
        else
        {
            // if the previous UUID matches what we currently have (i.e. what was read from
            // system.local at startup), then we're good to start up. Otherwise, something
            // is amiss and we need to replace the previous node
            VersionedValue previous = epState.getApplicationState(ApplicationState.HOST_ID);
            return UUID.fromString(previous.value).equals(localHostUUID);
        }
    }

    @VisibleForTesting
    void doStatusCheck()
    {
        if (logger.isTraceEnabled())
            logger.trace("Performing status check ...");

        long now = System.currentTimeMillis();
        long nowNano = System.nanoTime();

        long pending = ((JMXEnabledThreadPoolExecutor) Stage.GOSSIP.executor()).metrics.pendingTasks.getValue();
        if (pending > 0 && lastProcessedMessageAt < now - 1000)
        {
            // if some new messages just arrived, give the executor some time to work on them
            Uninterruptibles.sleepUninterruptibly(100, TimeUnit.MILLISECONDS);

            // still behind?  something's broke
            if (lastProcessedMessageAt < now - 1000)
            {
                logger.warn("Gossip stage has {} pending tasks; skipping status check (no nodes will be marked down)", pending);
                return;
            }
        }

        Set<InetAddressAndPort> eps = endpointStateMap.keySet();
        for (InetAddressAndPort endpoint : eps)
        {
            if (endpoint.equals(FBUtilities.getBroadcastAddressAndPort()))
                continue;

            FailureDetector.instance.interpret(endpoint);
            EndpointState epState = endpointStateMap.get(endpoint);
            if (epState != null)
            {
                // check if this is a fat client. fat clients are removed automatically from
                // gossip after FatClientTimeout.  Do not remove dead states here.
                if (isGossipOnlyMember(endpoint)
                    && !justRemovedEndpoints.containsKey(endpoint)
                    && TimeUnit.NANOSECONDS.toMillis(nowNano - epState.getUpdateTimestamp()) > fatClientTimeout)
                {
                    logger.info("FatClient {} has been silent for {}ms, removing from gossip", endpoint, fatClientTimeout);
                    runInGossipStageBlocking(() -> {
                        if (!isGossipOnlyMember(endpoint))
                        {
                            // updating gossip and token metadata are not atomic, but rely on the single threaded gossip stage
                            // since status checks are done outside the gossip stage, need to confirm the state of the endpoint
                            // to make sure that the previous read data was correct
                            logger.info("Race condition marking {} as a FatClient; ignoring", endpoint);
                            return;
                        }                        
                        removeEndpoint(endpoint); // will put it in justRemovedEndpoints to respect quarantine delay
                        evictFromMembership(endpoint); // can get rid of the state immediately
                    });
                }

                // check for dead state removal
                long expireTime = getExpireTimeForEndpoint(endpoint);
                if (!epState.isAlive() && (now > expireTime)
                    && (!StorageService.instance.getTokenMetadata().isMember(endpoint)))
                {
                    if (logger.isDebugEnabled())
                    {
                        logger.debug("time is expiring for endpoint : {} ({})", endpoint, expireTime);
                    }
                    runInGossipStageBlocking(() -> evictFromMembership(endpoint));
                }
            }
        }

        if (!justRemovedEndpoints.isEmpty())
        {
            for (Entry<InetAddressAndPort, Long> entry : justRemovedEndpoints.entrySet())
            {
                if ((now - entry.getValue()) > QUARANTINE_DELAY)
                {
                    if (logger.isDebugEnabled())
                        logger.debug("{} elapsed, {} gossip quarantine over", QUARANTINE_DELAY, entry.getKey());
                    justRemovedEndpoints.remove(entry.getKey());
                }
            }
        }
    }

    protected long getExpireTimeForEndpoint(InetAddressAndPort endpoint)
    {
        /* default expireTime is aVeryLongTime */
        Long storedTime = expireTimeEndpointMap.get(endpoint);
        return storedTime == null ? computeExpireTime() : storedTime;
    }

    public EndpointState getEndpointStateForEndpoint(InetAddressAndPort ep)
    {
        return endpointStateMap.get(ep);
    }

    public ImmutableSet<InetAddressAndPort> getEndpoints()
    {
        return ImmutableSet.copyOf(endpointStateMap.keySet());
    }

    public int getEndpointCount()
    {
        return endpointStateMap.size();
    }

    Map<InetAddressAndPort, EndpointState> getEndpointStateMap()
    {
        return ImmutableMap.copyOf(endpointStateMap);
    }

    Map<InetAddressAndPort, Long> getJustRemovedEndpoints()
    {
        return ImmutableMap.copyOf(justRemovedEndpoints);
    }

    Map<InetAddressAndPort, Long> getUnreachableEndpoints()
    {
        return ImmutableMap.copyOf(unreachableEndpoints);
    }

    Set<InetAddressAndPort> getSeedsInShadowRound()
    {
        return ImmutableSet.copyOf(seedsInShadowRound);
    }

    long getLastProcessedMessageAt()
    {
        return lastProcessedMessageAt;
    }

    public UUID getHostId(InetAddressAndPort endpoint)
    {
        return getHostId(endpoint, endpointStateMap);
    }

    public UUID getHostId(InetAddressAndPort endpoint, Map<InetAddressAndPort, EndpointState> epStates)
    {
        return UUID.fromString(epStates.get(endpoint).getApplicationState(ApplicationState.HOST_ID).value);
    }

    /**
     * The value for the provided application state for the provided endpoint as currently known by this Gossip instance.
     *
     * @param endpoint the endpoint from which to get the endpoint state.
     * @param state the endpoint state to get.
     * @return the value of the application state {@code state} for {@code endpoint}, or {@code null} if either
     * {@code endpoint} is not known by Gossip or has no value for {@code state}.
     */
    public String getApplicationState(InetAddressAndPort endpoint, ApplicationState state)
    {
        EndpointState epState = endpointStateMap.get(endpoint);
        if (epState == null)
            return null;

        VersionedValue value = epState.getApplicationState(state);
        return value == null ? null : value.value;
    }

    EndpointState getStateForVersionBiggerThan(InetAddressAndPort forEndpoint, int version)
    {
        EndpointState epState = endpointStateMap.get(forEndpoint);
        EndpointState reqdEndpointState = null;

        if (epState != null)
        {
            /*
             * Here we try to include the Heart Beat state only if it is
             * greater than the version passed in. It might happen that
             * the heart beat version maybe lesser than the version passed
             * in and some application state has a version that is greater
             * than the version passed in. In this case we also send the old
             * heart beat and throw it away on the receiver if it is redundant.
            */
            HeartBeatState heartBeatState = epState.getHeartBeatState();
            int localHbGeneration = heartBeatState.getGeneration();
            int localHbVersion = heartBeatState.getHeartBeatVersion();
            if (localHbVersion > version)
            {
                reqdEndpointState = new EndpointState(new HeartBeatState(localHbGeneration, localHbVersion));
                if (logger.isTraceEnabled())
                    logger.trace("local heartbeat version {} greater than {} for {}", localHbVersion, version, forEndpoint);
            }
            /* Accumulate all application states whose versions are greater than "version" variable */
            Map<ApplicationState, VersionedValue> states = new EnumMap<>(ApplicationState.class);
            for (Entry<ApplicationState, VersionedValue> entry : epState.states())
            {
                VersionedValue value = entry.getValue();
                if (value.version > version)
                {
                    if (reqdEndpointState == null)
                    {
                        reqdEndpointState = new EndpointState(new HeartBeatState(localHbGeneration, localHbVersion));
                    }
                    final ApplicationState key = entry.getKey();
                    if (logger.isTraceEnabled())
                        logger.trace("Adding state {}: {}" , key, value.value);

                    states.put(key, value);
                }
            }
            if (reqdEndpointState != null)
                reqdEndpointState.addApplicationStates(states);
        }
        return reqdEndpointState;
    }

    /**
     * determine which endpoint started up earlier
     */
    public int compareEndpointStartup(InetAddressAndPort addr1, InetAddressAndPort addr2)
    {
        EndpointState ep1 = getEndpointStateForEndpoint(addr1);
        EndpointState ep2 = getEndpointStateForEndpoint(addr2);
        assert ep1 != null && ep2 != null;
        return ep1.getHeartBeatState().getGeneration() - ep2.getHeartBeatState().getGeneration();
    }

    void notifyFailureDetector(Map<InetAddressAndPort, EndpointState> remoteEpStateMap)
    {
        for (Entry<InetAddressAndPort, EndpointState> entry : remoteEpStateMap.entrySet())
        {
            notifyFailureDetector(entry.getKey(), entry.getValue());
        }
    }

    void notifyFailureDetector(InetAddressAndPort endpoint, EndpointState remoteEndpointState)
    {
        EndpointState localEndpointState = endpointStateMap.get(endpoint);
        /*
         * If the local endpoint state exists then report to the FD only
         * if the versions workout.
        */
        if (localEndpointState != null)
        {
            IFailureDetector fd = FailureDetector.instance;
            int localGeneration = localEndpointState.getHeartBeatState().getGeneration();
            int remoteGeneration = remoteEndpointState.getHeartBeatState().getGeneration();
            if (remoteGeneration > localGeneration)
            {
                localEndpointState.updateTimestamp();
                // this node was dead and the generation changed, this indicates a reboot, or possibly a takeover
                // we will clean the fd intervals for it and relearn them
                if (!localEndpointState.isAlive())
                {
                    logger.debug("Clearing interval times for {} due to generation change", endpoint);
                    fd.remove(endpoint);
                }
                fd.report(endpoint);
                return;
            }

            if (remoteGeneration == localGeneration)
            {
                int localVersion = getMaxEndpointStateVersion(localEndpointState);
                int remoteVersion = remoteEndpointState.getHeartBeatState().getHeartBeatVersion();
                if (remoteVersion > localVersion)
                {
                    localEndpointState.updateTimestamp();
                    // just a version change, report to the fd
                    fd.report(endpoint);
                }
            }
        }

    }

    private void markAlive(final InetAddressAndPort addr, final EndpointState localState)
    {
        localState.markDead();

        Message<NoPayload> echoMessage = Message.out(ECHO_REQ, noPayload);
        logger.trace("Sending ECHO_REQ to {}", addr);
        RequestCallback echoHandler = msg ->
        {
            // force processing of the echo response onto the gossip stage, as it comes in on the REQUEST_RESPONSE stage
            runInGossipStageBlocking(() -> realMarkAlive(addr, localState));
        };

        MessagingService.instance().sendWithCallback(echoMessage, addr, echoHandler);

        GossiperDiagnostics.markedAlive(this, addr, localState);
    }

    @VisibleForTesting
    public void realMarkAlive(final InetAddressAndPort addr, final EndpointState localState)
    {
        checkProperThreadForStateMutation();
        if (logger.isTraceEnabled())
            logger.trace("marking as alive {}", addr);
        localState.markAlive();
        localState.updateTimestamp(); // prevents doStatusCheck from racing us and evicting if it was down > aVeryLongTime
        liveEndpoints.add(addr);
        unreachableEndpoints.remove(addr);
        expireTimeEndpointMap.remove(addr);
        logger.debug("removing expire time for endpoint : {}", addr);
        logger.info("InetAddress {} is now UP", addr);
        for (IEndpointStateChangeSubscriber subscriber : subscribers)
            subscriber.onAlive(addr, localState);
        if (logger.isTraceEnabled())
            logger.trace("Notified {}", subscribers);

        GossiperDiagnostics.realMarkedAlive(this, addr, localState);
    }

    @VisibleForTesting
    public void markDead(InetAddressAndPort addr, EndpointState localState)
    {
        checkProperThreadForStateMutation();
        if (logger.isTraceEnabled())
            logger.trace("marking as down {}", addr);
        silentlyMarkDead(addr, localState);
        logger.info("InetAddress {} is now DOWN", addr);
        for (IEndpointStateChangeSubscriber subscriber : subscribers)
            subscriber.onDead(addr, localState);
        if (logger.isTraceEnabled())
            logger.trace("Notified {}", subscribers);

        GossiperDiagnostics.markedDead(this, addr, localState);
    }

    /**
     * Used by {@link #markDead(InetAddressAndPort, EndpointState)} and {@link #addSavedEndpoint(InetAddressAndPort)}
     * to register a endpoint as dead.  This method is "silent" to avoid triggering listeners, diagnostics, or logs
     * on startup via addSavedEndpoint.
     */
    private void silentlyMarkDead(InetAddressAndPort addr, EndpointState localState)
    {
        localState.markDead();
        liveEndpoints.remove(addr);
        unreachableEndpoints.put(addr, System.nanoTime());
    }

    /**
     * This method is called whenever there is a "big" change in ep state (a generation change for a known node).
     *
     * @param ep      endpoint
     * @param epState EndpointState for the endpoint
     */
    private void handleMajorStateChange(InetAddressAndPort ep, EndpointState epState)
    {
        checkProperThreadForStateMutation();
        EndpointState localEpState = endpointStateMap.get(ep);
        if (!isDeadState(epState))
        {
            if (localEpState != null)
                logger.info("Node {} has restarted, now UP", ep);
            else
                logger.info("Node {} is now part of the cluster", ep);
        }
        if (logger.isTraceEnabled())
            logger.trace("Adding endpoint state for {}", ep);
        endpointStateMap.put(ep, epState);

        if (localEpState != null)
        {   // the node restarted: it is up to the subscriber to take whatever action is necessary
            for (IEndpointStateChangeSubscriber subscriber : subscribers)
                subscriber.onRestart(ep, localEpState);
        }

        if (!isDeadState(epState))
            markAlive(ep, epState);
        else
        {
            logger.debug("Not marking {} alive due to dead state", ep);
            markDead(ep, epState);
        }
        for (IEndpointStateChangeSubscriber subscriber : subscribers)
            subscriber.onJoin(ep, epState);
        // check this at the end so nodes will learn about the endpoint
        if (isShutdown(ep))
            markAsShutdown(ep);

        GossiperDiagnostics.majorStateChangeHandled(this, ep, epState);
    }

    public boolean isAlive(InetAddressAndPort endpoint)
    {
        EndpointState epState = getEndpointStateForEndpoint(endpoint);
        if (epState == null)
            return false;
        return epState.isAlive() && !isDeadState(epState);
    }

    public boolean isDeadState(EndpointState epState)
    {
        String status = getGossipStatus(epState);
        if (status.isEmpty())
            return false;

        return DEAD_STATES.contains(status);
    }

    public boolean isSilentShutdownState(EndpointState epState)
    {
        String status = getGossipStatus(epState);
        if (status.isEmpty())
            return false;

        return SILENT_SHUTDOWN_STATES.contains(status);
    }

    public boolean isAdministrativelyInactiveState(EndpointState epState)
    {
        String status = getGossipStatus(epState);
        if (status.isEmpty())
            return false;

        return ADMINISTRATIVELY_INACTIVE_STATES.contains(status);
    }

    public boolean isAdministrativelyInactiveState(InetAddressAndPort endpoint)
    {
        EndpointState epState = getEndpointStateForEndpoint(endpoint);
        if (epState == null)
            return true; // if the end point cannot be found, treat as inactive
        return isAdministrativelyInactiveState(epState);
    }

    private static String getGossipStatus(EndpointState epState)
    {
        if (epState == null)
        {
            return "";
        }

        VersionedValue versionedValue = epState.getApplicationState(ApplicationState.STATUS_WITH_PORT);
        if (versionedValue == null)
        {
            versionedValue = epState.getApplicationState(ApplicationState.STATUS);
            if (versionedValue == null)
            {
                return "";
            }
        }

        String value = versionedValue.value;
        String[] pieces = value.split(VersionedValue.DELIMITER_STR, -1);
        assert (pieces.length > 0);
        return pieces[0];
    }

    @VisibleForTesting
    public void applyStateLocally(Map<InetAddressAndPort, EndpointState> epStateMap)
    {
        checkProperThreadForStateMutation();
        for (Entry<InetAddressAndPort, EndpointState> entry : epStateMap.entrySet())
        {
            InetAddressAndPort ep = entry.getKey();
            if ( ep.equals(FBUtilities.getBroadcastAddressAndPort()) && !isInShadowRound())
                continue;
            if (justRemovedEndpoints.containsKey(ep))
            {
                if (logger.isTraceEnabled())
                    logger.trace("Ignoring gossip for {} because it is quarantined", ep);
                continue;
            }

            EndpointState localEpStatePtr = endpointStateMap.get(ep);
            EndpointState remoteState = entry.getValue();
            if (!hasMajorVersion3Nodes())
                remoteState.removeMajorVersion3LegacyApplicationStates();

            /*
                If state does not exist just add it. If it does then add it if the remote generation is greater.
                If there is a generation tie, attempt to break it by heartbeat version.
            */
            if (localEpStatePtr != null)
            {
                int localGeneration = localEpStatePtr.getHeartBeatState().getGeneration();
                int remoteGeneration = remoteState.getHeartBeatState().getGeneration();
                long localTime = System.currentTimeMillis()/1000;
                if (logger.isTraceEnabled())
                    logger.trace("{} local generation {}, remote generation {}", ep, localGeneration, remoteGeneration);

                // We measure generation drift against local time, based on the fact that generation is initialized by time
                if (remoteGeneration > localTime + MAX_GENERATION_DIFFERENCE)
                {
                    // assume some peer has corrupted memory and is broadcasting an unbelievable generation about another peer (or itself)
                    logger.warn("received an invalid gossip generation for peer {}; local time = {}, received generation = {}", ep, localTime, remoteGeneration);
                }
                else if (remoteGeneration > localGeneration)
                {
                    if (logger.isTraceEnabled())
                        logger.trace("Updating heartbeat state generation to {} from {} for {}", remoteGeneration, localGeneration, ep);
                    // major state change will handle the update by inserting the remote state directly
                    handleMajorStateChange(ep, remoteState);
                }
                else if (remoteGeneration == localGeneration) // generation has not changed, apply new states
                {
                    /* find maximum state */
                    int localMaxVersion = getMaxEndpointStateVersion(localEpStatePtr);
                    int remoteMaxVersion = getMaxEndpointStateVersion(remoteState);
                    if (remoteMaxVersion > localMaxVersion)
                    {
                        // apply states, but do not notify since there is no major change
                        applyNewStates(ep, localEpStatePtr, remoteState);
                    }
                    else if (logger.isTraceEnabled())
                            logger.trace("Ignoring remote version {} <= {} for {}", remoteMaxVersion, localMaxVersion, ep);

                    if (!localEpStatePtr.isAlive() && !isDeadState(localEpStatePtr)) // unless of course, it was dead
                        markAlive(ep, localEpStatePtr);
                }
                else
                {
                    if (logger.isTraceEnabled())
                        logger.trace("Ignoring remote generation {} < {}", remoteGeneration, localGeneration);
                }
            }
            else
            {
                // this is a new node, report it to the FD in case it is the first time we are seeing it AND it's not alive
                FailureDetector.instance.report(ep);
                handleMajorStateChange(ep, remoteState);
            }
        }
    }

    private void applyNewStates(InetAddressAndPort addr, EndpointState localState, EndpointState remoteState)
    {
        // don't assert here, since if the node restarts the version will go back to zero
        int oldVersion = localState.getHeartBeatState().getHeartBeatVersion();

        localState.setHeartBeatState(remoteState.getHeartBeatState());
        if (logger.isTraceEnabled())
            logger.trace("Updating heartbeat state version to {} from {} for {} ...", localState.getHeartBeatState().getHeartBeatVersion(), oldVersion, addr);

        Set<Entry<ApplicationState, VersionedValue>> remoteStates = remoteState.states();
        assert remoteState.getHeartBeatState().getGeneration() == localState.getHeartBeatState().getGeneration();


        Set<Entry<ApplicationState, VersionedValue>> updatedStates = remoteStates.stream().filter(entry -> {
            // filter out the states that are already up to date (has the same or higher version)
            VersionedValue local = localState.getApplicationState(entry.getKey());
            return (local == null || local.version < entry.getValue().version);
        }).collect(Collectors.toSet());

        if (logger.isTraceEnabled() && updatedStates.size() > 0)
        {
            for (Entry<ApplicationState, VersionedValue> entry : updatedStates)
            {
                logger.trace("Updating {} state version to {} for {}", entry.getKey().toString(), entry.getValue().version, addr);
            }
        }
        localState.addApplicationStates(updatedStates);

        // get rid of legacy fields once the cluster is not in mixed mode
        if (!hasMajorVersion3Nodes())
            localState.removeMajorVersion3LegacyApplicationStates();

        for (Entry<ApplicationState, VersionedValue> updatedEntry : updatedStates)
        {
            // filters out legacy change notifications
            // only if local state already indicates that the peer has the new fields
            if ((ApplicationState.INTERNAL_IP == updatedEntry.getKey() && localState.containsApplicationState(ApplicationState.INTERNAL_ADDRESS_AND_PORT))
                ||(ApplicationState.STATUS == updatedEntry.getKey() && localState.containsApplicationState(ApplicationState.STATUS_WITH_PORT))
                || (ApplicationState.RPC_ADDRESS == updatedEntry.getKey() && localState.containsApplicationState(ApplicationState.NATIVE_ADDRESS_AND_PORT)))
                continue;
            doOnChangeNotifications(addr, updatedEntry.getKey(), updatedEntry.getValue());
        }
    }

    // notify that a local application state is going to change (doesn't get triggered for remote changes)
    private void doBeforeChangeNotifications(InetAddressAndPort addr, EndpointState epState, ApplicationState apState, VersionedValue newValue)
    {
        for (IEndpointStateChangeSubscriber subscriber : subscribers)
        {
            subscriber.beforeChange(addr, epState, apState, newValue);
        }
    }

    // notify that an application state has changed
    private void doOnChangeNotifications(InetAddressAndPort addr, ApplicationState state, VersionedValue value)
    {
        for (IEndpointStateChangeSubscriber subscriber : subscribers)
        {
            subscriber.onChange(addr, state, value);
        }
    }

    /* Request all the state for the endpoint in the gDigest */
    private void requestAll(GossipDigest gDigest, List<GossipDigest> deltaGossipDigestList, int remoteGeneration)
    {
        /* We are here since we have no data for this endpoint locally so request everthing. */
        deltaGossipDigestList.add(new GossipDigest(gDigest.getEndpoint(), remoteGeneration, 0));
        if (logger.isTraceEnabled())
            logger.trace("requestAll for {}", gDigest.getEndpoint());
    }

    /* Send all the data with version greater than maxRemoteVersion */
    private void sendAll(GossipDigest gDigest, Map<InetAddressAndPort, EndpointState> deltaEpStateMap, int maxRemoteVersion)
    {
        EndpointState localEpStatePtr = getStateForVersionBiggerThan(gDigest.getEndpoint(), maxRemoteVersion);
        if (localEpStatePtr != null)
            deltaEpStateMap.put(gDigest.getEndpoint(), localEpStatePtr);
    }

    /**
     * Used during a shadow round to collect the current state; this method clones the current state, no filtering
     * is done.
     *
     * During the shadow round its desirable to return gossip state for remote instances that were created by this
     * process also known as "empty", this is done for host replacement to be able to replace downed hosts that are
     * in the ring but have no state in gossip (see CASSANDRA-16213).
     *
     * This method is different than {@link #examineGossiper(List, List, Map)} with respect to how "empty" states are
     * dealt with; they are kept.
     */
    Map<InetAddressAndPort, EndpointState> examineShadowState()
    {
        logger.debug("Shadow request received, adding all states");
        Map<InetAddressAndPort, EndpointState> map = new HashMap<>();
        for (Entry<InetAddressAndPort, EndpointState> e : endpointStateMap.entrySet())
        {
            InetAddressAndPort endpoint = e.getKey();
            EndpointState state = new EndpointState(e.getValue());
            if (state.isEmptyWithoutStatus())
            {
                // We have no app states loaded for this endpoint, but we may well have
                // some state persisted in the system keyspace. This can happen in the case
                // of a full cluster bounce where one or more nodes fail to come up. As
                // gossip state is transient, the peers which do successfully start will be
                // aware of the failed nodes thanks to StorageService::initServer calling
                // Gossiper.instance::addSavedEndpoint with every endpoint in TokenMetadata,
                // which itself is populated from the system tables at startup.
                // Here we know that a peer which is starting up and attempting to perform
                // a shadow round of gossip. This peer is in one of two states:
                // * it is replacing a down node, in which case it needs to learn the tokens
                //   of the down node and optionally its host id.
                // * it needs to check that no other instance is already associated with its
                //   endpoint address and port.
                // To support both of these cases, we can add the tokens and host id from
                // the system table, if they exist. These are only ever persisted to the system
                // table when the actual node to which they apply enters the UP/NORMAL state.
                // This invariant will be preserved as nodes never persist or propagate the
                // results of a shadow round, so this communication will be strictly limited
                // to this node and the node performing the shadow round.
                UUID hostId = SystemKeyspace.loadHostIds().get(endpoint);
                if (null != hostId)
                {
                    state.addApplicationState(ApplicationState.HOST_ID,
                                                 StorageService.instance.valueFactory.hostId(hostId));
                }
                Set<Token> tokens = SystemKeyspace.loadTokens().get(endpoint);
                if (null != tokens && !tokens.isEmpty())
                {
                    state.addApplicationState(ApplicationState.TOKENS,
                                                 StorageService.instance.valueFactory.tokens(tokens));
                }
            }
            map.put(endpoint, state);
        }
        return map;
    }

    /**
     * This method is used to figure the state that the Gossiper has but Gossipee doesn't. The delta digests
     * and the delta state are built up.
     *
     * When a {@link EndpointState} is "empty" then it is filtered out and not added to the delta state (see CASSANDRA-16213).
     */
    void examineGossiper(List<GossipDigest> gDigestList, List<GossipDigest> deltaGossipDigestList, Map<InetAddressAndPort, EndpointState> deltaEpStateMap)
    {
        assert !gDigestList.isEmpty() : "examineGossiper called with empty digest list";
        for ( GossipDigest gDigest : gDigestList )
        {
            int remoteGeneration = gDigest.getGeneration();
            int maxRemoteVersion = gDigest.getMaxVersion();
            /* Get state associated with the end point in digest */
            EndpointState epStatePtr = endpointStateMap.get(gDigest.getEndpoint());
            /*
                Here we need to fire a GossipDigestAckMessage. If we have some data associated with this endpoint locally
                then we follow the "if" path of the logic. If we have absolutely nothing for this endpoint we need to
                request all the data for this endpoint.
            */
            if (epStatePtr != null)
            {
                int localGeneration = epStatePtr.getHeartBeatState().getGeneration();
                /* get the max version of all keys in the state associated with this endpoint */
                int maxLocalVersion = getMaxEndpointStateVersion(epStatePtr);
                if (remoteGeneration == localGeneration && maxRemoteVersion == maxLocalVersion)
                    continue;

                if (remoteGeneration > localGeneration)
                {
                    /* we request everything from the gossiper */
                    requestAll(gDigest, deltaGossipDigestList, remoteGeneration);
                }
                else if (remoteGeneration < localGeneration)
                {
                    /* send all data with generation = localgeneration and version > -1 */
                    sendAll(gDigest, deltaEpStateMap, HeartBeatState.EMPTY_VERSION);
                }
                else if (remoteGeneration == localGeneration)
                {
                    /*
                        If the max remote version is greater then we request the remote endpoint send us all the data
                        for this endpoint with version greater than the max version number we have locally for this
                        endpoint.
                        If the max remote version is lesser, then we send all the data we have locally for this endpoint
                        with version greater than the max remote version.
                    */
                    if (maxRemoteVersion > maxLocalVersion)
                    {
                        deltaGossipDigestList.add(new GossipDigest(gDigest.getEndpoint(), remoteGeneration, maxLocalVersion));
                    }
                    else if (maxRemoteVersion < maxLocalVersion)
                    {
                        /* send all data with generation = localgeneration and version > maxRemoteVersion */
                        sendAll(gDigest, deltaEpStateMap, maxRemoteVersion);
                    }
                }
            }
            else
            {
                /* We are here since we have no data for this endpoint locally so request everything. */
                requestAll(gDigest, deltaGossipDigestList, remoteGeneration);
            }
        }
    }

    public void start(int generationNumber)
    {
        start(generationNumber, new EnumMap<>(ApplicationState.class));
    }

    /**
     * Start the gossiper with the generation number, preloading the map of application states before starting
     */
    public void start(int generationNbr, Map<ApplicationState, VersionedValue> preloadLocalStates)
    {
        buildSeedsList();
        /* initialize the heartbeat state for this localEndpoint */
        maybeInitializeLocalState(generationNbr);
        EndpointState localState = endpointStateMap.get(FBUtilities.getBroadcastAddressAndPort());
        localState.addApplicationStates(preloadLocalStates);

        //notify snitches that Gossiper is about to start
        DatabaseDescriptor.getEndpointSnitch().gossiperStarting();
        if (logger.isTraceEnabled())
            logger.trace("gossip started with generation {}", localState.getHeartBeatState().getGeneration());

        scheduledGossipTask = executor.scheduleWithFixedDelay(new GossipTask(),
                                                              Gossiper.intervalInMillis,
                                                              Gossiper.intervalInMillis,
                                                              TimeUnit.MILLISECONDS);
    }

    public synchronized Map<InetAddressAndPort, EndpointState> doShadowRound()
    {
        return doShadowRound(Collections.EMPTY_SET);
    }

    /**
     * Do a single 'shadow' round of gossip by retrieving endpoint states that will be stored exclusively in the
     * map return value, instead of endpointStateMap.
     *
     * Used when preparing to join the ring:
     * <ul>
     *     <li>when replacing a node, to get and assume its tokens</li>
     *     <li>when joining, to check that the local host id matches any previous id for the endpoint address</li>
     * </ul>
     *
     * Method is synchronized, as we use an in-progress flag to indicate that shadow round must be cleared
     * again by calling {@link Gossiper#maybeFinishShadowRound(InetAddressAndPort, boolean, Map)}. This will update
     * {@link Gossiper#endpointShadowStateMap} with received values, in order to return an immutable copy to the
     * caller of {@link Gossiper#doShadowRound()}. Therefor only a single shadow round execution is permitted at
     * the same time.
     *
     * @param peers Additional peers to try gossiping with.
     * @return endpoint states gathered during shadow round or empty map
     */
    public synchronized Map<InetAddressAndPort, EndpointState> doShadowRound(Set<InetAddressAndPort> peers)
    {
        buildSeedsList();
        // it may be that the local address is the only entry in the seed + peers
        // list in which case, attempting a shadow round is pointless
        if (seeds.isEmpty() && peers.isEmpty())
            return endpointShadowStateMap;

        boolean isSeed = DatabaseDescriptor.getSeeds().contains(FBUtilities.getBroadcastAddressAndPort());
        // We double RING_DELAY if we're not a seed to increase chance of successful startup during a full cluster bounce,
        // giving the seeds a chance to startup before we fail the shadow round
        int shadowRoundDelay =  isSeed ? StorageService.RING_DELAY : StorageService.RING_DELAY * 2;
        seedsInShadowRound.clear();
        endpointShadowStateMap.clear();
        // send a completely empty syn
        List<GossipDigest> gDigests = new ArrayList<>();
        GossipDigestSyn digestSynMessage = new GossipDigestSyn(DatabaseDescriptor.getClusterName(),
                DatabaseDescriptor.getPartitionerName(),
                gDigests);
        Message<GossipDigestSyn> message = Message.out(GOSSIP_DIGEST_SYN, digestSynMessage);

        inShadowRound = true;
        boolean includePeers = false;
        int slept = 0;
        try
        {
            while (true)
            {
                if (slept % 5000 == 0)
                { // CASSANDRA-8072, retry at the beginning and every 5 seconds
                    logger.trace("Sending shadow round GOSSIP DIGEST SYN to seeds {}", seeds);

                    for (InetAddressAndPort seed : seeds)
                        MessagingService.instance().send(message, seed);

                    // Send to any peers we already know about, but only if a seed didn't respond.
                    if (includePeers)
                    {
                        logger.trace("Sending shadow round GOSSIP DIGEST SYN to known peers {}", peers);
                        for (InetAddressAndPort peer : peers)
                            MessagingService.instance().send(message, peer);
                    }
                    includePeers = true;
                }

                Thread.sleep(1000);
                if (!inShadowRound)
                    break;

                slept += 1000;
                if (slept > shadowRoundDelay)
                {
                    // if we got here no peers could be gossiped to. If we're a seed that's OK, but otherwise we stop. See CASSANDRA-13851
                    if (!isSeed)
                        throw new RuntimeException("Unable to gossip with any peers");

                    inShadowRound = false;
                    break;
                }
            }
        }
        catch (InterruptedException wtf)
        {
            throw new RuntimeException(wtf);
        }

        return ImmutableMap.copyOf(endpointShadowStateMap);
    }

    @VisibleForTesting
    void buildSeedsList()
    {
        for (InetAddressAndPort seed : DatabaseDescriptor.getSeeds())
        {
            if (seed.equals(FBUtilities.getBroadcastAddressAndPort()))
                continue;
            seeds.add(seed);
        }
    }

    /**
     * JMX interface for triggering an update of the seed node list.
     */
    public List<String> reloadSeeds()
    {
        logger.trace("Triggering reload of seed node list");

        // Get the new set in the same that buildSeedsList does
        Set<InetAddressAndPort> tmp = new HashSet<>();
        try
        {
            for (InetAddressAndPort seed : DatabaseDescriptor.getSeeds())
            {
                if (seed.equals(FBUtilities.getBroadcastAddressAndPort()))
                    continue;
                tmp.add(seed);
            }
        }
        // If using the SimpleSeedProvider invalid yaml added to the config since startup could
        // cause this to throw. Additionally, third party seed providers may throw exceptions.
        // Handle the error and return a null to indicate that there was a problem.
        catch (Throwable e)
        {
            JVMStabilityInspector.inspectThrowable(e);
            logger.warn("Error while getting seed node list: {}", e.getLocalizedMessage());
            return null;
        }

        if (tmp.size() == 0)
        {
            logger.trace("New seed node list is empty. Not updating seed list.");
            return getSeeds();
        }

        if (tmp.equals(seeds))
        {
            logger.trace("New seed node list matches the existing list.");
            return getSeeds();
        }

        // Add the new entries
        seeds.addAll(tmp);
        // Remove the old entries
        seeds.retainAll(tmp);
        logger.trace("New seed node list after reload {}", seeds);
        return getSeeds();
    }

    /**
     * JMX endpoint for getting the list of seeds from the node
     */
    public List<String> getSeeds()
    {
        List<String> seedList = new ArrayList<>();
        for (InetAddressAndPort seed : seeds)
        {
            seedList.add(seed.toString());
        }
        return seedList;
    }

    // initialize local HB state if needed, i.e., if gossiper has never been started before.
    public void maybeInitializeLocalState(int generationNbr)
    {
        HeartBeatState hbState = new HeartBeatState(generationNbr);
        EndpointState localState = new EndpointState(hbState);
        localState.markAlive();
        endpointStateMap.putIfAbsent(FBUtilities.getBroadcastAddressAndPort(), localState);
    }

    public void forceNewerGeneration()
    {
        EndpointState epstate = endpointStateMap.get(FBUtilities.getBroadcastAddressAndPort());
        epstate.getHeartBeatState().forceNewerGenerationUnsafe();
    }


    /**
     * Add an endpoint we knew about previously, but whose state is unknown
     */
    public void addSavedEndpoint(InetAddressAndPort ep)
    {
        checkProperThreadForStateMutation();
        if (ep.equals(FBUtilities.getBroadcastAddressAndPort()))
        {
            logger.debug("Attempt to add self as saved endpoint");
            return;
        }

        //preserve any previously known, in-memory data about the endpoint (such as DC, RACK, and so on)
        EndpointState epState = endpointStateMap.get(ep);
        if (epState != null)
        {
            logger.debug("not replacing a previous epState for {}, but reusing it: {}", ep, epState);
            epState.setHeartBeatState(HeartBeatState.empty());
        }
        else
        {
            epState = new EndpointState(HeartBeatState.empty());
            logger.info("Adding {} as there was no previous epState; new state is {}", ep, epState);
        }

        epState.markDead();
        endpointStateMap.put(ep, epState);
        silentlyMarkDead(ep, epState);
        if (logger.isTraceEnabled())
            logger.trace("Adding saved endpoint {} {}", ep, epState.getHeartBeatState().getGeneration());
    }

    private void addLocalApplicationStateInternal(ApplicationState state, VersionedValue value)
    {
        assert taskLock.isHeldByCurrentThread();
        InetAddressAndPort epAddr = FBUtilities.getBroadcastAddressAndPort();
        EndpointState epState = endpointStateMap.get(epAddr);
        assert epState != null : "Can't find endpoint state for " + epAddr;
        // Fire "before change" notifications:
        doBeforeChangeNotifications(epAddr, epState, state, value);
        // Notifications may have taken some time, so preventively raise the version
        // of the new value, otherwise it could be ignored by the remote node
        // if another value with a newer version was received in the meantime:
        value = StorageService.instance.valueFactory.cloneWithHigherVersion(value);
        // Add to local application state and fire "on change" notifications:
        epState.addApplicationState(state, value);
        doOnChangeNotifications(epAddr, state, value);
    }

    public void addLocalApplicationState(ApplicationState applicationState, VersionedValue value)
    {
        addLocalApplicationStates(Arrays.asList(Pair.create(applicationState, value)));
    }

    public void addLocalApplicationStates(List<Pair<ApplicationState, VersionedValue>> states)
    {
        taskLock.lock();
        try
        {
            for (Pair<ApplicationState, VersionedValue> pair : states)
            {
               addLocalApplicationStateInternal(pair.left, pair.right);
            }
        }
        finally
        {
            taskLock.unlock();
        }

    }

    public void stop()
    {
        EndpointState mystate = endpointStateMap.get(FBUtilities.getBroadcastAddressAndPort());
        if (mystate != null && !isSilentShutdownState(mystate) && StorageService.instance.isJoined())
        {
            logger.info("Announcing shutdown");
            addLocalApplicationState(ApplicationState.STATUS_WITH_PORT, StorageService.instance.valueFactory.shutdown(true));
            addLocalApplicationState(ApplicationState.STATUS, StorageService.instance.valueFactory.shutdown(true));
            Message message = Message.out(Verb.GOSSIP_SHUTDOWN, noPayload);
            for (InetAddressAndPort ep : liveEndpoints)
                MessagingService.instance().send(message, ep);
            Uninterruptibles.sleepUninterruptibly(Integer.getInteger("cassandra.shutdown_announce_in_ms", 2000), TimeUnit.MILLISECONDS);
        }
        else
            logger.warn("No local state, state is in silent shutdown, or node hasn't joined, not announcing shutdown");
        if (scheduledGossipTask != null)
            scheduledGossipTask.cancel(false);
    }

    public boolean isEnabled()
    {
        ScheduledFuture<?> scheduledGossipTask = this.scheduledGossipTask;
        return (scheduledGossipTask != null) && (!scheduledGossipTask.isCancelled());
    }

    public boolean sufficientForStartupSafetyCheck(Map<InetAddressAndPort, EndpointState> epStateMap)
    {
        // it is possible for a previously queued ack to be sent to us when we come back up in shadow
        EndpointState localState = epStateMap.get(FBUtilities.getBroadcastAddressAndPort());
        // return false if response doesn't contain state necessary for safety check
        return localState == null || isDeadState(localState) || localState.containsApplicationState(ApplicationState.HOST_ID);
    }

    protected void maybeFinishShadowRound(InetAddressAndPort respondent, boolean isInShadowRound, Map<InetAddressAndPort, EndpointState> epStateMap)
    {
        if (inShadowRound)
        {
            if (!isInShadowRound)
            {
                if (!sufficientForStartupSafetyCheck(epStateMap))
                {
                    logger.debug("Not exiting shadow round because received ACK with insufficient states {} -> {}",
                                 FBUtilities.getBroadcastAddressAndPort(), epStateMap.get(FBUtilities.getBroadcastAddressAndPort()));
                    return;
                }

                if (!seeds.contains(respondent))
                    logger.warn("Received an ack from {}, who isn't a seed. Ensure your seed list includes a live node. Exiting shadow round",
                                respondent);
                logger.debug("Received a regular ack from {}, can now exit shadow round", respondent);
                // respondent sent back a full ack, so we can exit our shadow round
                endpointShadowStateMap.putAll(epStateMap);
                inShadowRound = false;
                seedsInShadowRound.clear();
            }
            else
            {
                // respondent indicates it too is in a shadow round, if all seeds
                // are in this state then we can exit our shadow round. Otherwise,
                // we keep retrying the SR until one responds with a full ACK or
                // we learn that all seeds are in SR.
                logger.debug("Received an ack from {} indicating it is also in shadow round", respondent);
                seedsInShadowRound.add(respondent);
                if (seedsInShadowRound.containsAll(seeds))
                {
                    logger.debug("All seeds are in a shadow round, clearing this node to exit its own");
                    inShadowRound = false;
                    seedsInShadowRound.clear();
                }
            }
        }
    }

    protected boolean isInShadowRound()
    {
        return inShadowRound;
    }

    /**
     * Creates a new dead {@link EndpointState} that is {@link EndpointState#isEmptyWithoutStatus() empty}.  This is used during
     * host replacement for edge cases where the seed notified that the endpoint was empty, so need to add such state
     * into gossip explicitly (as empty endpoints are not gossiped outside of the shadow round).
     *
     * see CASSANDRA-16213
     */
    public void initializeUnreachableNodeUnsafe(InetAddressAndPort addr)
    {
        EndpointState state = new EndpointState(HeartBeatState.empty());
        state.markDead();
        EndpointState oldState = endpointStateMap.putIfAbsent(addr, state);
        if (null != oldState)
        {
            throw new RuntimeException("Attempted to initialize endpoint state for unreachable node, " +
                                       "but found existing endpoint state for it.");
        }
    }

    @VisibleForTesting
    public void initializeNodeUnsafe(InetAddressAndPort addr, UUID uuid, int generationNbr)
    {
        initializeNodeUnsafe(addr, uuid, MessagingService.current_version, generationNbr);
    }

    @VisibleForTesting
    public void initializeNodeUnsafe(InetAddressAndPort addr, UUID uuid, int netVersion, int generationNbr)
    {
        HeartBeatState hbState = new HeartBeatState(generationNbr);
        EndpointState newState = new EndpointState(hbState);
        newState.markAlive();
        EndpointState oldState = endpointStateMap.putIfAbsent(addr, newState);
        EndpointState localState = oldState == null ? newState : oldState;

        // always add the version state
        Map<ApplicationState, VersionedValue> states = new EnumMap<>(ApplicationState.class);
        states.put(ApplicationState.NET_VERSION, StorageService.instance.valueFactory.networkVersion(netVersion));
        states.put(ApplicationState.HOST_ID, StorageService.instance.valueFactory.hostId(uuid));
        localState.addApplicationStates(states);
    }

    @VisibleForTesting
    public void injectApplicationState(InetAddressAndPort endpoint, ApplicationState state, VersionedValue value)
    {
        EndpointState localState = endpointStateMap.get(endpoint);
        localState.addApplicationState(state, value);
    }

    public long getEndpointDowntime(String address) throws UnknownHostException
    {
        return getEndpointDowntime(InetAddressAndPort.getByName(address));
    }

    public int getCurrentGenerationNumber(String address) throws UnknownHostException
    {
        return getCurrentGenerationNumber(InetAddressAndPort.getByName(address));
    }

    public void addExpireTimeForEndpoint(InetAddressAndPort endpoint, long expireTime)
    {
        if (logger.isDebugEnabled())
        {
            logger.debug("adding expire time for endpoint : {} ({})", endpoint, expireTime);
        }
        expireTimeEndpointMap.put(endpoint, expireTime);
    }

    public static long computeExpireTime()
    {
        return System.currentTimeMillis() + Gossiper.aVeryLongTime;
    }

    @Nullable
    public CassandraVersion getReleaseVersion(InetAddressAndPort ep)
    {
        EndpointState state = getEndpointStateForEndpoint(ep);
        return state != null ? state.getReleaseVersion() : null;
    }

    public Map<String, List<String>> getReleaseVersionsWithPort()
    {
        Map<String, List<String>> results = new HashMap<>();
        Iterable<InetAddressAndPort> allHosts = Iterables.concat(Gossiper.instance.getLiveMembers(), Gossiper.instance.getUnreachableMembers());

        for (InetAddressAndPort host : allHosts)
        {
            CassandraVersion version = getReleaseVersion(host);
            String stringVersion = version == null ? "" : version.toString();
            List<String> hosts = results.get(stringVersion);
            if (hosts == null)
            {
                hosts = new ArrayList<>();
                results.put(stringVersion, hosts);
            }
            hosts.add(host.getHostAddressAndPort());
        }

        return results;
    }

    @Nullable
    public UUID getSchemaVersion(InetAddressAndPort ep)
    {
        EndpointState state = getEndpointStateForEndpoint(ep);
        return state != null ? state.getSchemaVersion() : null;
    }

    public static void waitToSettle()
    {
        int forceAfter = Integer.getInteger("cassandra.skip_wait_for_gossip_to_settle", -1);
        if (forceAfter == 0)
        {
            return;
        }
        final int GOSSIP_SETTLE_MIN_WAIT_MS = 5000;
        final int GOSSIP_SETTLE_POLL_INTERVAL_MS = 1000;
        final int GOSSIP_SETTLE_POLL_SUCCESSES_REQUIRED = 3;

        logger.info("Waiting for gossip to settle...");
        Uninterruptibles.sleepUninterruptibly(GOSSIP_SETTLE_MIN_WAIT_MS, TimeUnit.MILLISECONDS);
        int totalPolls = 0;
        int numOkay = 0;
        int epSize = Gossiper.instance.getEndpointCount();
        while (numOkay < GOSSIP_SETTLE_POLL_SUCCESSES_REQUIRED)
        {
            Uninterruptibles.sleepUninterruptibly(GOSSIP_SETTLE_POLL_INTERVAL_MS, TimeUnit.MILLISECONDS);
            int currentSize = Gossiper.instance.getEndpointCount();
            totalPolls++;
            if (currentSize == epSize)
            {
                logger.debug("Gossip looks settled.");
                numOkay++;
            }
            else
            {
                logger.info("Gossip not settled after {} polls.", totalPolls);
                numOkay = 0;
            }
            epSize = currentSize;
            if (forceAfter > 0 && totalPolls > forceAfter)
            {
                logger.warn("Gossip not settled but startup forced by cassandra.skip_wait_for_gossip_to_settle. Gossip total polls: {}",
                            totalPolls);
                break;
            }
        }
        if (totalPolls > GOSSIP_SETTLE_POLL_SUCCESSES_REQUIRED)
            logger.info("Gossip settled after {} extra polls; proceeding", totalPolls - GOSSIP_SETTLE_POLL_SUCCESSES_REQUIRED);
        else
            logger.info("No gossip backlog; proceeding");
    }

    /**
     * Blockingly wait for all live nodes to agree on the current schema version.
     *
     * @param maxWait maximum time to wait for schema agreement
     * @param unit TimeUnit of maxWait
     * @return true if agreement was reached, false if not
     */
    public boolean waitForSchemaAgreement(long maxWait, TimeUnit unit, BooleanSupplier abortCondition)
    {
        int waited = 0;
        int toWait = 50;

        Set<InetAddressAndPort> members = getLiveTokenOwners();

        while (true)
        {
            if (nodesAgreeOnSchema(members))
                return true;

            if (waited >= unit.toMillis(maxWait) || abortCondition.getAsBoolean())
                return false;

            Uninterruptibles.sleepUninterruptibly(toWait, TimeUnit.MILLISECONDS);
            waited += toWait;
            toWait = Math.min(1000, toWait * 2);
        }
    }

    /**
     * Returns {@code false} only if the information about the version of each node in the cluster is available and
     * ALL the nodes are on 4.0+ (regardless of the patch version).
     */
    public boolean hasMajorVersion3Nodes()
    {
        return isUpgradingFromVersionLowerThan(CassandraVersion.CASSANDRA_4_0) || // this is quite obvious
               // however if we discovered only nodes at current version so far (in particular only this node),
               // but still there are nodes with unknown version, we also want to report that the cluster may have nodes at 3.x
               upgradeInProgressPossible && !isUpgradingFromVersionLowerThan(SystemKeyspace.CURRENT_VERSION.familyLowerBound.get());
    }

    /**
     * Returns {@code true} if there are nodes on version lower than the provided version
     */
    public boolean isUpgradingFromVersionLowerThan(CassandraVersion referenceVersion)
    {
        CassandraVersion v = upgradeFromVersionMemoized.get();
        if (SystemKeyspace.NULL_VERSION.equals(v) && scheduledGossipTask == null)
            return false;

        return v != null && v.compareTo(referenceVersion) < 0;
    }

    private boolean nodesAgreeOnSchema(Collection<InetAddressAndPort> nodes)
    {
        UUID expectedVersion = null;

        for (InetAddressAndPort node : nodes)
        {
            EndpointState state = getEndpointStateForEndpoint(node);
            UUID remoteVersion = state.getSchemaVersion();

            if (null == expectedVersion)
                expectedVersion = remoteVersion;

            if (null == expectedVersion || !expectedVersion.equals(remoteVersion))
                return false;
        }

        return true;
    }

    @VisibleForTesting
    public void stopShutdownAndWait(long timeout, TimeUnit unit) throws InterruptedException, TimeoutException
    {
        stop();
        ExecutorUtils.shutdownAndWait(timeout, unit, executor);
    }
}<|MERGE_RESOLUTION|>--- conflicted
+++ resolved
@@ -773,10 +773,6 @@
         InetAddressAndPort endpoint = InetAddressAndPort.getByName(address);
         runInGossipStageBlocking(() -> {
             EndpointState epState = endpointStateMap.get(endpoint);
-<<<<<<< HEAD
-            Collection<Token> tokens;
-=======
->>>>>>> 5cdddcf3
             logger.warn("Assassinating {} via gossip", endpoint);
 
             if (epState == null)
