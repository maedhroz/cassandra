/*
 * Licensed to the Apache Software Foundation (ASF) under one
 * or more contributor license agreements.  See the NOTICE file
 * distributed with this work for additional information
 * regarding copyright ownership.  The ASF licenses this file
 * to you under the Apache License, Version 2.0 (the
 * "License"); you may not use this file except in compliance
 * with the License.  You may obtain a copy of the License at
 *
 *     http://www.apache.org/licenses/LICENSE-2.0
 *
 * Unless required by applicable law or agreed to in writing, software
 * distributed under the License is distributed on an "AS IS" BASIS,
 * WITHOUT WARRANTIES OR CONDITIONS OF ANY KIND, either express or implied.
 * See the License for the specific language governing permissions and
 * limitations under the License.
 */
package org.apache.cassandra.gms;

import java.net.UnknownHostException;
import java.util.*;
import java.util.Map.Entry;
import java.util.concurrent.ConcurrentHashMap;
import java.util.concurrent.ConcurrentMap;
import java.util.concurrent.ConcurrentSkipListSet;
import java.util.concurrent.CopyOnWriteArrayList;
import java.util.concurrent.ExecutionException;
import java.util.concurrent.ScheduledFuture;
import java.util.concurrent.TimeUnit;
import java.util.concurrent.TimeoutException;
import java.util.concurrent.locks.ReentrantLock;
import java.util.function.BooleanSupplier;
import java.util.function.Supplier;
import java.util.stream.Collectors;

import javax.annotation.Nullable;

import com.google.common.annotations.VisibleForTesting;
import com.google.common.base.Throwables;
import com.google.common.collect.ImmutableList;
import com.google.common.collect.ImmutableMap;
import com.google.common.collect.Iterables;
import com.google.common.collect.ImmutableSet;
import com.google.common.collect.Sets;
import com.google.common.util.concurrent.Uninterruptibles;

import org.apache.cassandra.concurrent.*;
import org.apache.cassandra.concurrent.FutureTask;
import org.apache.cassandra.locator.InetAddressAndPort;
import org.apache.cassandra.net.NoPayload;
import org.apache.cassandra.net.Verb;
import org.apache.cassandra.utils.CassandraVersion;
import org.apache.cassandra.utils.ExecutorUtils;
import org.apache.cassandra.utils.ExpiringMemoizingSupplier;
import org.apache.cassandra.utils.MBeanWrapper;
import org.apache.cassandra.utils.NoSpamLogger;
import org.apache.cassandra.utils.Pair;
import org.slf4j.Logger;
import org.slf4j.LoggerFactory;

<<<<<<< HEAD
=======
import org.apache.cassandra.concurrent.DebuggableScheduledThreadPoolExecutor;
import org.apache.cassandra.concurrent.JMXEnabledThreadPoolExecutor;
>>>>>>> f66adb02
import org.apache.cassandra.concurrent.Stage;
import org.apache.cassandra.config.DatabaseDescriptor;
import org.apache.cassandra.db.SystemKeyspace;
import org.apache.cassandra.dht.Token;
import org.apache.cassandra.net.RequestCallback;
import org.apache.cassandra.net.Message;
import org.apache.cassandra.net.MessagingService;
import org.apache.cassandra.service.StorageService;
import org.apache.cassandra.utils.FBUtilities;
import org.apache.cassandra.utils.JVMStabilityInspector;
import org.apache.cassandra.utils.RecomputingSupplier;
import org.apache.cassandra.utils.concurrent.UncheckedInterruptedException;
import org.apache.cassandra.utils.concurrent.NotScheduledFuture;

import static org.apache.cassandra.concurrent.ExecutorFactory.Global.executorFactory;
import static org.apache.cassandra.config.CassandraRelevantProperties.DISABLE_GOSSIP_ENDPOINT_REMOVAL;
import static org.apache.cassandra.config.CassandraRelevantProperties.GOSSIPER_QUARANTINE_DELAY;
import static org.apache.cassandra.config.CassandraRelevantProperties.GOSSIPER_SKIP_WAITING_TO_SETTLE;
import static org.apache.cassandra.config.CassandraRelevantProperties.SHUTDOWN_ANNOUNCE_DELAY_IN_MS;
import static org.apache.cassandra.config.DatabaseDescriptor.getClusterName;
import static org.apache.cassandra.config.DatabaseDescriptor.getPartitionerName;
import static org.apache.cassandra.net.NoPayload.noPayload;
import static org.apache.cassandra.net.Verb.ECHO_REQ;
import static org.apache.cassandra.net.Verb.GOSSIP_DIGEST_SYN;
import static org.apache.cassandra.utils.FBUtilities.getBroadcastAddressAndPort;
import static org.apache.cassandra.utils.Clock.Global.currentTimeMillis;
import static org.apache.cassandra.utils.Clock.Global.nanoTime;

/**
 * This module is responsible for Gossiping information for the local endpoint. This abstraction
 * maintains the list of live and dead endpoints. Periodically i.e. every 1 second this module
 * chooses a random node and initiates a round of Gossip with it. A round of Gossip involves 3
 * rounds of messaging. For instance if node A wants to initiate a round of Gossip with node B
 * it starts off by sending node B a GossipDigestSynMessage. Node B on receipt of this message
 * sends node A a GossipDigestAckMessage. On receipt of this message node A sends node B a
 * GossipDigestAck2Message which completes a round of Gossip. This module as and when it hears one
 * of the three above mentioned messages updates the Failure Detector with the liveness information.
 * Upon hearing a GossipShutdownMessage, this module will instantly mark the remote node as down in
 * the Failure Detector.
 *
 * This class is not threadsafe and any state changes should happen in the gossip stage.
 */

public class Gossiper implements IFailureDetectionEventListener, GossiperMBean
{
    public static final String MBEAN_NAME = "org.apache.cassandra.net:type=Gossiper";

    public static class Props
    {
        public static final String DISABLE_THREAD_VALIDATION = "cassandra.gossip.disable_thread_validation";
    }

    private static final ScheduledExecutorPlus executor = executorFactory().scheduled("GossipTasks");

    static final ApplicationState[] STATES = ApplicationState.values();
    static final List<String> DEAD_STATES = Arrays.asList(VersionedValue.REMOVING_TOKEN, VersionedValue.REMOVED_TOKEN,
                                                          VersionedValue.STATUS_LEFT, VersionedValue.HIBERNATE);
    static ArrayList<String> SILENT_SHUTDOWN_STATES = new ArrayList<>();
    static
    {
        SILENT_SHUTDOWN_STATES.addAll(DEAD_STATES);
        SILENT_SHUTDOWN_STATES.add(VersionedValue.STATUS_BOOTSTRAPPING);
        SILENT_SHUTDOWN_STATES.add(VersionedValue.STATUS_BOOTSTRAPPING_REPLACE);
    }
    private static final List<String> ADMINISTRATIVELY_INACTIVE_STATES = Arrays.asList(VersionedValue.HIBERNATE,
                                                                                       VersionedValue.REMOVED_TOKEN,
                                                                                       VersionedValue.STATUS_LEFT);
    private volatile ScheduledFuture<?> scheduledGossipTask;
    private static final ReentrantLock taskLock = new ReentrantLock();
    public final static int intervalInMillis = 1000;
    public final static int QUARANTINE_DELAY = GOSSIPER_QUARANTINE_DELAY.getInt(StorageService.RING_DELAY_MILLIS * 2);
    private static final Logger logger = LoggerFactory.getLogger(Gossiper.class);
    private static final NoSpamLogger noSpamLogger = NoSpamLogger.getLogger(logger, 15L, TimeUnit.MINUTES);

    public static final Gossiper instance = new Gossiper(true);

    // Timestamp to prevent processing any in-flight messages for we've not send any SYN yet, see CASSANDRA-12653.
    volatile long firstSynSendAt = 0L;

    public static final long aVeryLongTime = getVeryLongTime();

    // Maximimum difference between generation value and local time we are willing to accept about a peer
    static final int MAX_GENERATION_DIFFERENCE = 86400 * 365;
    private final long fatClientTimeout;
    private final Random random = new Random();

    /* subscribers for interest in EndpointState change */
    private final List<IEndpointStateChangeSubscriber> subscribers = new CopyOnWriteArrayList<>();

    /* live member set */
    @VisibleForTesting
    final Set<InetAddressAndPort> liveEndpoints = new ConcurrentSkipListSet<>();

    /* unreachable member set */
    private final Map<InetAddressAndPort, Long> unreachableEndpoints = new ConcurrentHashMap<>();

    /* initial seeds for joining the cluster */
    @VisibleForTesting
    final Set<InetAddressAndPort> seeds = new ConcurrentSkipListSet<>();

    /* map where key is the endpoint and value is the state associated with the endpoint.
     * This is made public to be consumed by the GossipInfoTable virtual table */
    public final ConcurrentMap<InetAddressAndPort, EndpointState> endpointStateMap = new ConcurrentHashMap<>();

    /* map where key is endpoint and value is timestamp when this endpoint was removed from
     * gossip. We will ignore any gossip regarding these endpoints for QUARANTINE_DELAY time
     * after removal to prevent nodes from falsely reincarnating during the time when removal
     * gossip gets propagated to all nodes */
    private final Map<InetAddressAndPort, Long> justRemovedEndpoints = new ConcurrentHashMap<>();

    private final Map<InetAddressAndPort, Long> expireTimeEndpointMap = new ConcurrentHashMap<>();

    private volatile boolean inShadowRound = false;
    // seeds gathered during shadow round that indicated to be in the shadow round phase as well
    private final Set<InetAddressAndPort> seedsInShadowRound = new ConcurrentSkipListSet<>();
    // endpoint states as gathered during shadow round
    private final Map<InetAddressAndPort, EndpointState> endpointShadowStateMap = new ConcurrentHashMap<>();

    private volatile long lastProcessedMessageAt = currentTimeMillis();

    /**
     * This property is initially set to {@code true} which means that we have no information about the other nodes.
     * Once all nodes are on at least this node version, it becomes {@code false}, which means that we are not
     * upgrading from the previous version (major, minor).
     *
     * This property and anything that checks it should be removed in 5.0
     */
    private volatile boolean upgradeInProgressPossible = true;

    public void clearUnsafe()
    {
        unreachableEndpoints.clear();
        liveEndpoints.clear();
        justRemovedEndpoints.clear();
        expireTimeEndpointMap.clear();
        endpointStateMap.clear();
        endpointShadowStateMap.clear();
        seedsInShadowRound.clear();
    }

    // returns true when the node does not know the existence of other nodes.
    private static boolean isLoneNode(Map<InetAddressAndPort, EndpointState> epStates)
    {
        return epStates.isEmpty() || epStates.keySet().equals(Collections.singleton(FBUtilities.getBroadcastAddressAndPort()));
    }

    final Supplier<ExpiringMemoizingSupplier.ReturnValue<CassandraVersion>> upgradeFromVersionSupplier = () ->
    {
        // Once there are no prior version nodes we don't need to keep rechecking
        if (!upgradeInProgressPossible)
            return new ExpiringMemoizingSupplier.Memoized<>(null);

        CassandraVersion minVersion = SystemKeyspace.CURRENT_VERSION;

        // Skip the round if the gossiper has not started yet
        // Otherwise, upgradeInProgressPossible can be set to false wrongly.
        // If we don't know any epstate we don't know anything about the cluster.
        // If we only know about ourselves, we can assume that version is CURRENT_VERSION
        if (!isEnabled() || isLoneNode(endpointStateMap))
        {
            return new ExpiringMemoizingSupplier.NotMemoized<>(minVersion);
        }

        // Check the release version of all the peers it heard of. Not necessary the peer that it has/had contacted with.
        boolean allHostsHaveKnownVersion = true;
        for (InetAddressAndPort host : endpointStateMap.keySet())
        {
            CassandraVersion version = getReleaseVersion(host);

            //Raced with changes to gossip state, wait until next iteration
            if (version == null)
                allHostsHaveKnownVersion = false;
            else if (version.compareTo(minVersion) < 0)
                minVersion = version;
        }

        if (minVersion.compareTo(SystemKeyspace.CURRENT_VERSION) < 0)
            return new ExpiringMemoizingSupplier.Memoized<>(minVersion);

        if (!allHostsHaveKnownVersion)
            return new ExpiringMemoizingSupplier.NotMemoized<>(minVersion);

        upgradeInProgressPossible = false;
        return new ExpiringMemoizingSupplier.Memoized<>(null);
    };

    private final Supplier<CassandraVersion> upgradeFromVersionMemoized = ExpiringMemoizingSupplier.memoizeWithExpiration(upgradeFromVersionSupplier, 1, TimeUnit.MINUTES);

    @VisibleForTesting
    public void expireUpgradeFromVersion()
    {
        upgradeInProgressPossible = true;
        ((ExpiringMemoizingSupplier<CassandraVersion>) upgradeFromVersionMemoized).expire();
    }

    private static final boolean disableThreadValidation = Boolean.getBoolean(Props.DISABLE_THREAD_VALIDATION);
    private static volatile boolean disableEndpointRemoval = DISABLE_GOSSIP_ENDPOINT_REMOVAL.getBoolean();

    private static long getVeryLongTime()
    {
        String newVLT =  System.getProperty("cassandra.very_long_time_ms");
        if (newVLT != null)
        {
            logger.info("Overriding aVeryLongTime to {}ms", newVLT);
            return Long.parseLong(newVLT);
        }
        return 259200 * 1000; // 3 days
    }

    private static boolean isInGossipStage()
    {
        return Stage.GOSSIP.executor().inExecutor();
    }

    private static void checkProperThreadForStateMutation()
    {
        if (disableThreadValidation || isInGossipStage())
            return;

        IllegalStateException e = new IllegalStateException("Attempting gossip state mutation from illegal thread: " + Thread.currentThread().getName());
        if (DatabaseDescriptor.strictRuntimeChecks())
        {
            throw e;
        }
        else
        {
            noSpamLogger.getStatement(Throwables.getStackTraceAsString(e)).error(e.getMessage(), e);
        }
    }

    private class GossipTask implements Runnable
    {
        public void run()
        {
            try
            {
                //wait on messaging service to start listening
                MessagingService.instance().waitUntilListening();

                taskLock.lock();

                /* Update the local heartbeat counter. */
                endpointStateMap.get(getBroadcastAddressAndPort()).getHeartBeatState().updateHeartBeat();
                if (logger.isTraceEnabled())
                    logger.trace("My heartbeat is now {}", endpointStateMap.get(FBUtilities.getBroadcastAddressAndPort()).getHeartBeatState().getHeartBeatVersion());
                final List<GossipDigest> gDigests = new ArrayList<>();
<<<<<<< HEAD

                Gossiper.instance.makeRandomGossipDigest(gDigests);
=======
                Gossiper.instance.makeGossipDigest(gDigests);
>>>>>>> f66adb02

                if (gDigests.size() > 0)
                {
                    GossipDigestSyn digestSynMessage = new GossipDigestSyn(getClusterName(),
                                                                           getPartitionerName(),
                                                                           gDigests);
                    Message<GossipDigestSyn> message = Message.out(GOSSIP_DIGEST_SYN, digestSynMessage);
                    /* Gossip to some random live member */
                    boolean gossipedToSeed = doGossipToLiveMember(message);

                    /* Gossip to some unreachable member with some probability to check if he is back up */
                    maybeGossipToUnreachableMember(message);

                    /* Gossip to a seed if we did not do so above, or we have seen less nodes
                       than there are seeds.  This prevents partitions where each group of nodes
                       is only gossiping to a subset of the seeds.

                       The most straightforward check would be to check that all the seeds have been
                       verified either as live or unreachable.  To avoid that computation each round,
                       we reason that:

                       either all the live nodes are seeds, in which case non-seeds that come online
                       will introduce themselves to a member of the ring by definition,

                       or there is at least one non-seed node in the list, in which case eventually
                       someone will gossip to it, and then do a gossip to a random seed from the
                       gossipedToSeed check.

                       See CASSANDRA-150 for more exposition. */
                    if (!gossipedToSeed || liveEndpoints.size() < seeds.size())
                        maybeGossipToSeed(message);

                    doStatusCheck();
                }
            }
            catch (Exception e)
            {
                JVMStabilityInspector.inspectThrowable(e);
                logger.error("Gossip error", e);
            }
            finally
            {
                taskLock.unlock();
            }
        }
    }

    private final RecomputingSupplier<CassandraVersion> minVersionSupplier = new RecomputingSupplier<>(this::computeMinVersion, executor);

    @VisibleForTesting
    public Gossiper(boolean registerJmx)
    {
        // half of QUARATINE_DELAY, to ensure justRemovedEndpoints has enough leeway to prevent re-gossip
        fatClientTimeout = (QUARANTINE_DELAY / 2);
        /* register with the Failure Detector for receiving Failure detector events */
        FailureDetector.instance.registerFailureDetectionEventListener(this);

        // Register this instance with JMX
        if (registerJmx)
        {
            MBeanWrapper.instance.registerMBean(this, MBEAN_NAME);
        }

        subscribers.add(new IEndpointStateChangeSubscriber()
        {
            public void onJoin(InetAddressAndPort endpoint, EndpointState state)
	    {
                maybeRecompute(state);
            }

            public void onAlive(InetAddressAndPort endpoint, EndpointState state)
	    {
                maybeRecompute(state);
            }

            private void maybeRecompute(EndpointState state)
	    {
                if (state.getApplicationState(ApplicationState.RELEASE_VERSION) != null)
                    minVersionSupplier.recompute();
            }

            public void onChange(InetAddressAndPort endpoint, ApplicationState state, VersionedValue value)
            {
                if (state == ApplicationState.RELEASE_VERSION)
                    minVersionSupplier.recompute();
            }
        });
    }

    public void setLastProcessedMessageAt(long timeInMillis)
    {
        this.lastProcessedMessageAt = timeInMillis;
    }

    public boolean seenAnySeed()
    {
        for (Map.Entry<InetAddressAndPort, EndpointState> entry : endpointStateMap.entrySet())
        {
            if (seeds.contains(entry.getKey()))
                return true;
            try
            {
                VersionedValue internalIp = entry.getValue().getApplicationState(ApplicationState.INTERNAL_IP);
                VersionedValue internalIpAndPort = entry.getValue().getApplicationState(ApplicationState.INTERNAL_ADDRESS_AND_PORT);
                InetAddressAndPort endpoint = null;
                if (internalIpAndPort != null)
                {
                    endpoint = InetAddressAndPort.getByName(internalIpAndPort.value);
                }
                else if (internalIp != null)
                {
                    endpoint = InetAddressAndPort.getByName(internalIp.value);
                }
                if (endpoint != null && seeds.contains(endpoint))
                    return true;
            }
            catch (UnknownHostException e)
            {
                throw new RuntimeException(e);
            }
        }
        return false;
    }

    /**
     * Register for interesting state changes.
     *
     * @param subscriber module which implements the IEndpointStateChangeSubscriber
     */
    public void register(IEndpointStateChangeSubscriber subscriber)
    {
        subscribers.add(subscriber);
    }

    /**
     * Unregister interest for state changes.
     *
     * @param subscriber module which implements the IEndpointStateChangeSubscriber
     */
    public void unregister(IEndpointStateChangeSubscriber subscriber)
    {
        subscribers.remove(subscriber);
    }

    /**
     * @return a list of live gossip participants, including fat clients
     */
    public Set<InetAddressAndPort> getLiveMembers()
    {
        Set<InetAddressAndPort> liveMembers = new HashSet<>(liveEndpoints);
        if (!liveMembers.contains(getBroadcastAddressAndPort()))
            liveMembers.add(getBroadcastAddressAndPort());
        return liveMembers;
    }

    /**
     * @return a list of live ring members.
     */
    public Set<InetAddressAndPort> getLiveTokenOwners()
    {
        return StorageService.instance.getLiveRingMembers(true);
    }

    /**
     * @return a list of unreachable gossip participants, including fat clients
     */
    public Set<InetAddressAndPort> getUnreachableMembers()
    {
        return unreachableEndpoints.keySet();
    }

    /**
     * @return a list of unreachable token owners
     */
    public Set<InetAddressAndPort> getUnreachableTokenOwners()
    {
        Set<InetAddressAndPort> tokenOwners = new HashSet<>();
        for (InetAddressAndPort endpoint : unreachableEndpoints.keySet())
        {
            if (StorageService.instance.getTokenMetadata().isMember(endpoint))
                tokenOwners.add(endpoint);
        }

        return tokenOwners;
    }

    public long getEndpointDowntime(InetAddressAndPort ep)
    {
        Long downtime = unreachableEndpoints.get(ep);
        if (downtime != null)
            return TimeUnit.NANOSECONDS.toMillis(nanoTime() - downtime);
        else
            return 0L;
    }

    private boolean isShutdown(InetAddressAndPort endpoint)
    {
        EndpointState epState = endpointStateMap.get(endpoint);
        if (epState == null)
        {
            return false;
        }

        VersionedValue versionedValue = epState.getApplicationState(ApplicationState.STATUS_WITH_PORT);
        if (versionedValue == null)
        {
            versionedValue = epState.getApplicationState(ApplicationState.STATUS);
            if (versionedValue == null)
            {
                return false;
            }
        }

        String value = versionedValue.value;
        String[] pieces = value.split(VersionedValue.DELIMITER_STR, -1);
        assert (pieces.length > 0);
        String state = pieces[0];
        return state.equals(VersionedValue.SHUTDOWN);
    }

    public static void runInGossipStageBlocking(Runnable runnable)
    {
        // run immediately if we're already in the gossip stage
        if (isInGossipStage())
        {
            runnable.run();
            return;
        }

        FutureTask<?> task = new FutureTask<>(runnable);
        Stage.GOSSIP.execute(task);
        try
        {
            task.get();
        }
        catch (InterruptedException e)
        {
            throw new UncheckedInterruptedException(e);
        }
        catch (ExecutionException e)
        {
            throw new AssertionError(e);
        }
    }

    /**
     * This method is part of IFailureDetectionEventListener interface. This is invoked
     * by the Failure Detector when it convicts an end point.
     *
     * @param endpoint end point that is convicted.
     */
    public void convict(InetAddressAndPort endpoint, double phi)
    {
        runInGossipStageBlocking(() -> {
            EndpointState epState = endpointStateMap.get(endpoint);
            if (epState == null)
                return;

            if (!epState.isAlive())
                return;

            logger.debug("Convicting {} with status {} - alive {}", endpoint, getGossipStatus(epState), epState.isAlive());

            if (isShutdown(endpoint))
            {
                markAsShutdown(endpoint);
            }
            else
            {
                markDead(endpoint, epState);
            }
            GossiperDiagnostics.convicted(this, endpoint, phi);
        });
    }

    /**
     * This method is used to mark a node as shutdown; that is it gracefully exited on its own and told us about it
     * @param endpoint endpoint that has shut itself down
     */
    protected void markAsShutdown(InetAddressAndPort endpoint)
    {
        checkProperThreadForStateMutation();
        EndpointState epState = endpointStateMap.get(endpoint);
        if (epState == null)
            return;
        VersionedValue shutdown = StorageService.instance.valueFactory.shutdown(true);
        epState.addApplicationState(ApplicationState.STATUS_WITH_PORT, shutdown);
        epState.addApplicationState(ApplicationState.STATUS, StorageService.instance.valueFactory.shutdown(true));
        epState.addApplicationState(ApplicationState.RPC_READY, StorageService.instance.valueFactory.rpcReady(false));
        epState.getHeartBeatState().forceHighestPossibleVersionUnsafe();
        markDead(endpoint, epState);
        FailureDetector.instance.forceConviction(endpoint);
        GossiperDiagnostics.markedAsShutdown(this, endpoint);
        for (IEndpointStateChangeSubscriber subscriber : subscribers)
            subscriber.onChange(endpoint, ApplicationState.STATUS_WITH_PORT, shutdown);
        logger.debug("Marked {} as shutdown", endpoint);
    }

    /**
     * Return either: the greatest heartbeat or application state
     *
     * @param epState
     * @return
     */
    static int getMaxEndpointStateVersion(EndpointState epState)
    {
        int maxVersion = epState.getHeartBeatState().getHeartBeatVersion();
        for (Map.Entry<ApplicationState, VersionedValue> state : epState.states())
            maxVersion = Math.max(maxVersion, state.getValue().version);
        return maxVersion;
    }

    /**
     * Removes the endpoint from gossip completely
     *
     * @param endpoint endpoint to be removed from the current membership.
     */
    private void evictFromMembership(InetAddressAndPort endpoint)
    {
        checkProperThreadForStateMutation();
        unreachableEndpoints.remove(endpoint);
        endpointStateMap.remove(endpoint);
        expireTimeEndpointMap.remove(endpoint);
        FailureDetector.instance.remove(endpoint);
        quarantineEndpoint(endpoint);
        if (logger.isDebugEnabled())
            logger.debug("evicting {} from gossip", endpoint);
        GossiperDiagnostics.evictedFromMembership(this, endpoint);
    }

    /**
     * Removes the endpoint from Gossip but retains endpoint state
     */
    public void removeEndpoint(InetAddressAndPort endpoint)
    {
        checkProperThreadForStateMutation();
        // do subscribers first so anything in the subscriber that depends on gossiper state won't get confused
        for (IEndpointStateChangeSubscriber subscriber : subscribers)
            subscriber.onRemove(endpoint);

        if(seeds.contains(endpoint))
        {
            buildSeedsList();
            seeds.remove(endpoint);
            logger.info("removed {} from seeds, updated seeds list = {}", endpoint, seeds);
            if (seeds.isEmpty())
                logger.warn("Seeds list is now empty!");
        }

        if (disableEndpointRemoval)
            return;

        liveEndpoints.remove(endpoint);
        unreachableEndpoints.remove(endpoint);
        MessagingService.instance().versions.reset(endpoint);
        quarantineEndpoint(endpoint);
        MessagingService.instance().closeOutbound(endpoint);
        MessagingService.instance().removeInbound(endpoint);
        logger.debug("removing endpoint {}", endpoint);
        GossiperDiagnostics.removedEndpoint(this, endpoint);
    }

    @VisibleForTesting
    public void unsafeAnnulEndpoint(InetAddressAndPort endpoint)
    {
        removeEndpoint(endpoint);
        justRemovedEndpoints.remove(endpoint);
        endpointStateMap.remove(endpoint);
        expireTimeEndpointMap.remove(endpoint);
        unreachableEndpoints.remove(endpoint);
    }

    /**
     * Quarantines the endpoint for QUARANTINE_DELAY
     *
     * @param endpoint
     */
    private void quarantineEndpoint(InetAddressAndPort endpoint)
    {
        quarantineEndpoint(endpoint, currentTimeMillis());
    }

    /**
     * Quarantines the endpoint until quarantineExpiration + QUARANTINE_DELAY
     *
     * @param endpoint
     * @param quarantineExpiration
     */
    private void quarantineEndpoint(InetAddressAndPort endpoint, long quarantineExpiration)
    {
        if (disableEndpointRemoval)
            return;
        justRemovedEndpoints.put(endpoint, quarantineExpiration);
        GossiperDiagnostics.quarantinedEndpoint(this, endpoint, quarantineExpiration);
    }

    /**
     * Quarantine endpoint specifically for replacement purposes.
     * @param endpoint
     */
    public void replacementQuarantine(InetAddressAndPort endpoint)
    {
        // remember, quarantineEndpoint will effectively already add QUARANTINE_DELAY, so this is 2x
        quarantineEndpoint(endpoint, currentTimeMillis() + QUARANTINE_DELAY);
        GossiperDiagnostics.replacementQuarantine(this, endpoint);
    }

    /**
     * Remove the Endpoint and evict immediately, to avoid gossiping about this node.
     * This should only be called when a token is taken over by a new IP address.
     *
     * @param endpoint The endpoint that has been replaced
     */
    public void replacedEndpoint(InetAddressAndPort endpoint)
    {
        checkProperThreadForStateMutation();
        removeEndpoint(endpoint);
        evictFromMembership(endpoint);
        replacementQuarantine(endpoint);
        GossiperDiagnostics.replacedEndpoint(this, endpoint);
    }

    /**
     * @param gDigests list of Gossip Digests to be filled
     */
    private void makeGossipDigest(List<GossipDigest> gDigests)
    {
        EndpointState epState;
        int generation;
        int maxVersion;

        // local epstate will be part of endpointStateMap
        for (Entry<InetAddressAndPort, EndpointState> entry : endpointStateMap.entrySet())
        {
            epState = entry.getValue();
            if (epState != null)
            {
                generation = epState.getHeartBeatState().getGeneration();
                maxVersion = getMaxEndpointStateVersion(epState);
            }
            else
            {
                generation = 0;
                maxVersion = 0;
            }
            gDigests.add(new GossipDigest(entry.getKey(), generation, maxVersion));
        }

        if (logger.isTraceEnabled())
        {
            StringBuilder sb = new StringBuilder();
            for (GossipDigest gDigest : gDigests)
            {
                sb.append(gDigest);
                sb.append(' ');
            }
            logger.trace("Gossip Digests are : {}", sb);
        }
    }

    /**
     * This method will begin removing an existing endpoint from the cluster by spoofing its state
     * This should never be called unless this coordinator has had 'removenode' invoked
     *
     * @param endpoint    - the endpoint being removed
     * @param hostId      - the ID of the host being removed
     * @param localHostId - my own host ID for replication coordination
     */
    public void advertiseRemoving(InetAddressAndPort endpoint, UUID hostId, UUID localHostId)
    {
        EndpointState epState = endpointStateMap.get(endpoint);
        // remember this node's generation
        int generation = epState.getHeartBeatState().getGeneration();
        logger.info("Removing host: {}", hostId);
        logger.info("Sleeping for {}ms to ensure {} does not change", StorageService.RING_DELAY_MILLIS, endpoint);
        Uninterruptibles.sleepUninterruptibly(StorageService.RING_DELAY_MILLIS, TimeUnit.MILLISECONDS);
        // make sure it did not change
        epState = endpointStateMap.get(endpoint);
        if (epState.getHeartBeatState().getGeneration() != generation)
            throw new RuntimeException("Endpoint " + endpoint + " generation changed while trying to remove it");
        // update the other node's generation to mimic it as if it had changed it itself
        logger.info("Advertising removal for {}", endpoint);
        epState.updateTimestamp(); // make sure we don't evict it too soon
        epState.getHeartBeatState().forceNewerGenerationUnsafe();
        Map<ApplicationState, VersionedValue> states = new EnumMap<>(ApplicationState.class);
        states.put(ApplicationState.STATUS_WITH_PORT, StorageService.instance.valueFactory.removingNonlocal(hostId));
        states.put(ApplicationState.STATUS, StorageService.instance.valueFactory.removingNonlocal(hostId));
        states.put(ApplicationState.REMOVAL_COORDINATOR, StorageService.instance.valueFactory.removalCoordinator(localHostId));
        epState.addApplicationStates(states);
        endpointStateMap.put(endpoint, epState);
    }

    /**
     * Handles switching the endpoint's state from REMOVING_TOKEN to REMOVED_TOKEN
     * This should only be called after advertiseRemoving
     *
     * @param endpoint
     * @param hostId
     */
    public void advertiseTokenRemoved(InetAddressAndPort endpoint, UUID hostId)
    {
        EndpointState epState = endpointStateMap.get(endpoint);
        epState.updateTimestamp(); // make sure we don't evict it too soon
        epState.getHeartBeatState().forceNewerGenerationUnsafe();
        long expireTime = computeExpireTime();
        epState.addApplicationState(ApplicationState.STATUS_WITH_PORT, StorageService.instance.valueFactory.removedNonlocal(hostId, expireTime));
        epState.addApplicationState(ApplicationState.STATUS, StorageService.instance.valueFactory.removedNonlocal(hostId, expireTime));
        logger.info("Completing removal of {}", endpoint);
        addExpireTimeForEndpoint(endpoint, expireTime);
        endpointStateMap.put(endpoint, epState);
        // ensure at least one gossip round occurs before returning
        Uninterruptibles.sleepUninterruptibly(intervalInMillis * 2, TimeUnit.MILLISECONDS);
    }

    public void unsafeAssassinateEndpoint(String address) throws UnknownHostException
    {
        logger.warn("Gossiper.unsafeAssassinateEndpoint is deprecated and will be removed in the next release; use assassinateEndpoint instead");
        assassinateEndpoint(address);
    }

    /**
     * Do not call this method unless you know what you are doing.
     * It will try extremely hard to obliterate any endpoint from the ring,
     * even if it does not know about it.
     *
     * @param address
     * @throws UnknownHostException
     */
    public void assassinateEndpoint(String address) throws UnknownHostException
    {
        InetAddressAndPort endpoint = InetAddressAndPort.getByName(address);
        runInGossipStageBlocking(() -> {
            EndpointState epState = endpointStateMap.get(endpoint);
            logger.warn("Assassinating {} via gossip", endpoint);

            if (epState == null)
            {
                epState = new EndpointState(new HeartBeatState((int) ((currentTimeMillis() + 60000) / 1000), 9999));
            }
            else
            {
                int generation = epState.getHeartBeatState().getGeneration();
                int heartbeat = epState.getHeartBeatState().getHeartBeatVersion();
                logger.info("Sleeping for {}ms to ensure {} does not change", StorageService.RING_DELAY_MILLIS, endpoint);
                Uninterruptibles.sleepUninterruptibly(StorageService.RING_DELAY_MILLIS, TimeUnit.MILLISECONDS);
                // make sure it did not change
                EndpointState newState = endpointStateMap.get(endpoint);
                if (newState == null)
                    logger.warn("Endpoint {} disappeared while trying to assassinate, continuing anyway", endpoint);
                else if (newState.getHeartBeatState().getGeneration() != generation)
                    throw new RuntimeException("Endpoint still alive: " + endpoint + " generation changed while trying to assassinate it");
                else if (newState.getHeartBeatState().getHeartBeatVersion() != heartbeat)
                    throw new RuntimeException("Endpoint still alive: " + endpoint + " heartbeat changed while trying to assassinate it");
                epState.updateTimestamp(); // make sure we don't evict it too soon
                epState.getHeartBeatState().forceNewerGenerationUnsafe();
            }

            Collection<Token> tokens = null;
            try
            {
                tokens = StorageService.instance.getTokenMetadata().getTokens(endpoint);
            }
            catch (Throwable th)
            {
                JVMStabilityInspector.inspectThrowable(th);
            }
            if (tokens == null || tokens.isEmpty())
            {
                logger.warn("Trying to assassinate an endpoint {} that does not have any tokens assigned. This should not have happened, trying to continue with a random token.", address);
                tokens = Collections.singletonList(StorageService.instance.getTokenMetadata().partitioner.getRandomToken());
            }

            long expireTime = computeExpireTime();
            epState.addApplicationState(ApplicationState.STATUS_WITH_PORT, StorageService.instance.valueFactory.left(tokens, expireTime));
            epState.addApplicationState(ApplicationState.STATUS, StorageService.instance.valueFactory.left(tokens, computeExpireTime()));
            handleMajorStateChange(endpoint, epState);
            Uninterruptibles.sleepUninterruptibly(intervalInMillis * 4, TimeUnit.MILLISECONDS);
            logger.warn("Finished assassinating {}", endpoint);
        });
    }

    public boolean isKnownEndpoint(InetAddressAndPort endpoint)
    {
        return endpointStateMap.containsKey(endpoint);
    }

    public int getCurrentGenerationNumber(InetAddressAndPort endpoint)
    {
        return endpointStateMap.get(endpoint).getHeartBeatState().getGeneration();
    }

    /**
     * Returns true if the chosen target was also a seed. False otherwise
     *
     * @param message
     * @param epSet   a set of endpoint from which a random endpoint is chosen.
     * @return true if the chosen endpoint is also a seed.
     */
    private boolean sendGossip(Message<GossipDigestSyn> message, Set<InetAddressAndPort> epSet)
    {
        List<InetAddressAndPort> endpoints = ImmutableList.copyOf(epSet);

        int size = endpoints.size();
        if (size < 1)
            return false;
        /* Generate a random number from 0 -> size */
        int index = (size == 1) ? 0 : random.nextInt(size);
        InetAddressAndPort to = endpoints.get(index);
        if (logger.isTraceEnabled())
            logger.trace("Sending a GossipDigestSyn to {} ...", to);
        if (firstSynSendAt == 0)
            firstSynSendAt = nanoTime();
        MessagingService.instance().send(message, to);

        boolean isSeed = seeds.contains(to);
        GossiperDiagnostics.sendGossipDigestSyn(this, to);
        return isSeed;
    }

    /* Sends a Gossip message to a live member and returns true if the recipient was a seed */
    private boolean doGossipToLiveMember(Message<GossipDigestSyn> message)
    {
        int size = liveEndpoints.size();
        if (size == 0)
            return false;
        return sendGossip(message, liveEndpoints);
    }

    /* Sends a Gossip message to an unreachable member */
    private void maybeGossipToUnreachableMember(Message<GossipDigestSyn> message)
    {
        double liveEndpointCount = liveEndpoints.size();
        double unreachableEndpointCount = unreachableEndpoints.size();
        if (unreachableEndpointCount > 0)
        {
            /* based on some probability */
            double prob = unreachableEndpointCount / (liveEndpointCount + 1);
            double randDbl = random.nextDouble();
            if (randDbl < prob)
            {
                sendGossip(message, Sets.filter(unreachableEndpoints.keySet(),
                                                ep -> !isDeadState(getEndpointStateMap().get(ep))));
            }
        }
    }

    /* Possibly gossip to a seed for facilitating partition healing */
    private void maybeGossipToSeed(Message<GossipDigestSyn> prod)
    {
        int size = seeds.size();
        if (size > 0)
        {
            if (size == 1 && seeds.contains(getBroadcastAddressAndPort()))
            {
                return;
            }

            if (liveEndpoints.size() == 0)
            {
                sendGossip(prod, seeds);
            }
            else
            {
                /* Gossip with the seed with some probability. */
                double probability = seeds.size() / (double) (liveEndpoints.size() + unreachableEndpoints.size());
                double randDbl = random.nextDouble();
                if (randDbl <= probability)
                    sendGossip(prod, seeds);
            }
        }
    }

    public boolean isGossipOnlyMember(InetAddressAndPort endpoint)
    {
        EndpointState epState = endpointStateMap.get(endpoint);
        if (epState == null)
        {
            return false;
        }
        return !isDeadState(epState) && !StorageService.instance.getTokenMetadata().isMember(endpoint);
    }

    /**
     * Check if this node can safely be started and join the ring.
     * If the node is bootstrapping, examines gossip state for any previous status to decide whether
     * it's safe to allow this node to start and bootstrap. If not bootstrapping, compares the host ID
     * that the node itself has (obtained by reading from system.local or generated if not present)
     * with the host ID obtained from gossip for the endpoint address (if any). This latter case
     * prevents a non-bootstrapping, new node from being started with the same address of a
     * previously started, but currently down predecessor.
     *
     * @param endpoint - the endpoint to check
     * @param localHostUUID - the host id to check
     * @param isBootstrapping - whether the node intends to bootstrap when joining
     * @param epStates - endpoint states in the cluster
     * @return true if it is safe to start the node, false otherwise
     */
    public boolean isSafeForStartup(InetAddressAndPort endpoint, UUID localHostUUID, boolean isBootstrapping,
                                    Map<InetAddressAndPort, EndpointState> epStates)
    {
        EndpointState epState = epStates.get(endpoint);
        // if there's no previous state, we're good
        if (epState == null)
            return true;

        String status = getGossipStatus(epState);

        if (status.equals(VersionedValue.HIBERNATE)
            && !SystemKeyspace.bootstrapComplete())
        {
            logger.warn("A node with the same IP in hibernate status was detected. Was a replacement already attempted?");
            return false;
        }

        //the node was previously removed from the cluster
        if (isDeadState(epState))
            return true;

        if (isBootstrapping)
        {
            // these states are not allowed to join the cluster as it would not be safe
            final List<String> unsafeStatuses = new ArrayList<String>()
            {{
                add("");                           // failed bootstrap but we did start gossiping
                add(VersionedValue.STATUS_NORMAL); // node is legit in the cluster or it was stopped with kill -9
                add(VersionedValue.SHUTDOWN);      // node was shutdown
            }};
            return !unsafeStatuses.contains(status);
        }
        else
        {
            // if the previous UUID matches what we currently have (i.e. what was read from
            // system.local at startup), then we're good to start up. Otherwise, something
            // is amiss and we need to replace the previous node
            VersionedValue previous = epState.getApplicationState(ApplicationState.HOST_ID);
            return UUID.fromString(previous.value).equals(localHostUUID);
        }
    }

    @VisibleForTesting
    void doStatusCheck()
    {
        if (logger.isTraceEnabled())
            logger.trace("Performing status check ...");

        long now = currentTimeMillis();
        long nowNano = nanoTime();

        long pending = Stage.GOSSIP.executor().getPendingTaskCount();
        if (pending > 0 && lastProcessedMessageAt < now - 1000)
        {
            // if some new messages just arrived, give the executor some time to work on them
            Uninterruptibles.sleepUninterruptibly(100, TimeUnit.MILLISECONDS);

            // still behind?  something's broke
            if (lastProcessedMessageAt < now - 1000)
            {
                logger.warn("Gossip stage has {} pending tasks; skipping status check (no nodes will be marked down)", pending);
                return;
            }
        }

        Set<InetAddressAndPort> eps = endpointStateMap.keySet();
        for (InetAddressAndPort endpoint : eps)
        {
            if (endpoint.equals(getBroadcastAddressAndPort()))
                continue;

            FailureDetector.instance.interpret(endpoint);
            EndpointState epState = endpointStateMap.get(endpoint);
            if (epState != null)
            {
                // check if this is a fat client. fat clients are removed automatically from
                // gossip after FatClientTimeout.  Do not remove dead states here.
                if (isGossipOnlyMember(endpoint)
                    && !justRemovedEndpoints.containsKey(endpoint)
                    && TimeUnit.NANOSECONDS.toMillis(nowNano - epState.getUpdateTimestamp()) > fatClientTimeout)
                {
                    logger.info("FatClient {} has been silent for {}ms, removing from gossip", endpoint, fatClientTimeout);
                    runInGossipStageBlocking(() -> {
                        if (!isGossipOnlyMember(endpoint))
                        {
                            // updating gossip and token metadata are not atomic, but rely on the single threaded gossip stage
                            // since status checks are done outside the gossip stage, need to confirm the state of the endpoint
                            // to make sure that the previous read data was correct
                            logger.info("Race condition marking {} as a FatClient; ignoring", endpoint);
                            return;
                        }                        
                        removeEndpoint(endpoint); // will put it in justRemovedEndpoints to respect quarantine delay
                        evictFromMembership(endpoint); // can get rid of the state immediately
                    });
                }

                // check for dead state removal
                long expireTime = getExpireTimeForEndpoint(endpoint);
                if (!epState.isAlive() && (now > expireTime)
                    && (!StorageService.instance.getTokenMetadata().isMember(endpoint)))
                {
                    if (logger.isDebugEnabled())
                    {
                        logger.debug("time is expiring for endpoint : {} ({})", endpoint, expireTime);
                    }
                    runInGossipStageBlocking(() -> evictFromMembership(endpoint));
                }
            }
        }

        if (!justRemovedEndpoints.isEmpty())
        {
            for (Entry<InetAddressAndPort, Long> entry : justRemovedEndpoints.entrySet())
            {
                if ((now - entry.getValue()) > QUARANTINE_DELAY)
                {
                    if (logger.isDebugEnabled())
                        logger.debug("{} elapsed, {} gossip quarantine over", QUARANTINE_DELAY, entry.getKey());
                    justRemovedEndpoints.remove(entry.getKey());
                }
            }
        }
    }

    protected long getExpireTimeForEndpoint(InetAddressAndPort endpoint)
    {
        /* default expireTime is aVeryLongTime */
        Long storedTime = expireTimeEndpointMap.get(endpoint);
        return storedTime == null ? computeExpireTime() : storedTime;
    }

    public EndpointState getEndpointStateForEndpoint(InetAddressAndPort ep)
    {
        return endpointStateMap.get(ep);
    }

    public EndpointState copyEndpointStateForEndpoint(InetAddressAndPort ep)
    {
        EndpointState epState = endpointStateMap.get(ep);
        if (epState == null)
            return null;
        return new EndpointState(epState);
    }

    public ImmutableSet<InetAddressAndPort> getEndpoints()
    {
        return ImmutableSet.copyOf(endpointStateMap.keySet());
    }

    public String getForEndpoint(InetAddressAndPort ep, ApplicationState state)
    {
        EndpointState epState = endpointStateMap.get(ep);
        if (epState == null)
            return null;
        VersionedValue value = epState.getApplicationState(state);
        return value == null ? null : value.value;
    }

    public int getEndpointCount()
    {
        return endpointStateMap.size();
    }

    Map<InetAddressAndPort, EndpointState> getEndpointStateMap()
    {
        return ImmutableMap.copyOf(endpointStateMap);
    }

    Map<InetAddressAndPort, Long> getJustRemovedEndpoints()
    {
        return ImmutableMap.copyOf(justRemovedEndpoints);
    }

    Map<InetAddressAndPort, Long> getUnreachableEndpoints()
    {
        return ImmutableMap.copyOf(unreachableEndpoints);
    }

    Set<InetAddressAndPort> getSeedsInShadowRound()
    {
        return ImmutableSet.copyOf(seedsInShadowRound);
    }

    long getLastProcessedMessageAt()
    {
        return lastProcessedMessageAt;
    }

    public UUID getHostId(InetAddressAndPort endpoint)
    {
        return getHostId(endpoint, endpointStateMap);
    }

    public UUID getHostId(InetAddressAndPort endpoint, Map<InetAddressAndPort, EndpointState> epStates)
    {
        return UUID.fromString(epStates.get(endpoint).getApplicationState(ApplicationState.HOST_ID).value);
    }

    public InetAddressAndPort getInternalAddressAndPort(InetAddressAndPort endpoint)
    {
        try
        {
            String internal = getApplicationState(endpoint, ApplicationState.INTERNAL_ADDRESS_AND_PORT);
            if (internal == null)
                internal = getApplicationState(endpoint, ApplicationState.INTERNAL_IP);
            if (internal == null)
                return endpoint;
            return InetAddressAndPort.getByName(internal);
        }
        catch (UnknownHostException e)
        {
            throw new RuntimeException(e);
        }
    }

    /**
     * The value for the provided application state for the provided endpoint as currently known by this Gossip instance.
     *
     * @param endpoint the endpoint from which to get the endpoint state.
     * @param state the endpoint state to get.
     * @return the value of the application state {@code state} for {@code endpoint}, or {@code null} if either
     * {@code endpoint} is not known by Gossip or has no value for {@code state}.
     */
    public String getApplicationState(InetAddressAndPort endpoint, ApplicationState state)
    {
        EndpointState epState = endpointStateMap.get(endpoint);
        if (epState == null)
            return null;

        VersionedValue value = epState.getApplicationState(state);
        return value == null ? null : value.value;
    }

    EndpointState getStateForVersionBiggerThan(InetAddressAndPort forEndpoint, int version)
    {
        EndpointState epState = endpointStateMap.get(forEndpoint);
        EndpointState reqdEndpointState = null;

        if (epState != null)
        {
            /*
             * Here we try to include the Heart Beat state only if it is
             * greater than the version passed in. It might happen that
             * the heart beat version maybe lesser than the version passed
             * in and some application state has a version that is greater
             * than the version passed in. In this case we also send the old
             * heart beat and throw it away on the receiver if it is redundant.
            */
            HeartBeatState heartBeatState = epState.getHeartBeatState();
            int localHbGeneration = heartBeatState.getGeneration();
            int localHbVersion = heartBeatState.getHeartBeatVersion();
            if (localHbVersion > version)
            {
                reqdEndpointState = new EndpointState(new HeartBeatState(localHbGeneration, localHbVersion));
                if (logger.isTraceEnabled())
                    logger.trace("local heartbeat version {} greater than {} for {}", localHbVersion, version, forEndpoint);
            }
            /* Accumulate all application states whose versions are greater than "version" variable */
            Map<ApplicationState, VersionedValue> states = new EnumMap<>(ApplicationState.class);
            for (Entry<ApplicationState, VersionedValue> entry : epState.states())
            {
                VersionedValue value = entry.getValue();
                if (value.version > version)
                {
                    if (reqdEndpointState == null)
                    {
                        reqdEndpointState = new EndpointState(new HeartBeatState(localHbGeneration, localHbVersion));
                    }
                    final ApplicationState key = entry.getKey();
                    if (logger.isTraceEnabled())
                        logger.trace("Adding state {}: {}" , key, value.value);

                    states.put(key, value);
                }
            }
            if (reqdEndpointState != null)
                reqdEndpointState.addApplicationStates(states);
        }
        return reqdEndpointState;
    }

    /**
     * determine which endpoint started up earlier
     */
    public int compareEndpointStartup(InetAddressAndPort addr1, InetAddressAndPort addr2)
    {
        EndpointState ep1 = getEndpointStateForEndpoint(addr1);
        EndpointState ep2 = getEndpointStateForEndpoint(addr2);
        assert ep1 != null && ep2 != null;
        return ep1.getHeartBeatState().getGeneration() - ep2.getHeartBeatState().getGeneration();
    }

    public void notifyFailureDetector(Map<InetAddressAndPort, EndpointState> remoteEpStateMap)
    {
        for (Entry<InetAddressAndPort, EndpointState> entry : remoteEpStateMap.entrySet())
        {
            notifyFailureDetector(entry.getKey(), entry.getValue());
        }
    }

    void notifyFailureDetector(InetAddressAndPort endpoint, EndpointState remoteEndpointState)
    {
        if (remoteEndpointState == null)
            return;

        EndpointState localEndpointState = endpointStateMap.get(endpoint);
        /*
         * If the local endpoint state exists then report to the FD only
         * if the versions workout.
        */
        if (localEndpointState != null)
        {
            IFailureDetector fd = FailureDetector.instance;
            int localGeneration = localEndpointState.getHeartBeatState().getGeneration();
            int remoteGeneration = remoteEndpointState.getHeartBeatState().getGeneration();
            if (remoteGeneration > localGeneration)
            {
                localEndpointState.updateTimestamp();
                // this node was dead and the generation changed, this indicates a reboot, or possibly a takeover
                // we will clean the fd intervals for it and relearn them
                if (!localEndpointState.isAlive())
                {
                    logger.debug("Clearing interval times for {} due to generation change", endpoint);
                    fd.remove(endpoint);
                }
                fd.report(endpoint);
                return;
            }

            if (remoteGeneration == localGeneration)
            {
                int localVersion = getMaxEndpointStateVersion(localEndpointState);
                int remoteVersion = remoteEndpointState.getHeartBeatState().getHeartBeatVersion();
                if (remoteVersion > localVersion)
                {
                    localEndpointState.updateTimestamp();
                    // just a version change, report to the fd
                    fd.report(endpoint);
                }
            }
        }

    }

    private void markAlive(final InetAddressAndPort addr, final EndpointState localState)
    {
        localState.markDead();

        Message<NoPayload> echoMessage = Message.out(ECHO_REQ, noPayload);
        logger.trace("Sending ECHO_REQ to {}", addr);
        RequestCallback echoHandler = msg ->
        {
            // force processing of the echo response onto the gossip stage, as it comes in on the REQUEST_RESPONSE stage
            runInGossipStageBlocking(() -> realMarkAlive(addr, localState));
        };

        MessagingService.instance().sendWithCallback(echoMessage, addr, echoHandler);

        GossiperDiagnostics.markedAlive(this, addr, localState);
    }

    @VisibleForTesting
    public void realMarkAlive(final InetAddressAndPort addr, final EndpointState localState)
    {
        checkProperThreadForStateMutation();
        if (logger.isTraceEnabled())
            logger.trace("marking as alive {}", addr);
        localState.markAlive();
        localState.updateTimestamp(); // prevents doStatusCheck from racing us and evicting if it was down > aVeryLongTime
        liveEndpoints.add(addr);
        unreachableEndpoints.remove(addr);
        expireTimeEndpointMap.remove(addr);
        logger.debug("removing expire time for endpoint : {}", addr);
        logger.info("InetAddress {} is now UP", addr);
        for (IEndpointStateChangeSubscriber subscriber : subscribers)
            subscriber.onAlive(addr, localState);
        if (logger.isTraceEnabled())
            logger.trace("Notified {}", subscribers);

        GossiperDiagnostics.realMarkedAlive(this, addr, localState);
    }

    @VisibleForTesting
    public void markDead(InetAddressAndPort addr, EndpointState localState)
    {
        checkProperThreadForStateMutation();
        if (logger.isTraceEnabled())
            logger.trace("marking as down {}", addr);
        silentlyMarkDead(addr, localState);
        logger.info("InetAddress {} is now DOWN", addr);
        for (IEndpointStateChangeSubscriber subscriber : subscribers)
            subscriber.onDead(addr, localState);
        if (logger.isTraceEnabled())
            logger.trace("Notified {}", subscribers);

        GossiperDiagnostics.markedDead(this, addr, localState);
    }

    /**
     * Used by {@link #markDead(InetAddressAndPort, EndpointState)} and {@link #addSavedEndpoint(InetAddressAndPort)}
     * to register a endpoint as dead.  This method is "silent" to avoid triggering listeners, diagnostics, or logs
     * on startup via addSavedEndpoint.
     */
    private void silentlyMarkDead(InetAddressAndPort addr, EndpointState localState)
    {
        localState.markDead();
        if (!disableEndpointRemoval)
        {
            liveEndpoints.remove(addr);
            unreachableEndpoints.put(addr, nanoTime());
        }
    }

    /**
     * This method is called whenever there is a "big" change in ep state (a generation change for a known node).
     *
     * @param ep      endpoint
     * @param epState EndpointState for the endpoint
     */
    private void handleMajorStateChange(InetAddressAndPort ep, EndpointState epState)
    {
        checkProperThreadForStateMutation();
        EndpointState localEpState = endpointStateMap.get(ep);
        if (!isDeadState(epState))
        {
            if (localEpState != null)
                logger.info("Node {} has restarted, now UP", ep);
            else
                logger.info("Node {} is now part of the cluster", ep);
        }
        if (logger.isTraceEnabled())
            logger.trace("Adding endpoint state for {}", ep);
        endpointStateMap.put(ep, epState);

        if (localEpState != null)
        {   // the node restarted: it is up to the subscriber to take whatever action is necessary
            for (IEndpointStateChangeSubscriber subscriber : subscribers)
                subscriber.onRestart(ep, localEpState);
        }

        if (!isDeadState(epState))
            markAlive(ep, epState);
        else
        {
            logger.debug("Not marking {} alive due to dead state", ep);
            markDead(ep, epState);
        }
        for (IEndpointStateChangeSubscriber subscriber : subscribers)
            subscriber.onJoin(ep, epState);
        // check this at the end so nodes will learn about the endpoint
        if (isShutdown(ep))
            markAsShutdown(ep);

        GossiperDiagnostics.majorStateChangeHandled(this, ep, epState);
    }

    public boolean isAlive(InetAddressAndPort endpoint)
    {
        EndpointState epState = getEndpointStateForEndpoint(endpoint);
        if (epState == null)
            return false;
        return epState.isAlive() && !isDeadState(epState);
    }

    public boolean isDeadState(EndpointState epState)
    {
        String status = getGossipStatus(epState);
        if (status.isEmpty())
            return false;

        return DEAD_STATES.contains(status);
    }

    public boolean isSilentShutdownState(EndpointState epState)
    {
        String status = getGossipStatus(epState);
        if (status.isEmpty())
            return false;

        return SILENT_SHUTDOWN_STATES.contains(status);
    }

    public boolean isAdministrativelyInactiveState(EndpointState epState)
    {
        String status = getGossipStatus(epState);
        if (status.isEmpty())
            return false;

        return ADMINISTRATIVELY_INACTIVE_STATES.contains(status);
    }

    public boolean isAdministrativelyInactiveState(InetAddressAndPort endpoint)
    {
        EndpointState epState = getEndpointStateForEndpoint(endpoint);
        if (epState == null)
            return true; // if the end point cannot be found, treat as inactive
        return isAdministrativelyInactiveState(epState);
    }

    private static String getGossipStatus(EndpointState epState)
    {
        if (epState == null)
        {
            return "";
        }

        VersionedValue versionedValue = epState.getApplicationState(ApplicationState.STATUS_WITH_PORT);
        if (versionedValue == null)
        {
            versionedValue = epState.getApplicationState(ApplicationState.STATUS);
            if (versionedValue == null)
            {
                return "";
            }
        }

        String value = versionedValue.value;
        String[] pieces = value.split(VersionedValue.DELIMITER_STR, -1);
        assert (pieces.length > 0);
        return pieces[0];
    }

    @VisibleForTesting
    public void applyStateLocally(Map<InetAddressAndPort, EndpointState> epStateMap)
    {
        checkProperThreadForStateMutation();
        for (Entry<InetAddressAndPort, EndpointState> entry : epStateMap.entrySet())
        {
            InetAddressAndPort ep = entry.getKey();
            if (ep.equals(getBroadcastAddressAndPort()) && !isInShadowRound())
                continue;
            if (justRemovedEndpoints.containsKey(ep))
            {
                if (logger.isTraceEnabled())
                    logger.trace("Ignoring gossip for {} because it is quarantined", ep);
                continue;
            }

            EndpointState localEpStatePtr = endpointStateMap.get(ep);
            EndpointState remoteState = entry.getValue();
            if (!hasMajorVersion3Nodes())
                remoteState.removeMajorVersion3LegacyApplicationStates();

            /*
                If state does not exist just add it. If it does then add it if the remote generation is greater.
                If there is a generation tie, attempt to break it by heartbeat version.
            */
            if (localEpStatePtr != null)
            {
                int localGeneration = localEpStatePtr.getHeartBeatState().getGeneration();
                int remoteGeneration = remoteState.getHeartBeatState().getGeneration();
                long localTime = currentTimeMillis() / 1000;
                if (logger.isTraceEnabled())
                    logger.trace("{} local generation {}, remote generation {}", ep, localGeneration, remoteGeneration);

                // We measure generation drift against local time, based on the fact that generation is initialized by time
                if (remoteGeneration > localTime + MAX_GENERATION_DIFFERENCE)
                {
                    // assume some peer has corrupted memory and is broadcasting an unbelievable generation about another peer (or itself)
                    logger.warn("received an invalid gossip generation for peer {}; local time = {}, received generation = {}", ep, localTime, remoteGeneration);
                }
                else if (remoteGeneration > localGeneration)
                {
                    if (logger.isTraceEnabled())
                        logger.trace("Updating heartbeat state generation to {} from {} for {}", remoteGeneration, localGeneration, ep);
                    // major state change will handle the update by inserting the remote state directly
                    handleMajorStateChange(ep, remoteState);
                }
                else if (remoteGeneration == localGeneration) // generation has not changed, apply new states
                {
                    /* find maximum state */
                    int localMaxVersion = getMaxEndpointStateVersion(localEpStatePtr);
                    int remoteMaxVersion = getMaxEndpointStateVersion(remoteState);
                    if (remoteMaxVersion > localMaxVersion)
                    {
                        // apply states, but do not notify since there is no major change
                        applyNewStates(ep, localEpStatePtr, remoteState);
                    }
                    else if (logger.isTraceEnabled())
                            logger.trace("Ignoring remote version {} <= {} for {}", remoteMaxVersion, localMaxVersion, ep);

                    if (!localEpStatePtr.isAlive() && !isDeadState(localEpStatePtr)) // unless of course, it was dead
                        markAlive(ep, localEpStatePtr);
                }
                else
                {
                    if (logger.isTraceEnabled())
                        logger.trace("Ignoring remote generation {} < {}", remoteGeneration, localGeneration);
                }
            }
            else
            {
                // this is a new node, report it to the FD in case it is the first time we are seeing it AND it's not alive
                FailureDetector.instance.report(ep);
                handleMajorStateChange(ep, remoteState);
            }
        }
    }

    private void applyNewStates(InetAddressAndPort addr, EndpointState localState, EndpointState remoteState)
    {
        // don't assert here, since if the node restarts the version will go back to zero
        int oldVersion = localState.getHeartBeatState().getHeartBeatVersion();

        localState.setHeartBeatState(remoteState.getHeartBeatState());
        if (logger.isTraceEnabled())
            logger.trace("Updating heartbeat state version to {} from {} for {} ...", localState.getHeartBeatState().getHeartBeatVersion(), oldVersion, addr);

        Set<Entry<ApplicationState, VersionedValue>> remoteStates = remoteState.states();
        assert remoteState.getHeartBeatState().getGeneration() == localState.getHeartBeatState().getGeneration();


        Set<Entry<ApplicationState, VersionedValue>> updatedStates = remoteStates.stream().filter(entry -> {
            // filter out the states that are already up to date (has the same or higher version)
            VersionedValue local = localState.getApplicationState(entry.getKey());
            return (local == null || local.version < entry.getValue().version);
        }).collect(Collectors.toSet());

        if (logger.isTraceEnabled() && updatedStates.size() > 0)
        {
            for (Entry<ApplicationState, VersionedValue> entry : updatedStates)
            {
                logger.trace("Updating {} state version to {} for {}", entry.getKey().toString(), entry.getValue().version, addr);
            }
        }
        localState.addApplicationStates(updatedStates);

        // get rid of legacy fields once the cluster is not in mixed mode
        if (!hasMajorVersion3Nodes())
            localState.removeMajorVersion3LegacyApplicationStates();

        // need to run STATUS or STATUS_WITH_PORT first to handle BOOT_REPLACE correctly (else won't be a member, so TOKENS won't be processed)
        for (Entry<ApplicationState, VersionedValue> updatedEntry : updatedStates)
        {
            switch (updatedEntry.getKey())
            {
                default:
                    continue;
                case STATUS:
                    if (localState.containsApplicationState(ApplicationState.STATUS_WITH_PORT))
                        continue;
                case STATUS_WITH_PORT:
            }
            doOnChangeNotifications(addr, updatedEntry.getKey(), updatedEntry.getValue());
        }

        for (Entry<ApplicationState, VersionedValue> updatedEntry : updatedStates)
        {
            switch (updatedEntry.getKey())
            {
                // We should have alredy handled these two states above:
                case STATUS_WITH_PORT:
                case STATUS:
                    continue;
            }
            // filters out legacy change notifications
            // only if local state already indicates that the peer has the new fields
            if ((ApplicationState.INTERNAL_IP == updatedEntry.getKey() && localState.containsApplicationState(ApplicationState.INTERNAL_ADDRESS_AND_PORT))
                || (ApplicationState.RPC_ADDRESS == updatedEntry.getKey() && localState.containsApplicationState(ApplicationState.NATIVE_ADDRESS_AND_PORT)))
                continue;
            doOnChangeNotifications(addr, updatedEntry.getKey(), updatedEntry.getValue());
        }
    }

    // notify that a local application state is going to change (doesn't get triggered for remote changes)
    private void doBeforeChangeNotifications(InetAddressAndPort addr, EndpointState epState, ApplicationState apState, VersionedValue newValue)
    {
        for (IEndpointStateChangeSubscriber subscriber : subscribers)
        {
            subscriber.beforeChange(addr, epState, apState, newValue);
        }
    }

    // notify that an application state has changed
    public void doOnChangeNotifications(InetAddressAndPort addr, ApplicationState state, VersionedValue value)
    {
        for (IEndpointStateChangeSubscriber subscriber : subscribers)
        {
            subscriber.onChange(addr, state, value);
        }
    }

    /* Request all the state for the endpoint in the gDigest */
    private void requestAll(GossipDigest gDigest, List<GossipDigest> deltaGossipDigestList, int remoteGeneration)
    {
        /* We are here since we have no data for this endpoint locally so request everthing. */
        deltaGossipDigestList.add(new GossipDigest(gDigest.getEndpoint(), remoteGeneration, 0));
        if (logger.isTraceEnabled())
            logger.trace("requestAll for {}", gDigest.getEndpoint());
    }

    /* Send all the data with version greater than maxRemoteVersion */
    private void sendAll(GossipDigest gDigest, Map<InetAddressAndPort, EndpointState> deltaEpStateMap, int maxRemoteVersion)
    {
        EndpointState localEpStatePtr = getStateForVersionBiggerThan(gDigest.getEndpoint(), maxRemoteVersion);
        if (localEpStatePtr != null)
            deltaEpStateMap.put(gDigest.getEndpoint(), localEpStatePtr);
    }

    /**
     * Used during a shadow round to collect the current state; this method clones the current state, no filtering
     * is done.
     *
     * During the shadow round its desirable to return gossip state for remote instances that were created by this
     * process also known as "empty", this is done for host replacement to be able to replace downed hosts that are
     * in the ring but have no state in gossip (see CASSANDRA-16213).
     *
     * This method is different than {@link #examineGossiper(List, List, Map)} with respect to how "empty" states are
     * dealt with; they are kept.
     */
    Map<InetAddressAndPort, EndpointState> examineShadowState()
    {
        logger.debug("Shadow request received, adding all states");
        Map<InetAddressAndPort, EndpointState> map = new HashMap<>();
        for (Entry<InetAddressAndPort, EndpointState> e : endpointStateMap.entrySet())
        {
            InetAddressAndPort endpoint = e.getKey();
            EndpointState state = new EndpointState(e.getValue());
            if (state.isEmptyWithoutStatus())
            {
                // We have no app states loaded for this endpoint, but we may well have
                // some state persisted in the system keyspace. This can happen in the case
                // of a full cluster bounce where one or more nodes fail to come up. As
                // gossip state is transient, the peers which do successfully start will be
                // aware of the failed nodes thanks to StorageService::initServer calling
                // Gossiper.instance::addSavedEndpoint with every endpoint in TokenMetadata,
                // which itself is populated from the system tables at startup.
                // Here we know that a peer which is starting up and attempting to perform
                // a shadow round of gossip. This peer is in one of two states:
                // * it is replacing a down node, in which case it needs to learn the tokens
                //   of the down node and optionally its host id.
                // * it needs to check that no other instance is already associated with its
                //   endpoint address and port.
                // To support both of these cases, we can add the tokens and host id from
                // the system table, if they exist. These are only ever persisted to the system
                // table when the actual node to which they apply enters the UP/NORMAL state.
                // This invariant will be preserved as nodes never persist or propagate the
                // results of a shadow round, so this communication will be strictly limited
                // to this node and the node performing the shadow round.
                UUID hostId = SystemKeyspace.loadHostIds().get(endpoint);
                if (null != hostId)
                {
                    state.addApplicationState(ApplicationState.HOST_ID,
                                                 StorageService.instance.valueFactory.hostId(hostId));
                }
                Set<Token> tokens = SystemKeyspace.loadTokens().get(endpoint);
                if (null != tokens && !tokens.isEmpty())
                {
                    state.addApplicationState(ApplicationState.TOKENS,
                                                 StorageService.instance.valueFactory.tokens(tokens));
                }
            }
            map.put(endpoint, state);
        }
        return map;
    }

    /**
     * This method is used to figure the state that the Gossiper has but Gossipee doesn't. The delta digests
     * and the delta state are built up.
     *
     * When a {@link EndpointState} is "empty" then it is filtered out and not added to the delta state (see CASSANDRA-16213).
     */
    void examineGossiper(List<GossipDigest> gDigestList, List<GossipDigest> deltaGossipDigestList, Map<InetAddressAndPort, EndpointState> deltaEpStateMap)
    {
        assert !gDigestList.isEmpty() : "examineGossiper called with empty digest list";
        for ( GossipDigest gDigest : gDigestList )
        {
            int remoteGeneration = gDigest.getGeneration();
            int maxRemoteVersion = gDigest.getMaxVersion();
            /* Get state associated with the end point in digest */
            EndpointState epStatePtr = endpointStateMap.get(gDigest.getEndpoint());
            /*
                Here we need to fire a GossipDigestAckMessage. If we have some data associated with this endpoint locally
                then we follow the "if" path of the logic. If we have absolutely nothing for this endpoint we need to
                request all the data for this endpoint.
            */
            if (epStatePtr != null)
            {
                int localGeneration = epStatePtr.getHeartBeatState().getGeneration();
                /* get the max version of all keys in the state associated with this endpoint */
                int maxLocalVersion = getMaxEndpointStateVersion(epStatePtr);
                if (remoteGeneration == localGeneration && maxRemoteVersion == maxLocalVersion)
                    continue;

                if (remoteGeneration > localGeneration)
                {
                    /* we request everything from the gossiper */
                    requestAll(gDigest, deltaGossipDigestList, remoteGeneration);
                }
                else if (remoteGeneration < localGeneration)
                {
                    /* send all data with generation = localgeneration and version > -1 */
                    sendAll(gDigest, deltaEpStateMap, HeartBeatState.EMPTY_VERSION);
                }
                else if (remoteGeneration == localGeneration)
                {
                    /*
                        If the max remote version is greater then we request the remote endpoint send us all the data
                        for this endpoint with version greater than the max version number we have locally for this
                        endpoint.
                        If the max remote version is lesser, then we send all the data we have locally for this endpoint
                        with version greater than the max remote version.
                    */
                    if (maxRemoteVersion > maxLocalVersion)
                    {
                        deltaGossipDigestList.add(new GossipDigest(gDigest.getEndpoint(), remoteGeneration, maxLocalVersion));
                    }
                    else if (maxRemoteVersion < maxLocalVersion)
                    {
                        /* send all data with generation = localgeneration and version > maxRemoteVersion */
                        sendAll(gDigest, deltaEpStateMap, maxRemoteVersion);
                    }
                }
            }
            else
            {
                /* We are here since we have no data for this endpoint locally so request everything. */
                requestAll(gDigest, deltaGossipDigestList, remoteGeneration);
            }
        }
    }

    public void start(int generationNumber)
    {
        start(generationNumber, new EnumMap<>(ApplicationState.class));
    }

    /**
     * Start the gossiper with the generation number, preloading the map of application states before starting
     */
    public void start(int generationNbr, Map<ApplicationState, VersionedValue> preloadLocalStates)
    {
        buildSeedsList();
        /* initialize the heartbeat state for this localEndpoint */
        maybeInitializeLocalState(generationNbr);
        EndpointState localState = endpointStateMap.get(getBroadcastAddressAndPort());
        localState.addApplicationStates(preloadLocalStates);
        minVersionSupplier.recompute();

        //notify snitches that Gossiper is about to start
        DatabaseDescriptor.getEndpointSnitch().gossiperStarting();
        if (logger.isTraceEnabled())
            logger.trace("gossip started with generation {}", localState.getHeartBeatState().getGeneration());

        scheduledGossipTask = executor.scheduleWithFixedDelay(new GossipTask(),
                                                              Gossiper.intervalInMillis,
                                                              Gossiper.intervalInMillis,
                                                              TimeUnit.MILLISECONDS);
    }

    public synchronized Map<InetAddressAndPort, EndpointState> doShadowRound()
    {
        return doShadowRound(Collections.EMPTY_SET);
    }

    /**
     * Do a single 'shadow' round of gossip by retrieving endpoint states that will be stored exclusively in the
     * map return value, instead of endpointStateMap.
     *
     * Used when preparing to join the ring:
     * <ul>
     *     <li>when replacing a node, to get and assume its tokens</li>
     *     <li>when joining, to check that the local host id matches any previous id for the endpoint address</li>
     * </ul>
     *
     * Method is synchronized, as we use an in-progress flag to indicate that shadow round must be cleared
     * again by calling {@link Gossiper#maybeFinishShadowRound(InetAddressAndPort, boolean, Map)}. This will update
     * {@link Gossiper#endpointShadowStateMap} with received values, in order to return an immutable copy to the
     * caller of {@link Gossiper#doShadowRound()}. Therefor only a single shadow round execution is permitted at
     * the same time.
     *
     * @param peers Additional peers to try gossiping with.
     * @return endpoint states gathered during shadow round or empty map
     */
    public synchronized Map<InetAddressAndPort, EndpointState> doShadowRound(Set<InetAddressAndPort> peers)
    {
        buildSeedsList();
        // it may be that the local address is the only entry in the seed + peers
        // list in which case, attempting a shadow round is pointless
        if (seeds.isEmpty() && peers.isEmpty())
            return endpointShadowStateMap;

        boolean isSeed = DatabaseDescriptor.getSeeds().contains(getBroadcastAddressAndPort());
        // We double RING_DELAY if we're not a seed to increase chance of successful startup during a full cluster bounce,
        // giving the seeds a chance to startup before we fail the shadow round
        int shadowRoundDelay = isSeed ? StorageService.RING_DELAY_MILLIS : StorageService.RING_DELAY_MILLIS * 2;
        seedsInShadowRound.clear();
        endpointShadowStateMap.clear();
        // send a completely empty syn
        List<GossipDigest> gDigests = new ArrayList<>();
        GossipDigestSyn digestSynMessage = new GossipDigestSyn(getClusterName(), getPartitionerName(), gDigests);
        Message<GossipDigestSyn> message = Message.out(GOSSIP_DIGEST_SYN, digestSynMessage);

        inShadowRound = true;
        boolean includePeers = false;
        int slept = 0;
        try
        {
            while (true)
            {
                if (slept % 5000 == 0)
                { // CASSANDRA-8072, retry at the beginning and every 5 seconds
                    logger.trace("Sending shadow round GOSSIP DIGEST SYN to seeds {}", seeds);

                    for (InetAddressAndPort seed : seeds)
                        MessagingService.instance().send(message, seed);

                    // Send to any peers we already know about, but only if a seed didn't respond.
                    if (includePeers)
                    {
                        logger.trace("Sending shadow round GOSSIP DIGEST SYN to known peers {}", peers);
                        for (InetAddressAndPort peer : peers)
                            MessagingService.instance().send(message, peer);
                    }
                    includePeers = true;
                }

                Thread.sleep(1000);
                if (!inShadowRound)
                    break;

                slept += 1000;
                if (slept > shadowRoundDelay)
                {
                    // if we got here no peers could be gossiped to. If we're a seed that's OK, but otherwise we stop. See CASSANDRA-13851
                    if (!isSeed)
                        throw new RuntimeException("Unable to gossip with any peers");

                    inShadowRound = false;
                    break;
                }
            }
        }
        catch (InterruptedException e)
        {
            throw new UncheckedInterruptedException(e);
        }

        return ImmutableMap.copyOf(endpointShadowStateMap);
    }

    @VisibleForTesting
    void buildSeedsList()
    {
        for (InetAddressAndPort seed : DatabaseDescriptor.getSeeds())
        {
            if (seed.equals(getBroadcastAddressAndPort()))
                continue;
            seeds.add(seed);
        }
    }

    /**
     * JMX interface for triggering an update of the seed node list.
     */
    public List<String> reloadSeeds()
    {
        logger.trace("Triggering reload of seed node list");

        // Get the new set in the same that buildSeedsList does
        Set<InetAddressAndPort> tmp = new HashSet<>();
        try
        {
            for (InetAddressAndPort seed : DatabaseDescriptor.getSeeds())
            {
                if (seed.equals(getBroadcastAddressAndPort()))
                    continue;
                tmp.add(seed);
            }
        }
        // If using the SimpleSeedProvider invalid yaml added to the config since startup could
        // cause this to throw. Additionally, third party seed providers may throw exceptions.
        // Handle the error and return a null to indicate that there was a problem.
        catch (Throwable e)
        {
            JVMStabilityInspector.inspectThrowable(e);
            logger.warn("Error while getting seed node list: {}", e.getLocalizedMessage());
            return null;
        }

        if (tmp.size() == 0)
        {
            logger.trace("New seed node list is empty. Not updating seed list.");
            return getSeeds();
        }

        if (tmp.equals(seeds))
        {
            logger.trace("New seed node list matches the existing list.");
            return getSeeds();
        }

        // Add the new entries
        seeds.addAll(tmp);
        // Remove the old entries
        seeds.retainAll(tmp);
        logger.trace("New seed node list after reload {}", seeds);
        return getSeeds();
    }

    /**
     * JMX endpoint for getting the list of seeds from the node
     */
    public List<String> getSeeds()
    {
        List<String> seedList = new ArrayList<>();
        for (InetAddressAndPort seed : seeds)
        {
            seedList.add(seed.toString());
        }
        return seedList;
    }

    // initialize local HB state if needed, i.e., if gossiper has never been started before.
    public void maybeInitializeLocalState(int generationNbr)
    {
        HeartBeatState hbState = new HeartBeatState(generationNbr);
        EndpointState localState = new EndpointState(hbState);
        localState.markAlive();
        endpointStateMap.putIfAbsent(getBroadcastAddressAndPort(), localState);
    }

    public void forceNewerGeneration()
    {
        EndpointState epstate = endpointStateMap.get(getBroadcastAddressAndPort());
        epstate.getHeartBeatState().forceNewerGenerationUnsafe();
    }


    /**
     * Add an endpoint we knew about previously, but whose state is unknown
     */
    public void addSavedEndpoint(InetAddressAndPort ep)
    {
        checkProperThreadForStateMutation();
        if (ep.equals(getBroadcastAddressAndPort()))
        {
            logger.debug("Attempt to add self as saved endpoint");
            return;
        }

        //preserve any previously known, in-memory data about the endpoint (such as DC, RACK, and so on)
        EndpointState epState = endpointStateMap.get(ep);
        if (epState != null)
        {
            logger.debug("not replacing a previous epState for {}, but reusing it: {}", ep, epState);
            epState.setHeartBeatState(HeartBeatState.empty());
        }
        else
        {
            epState = new EndpointState(HeartBeatState.empty());
            logger.info("Adding {} as there was no previous epState; new state is {}", ep, epState);
        }

        epState.markDead();
        endpointStateMap.put(ep, epState);
        silentlyMarkDead(ep, epState);
        if (logger.isTraceEnabled())
            logger.trace("Adding saved endpoint {} {}", ep, epState.getHeartBeatState().getGeneration());
    }

    private void addLocalApplicationStateInternal(ApplicationState state, VersionedValue value)
    {
        assert taskLock.isHeldByCurrentThread();
        InetAddressAndPort epAddr = getBroadcastAddressAndPort();
        EndpointState epState = endpointStateMap.get(epAddr);
        assert epState != null : "Can't find endpoint state for " + epAddr;
        // Fire "before change" notifications:
        doBeforeChangeNotifications(epAddr, epState, state, value);
        // Notifications may have taken some time, so preventively raise the version
        // of the new value, otherwise it could be ignored by the remote node
        // if another value with a newer version was received in the meantime:
        value = StorageService.instance.valueFactory.cloneWithHigherVersion(value);
        // Add to local application state and fire "on change" notifications:
        epState.addApplicationState(state, value);
        doOnChangeNotifications(epAddr, state, value);
    }

    public void addLocalApplicationState(ApplicationState applicationState, VersionedValue value)
    {
        addLocalApplicationStates(Arrays.asList(Pair.create(applicationState, value)));
    }

    public void addLocalApplicationStates(List<Pair<ApplicationState, VersionedValue>> states)
    {
        taskLock.lock();
        try
        {
            for (Pair<ApplicationState, VersionedValue> pair : states)
            {
               addLocalApplicationStateInternal(pair.left, pair.right);
            }
        }
        finally
        {
            taskLock.unlock();
        }

    }

    public void stop()
    {
        EndpointState mystate = endpointStateMap.get(getBroadcastAddressAndPort());
        if (mystate != null && !isSilentShutdownState(mystate) && StorageService.instance.isJoined())
        {
            logger.info("Announcing shutdown");
            addLocalApplicationState(ApplicationState.STATUS_WITH_PORT, StorageService.instance.valueFactory.shutdown(true));
            addLocalApplicationState(ApplicationState.STATUS, StorageService.instance.valueFactory.shutdown(true));
            Message message = Message.out(Verb.GOSSIP_SHUTDOWN, noPayload);
            for (InetAddressAndPort ep : liveEndpoints)
                MessagingService.instance().send(message, ep);
            Uninterruptibles.sleepUninterruptibly(SHUTDOWN_ANNOUNCE_DELAY_IN_MS.getInt(), TimeUnit.MILLISECONDS);
        }
        else
            logger.warn("No local state, state is in silent shutdown, or node hasn't joined, not announcing shutdown");
        if (scheduledGossipTask != null)
            scheduledGossipTask.cancel(false);
    }

    public boolean isEnabled()
    {
        ScheduledFuture<?> scheduledGossipTask = this.scheduledGossipTask;
        return (scheduledGossipTask != null) && (!scheduledGossipTask.isCancelled());
    }

    public boolean sufficientForStartupSafetyCheck(Map<InetAddressAndPort, EndpointState> epStateMap)
    {
        // it is possible for a previously queued ack to be sent to us when we come back up in shadow
        EndpointState localState = epStateMap.get(FBUtilities.getBroadcastAddressAndPort());
        // return false if response doesn't contain state necessary for safety check
        return localState == null || isDeadState(localState) || localState.containsApplicationState(ApplicationState.HOST_ID);
    }

    protected void maybeFinishShadowRound(InetAddressAndPort respondent, boolean isInShadowRound, Map<InetAddressAndPort, EndpointState> epStateMap)
    {
        if (inShadowRound)
        {
            if (!isInShadowRound)
            {
                if (!sufficientForStartupSafetyCheck(epStateMap))
                {
                    logger.debug("Not exiting shadow round because received ACK with insufficient states {} -> {}",
                                 FBUtilities.getBroadcastAddressAndPort(), epStateMap.get(FBUtilities.getBroadcastAddressAndPort()));
                    return;
                }

                if (!seeds.contains(respondent))
                    logger.warn("Received an ack from {}, who isn't a seed. Ensure your seed list includes a live node. Exiting shadow round",
                                respondent);
                logger.debug("Received a regular ack from {}, can now exit shadow round", respondent);
                // respondent sent back a full ack, so we can exit our shadow round
                endpointShadowStateMap.putAll(epStateMap);
                inShadowRound = false;
                seedsInShadowRound.clear();
            }
            else
            {
                // respondent indicates it too is in a shadow round, if all seeds
                // are in this state then we can exit our shadow round. Otherwise,
                // we keep retrying the SR until one responds with a full ACK or
                // we learn that all seeds are in SR.
                logger.debug("Received an ack from {} indicating it is also in shadow round", respondent);
                seedsInShadowRound.add(respondent);
                if (seedsInShadowRound.containsAll(seeds))
                {
                    logger.debug("All seeds are in a shadow round, clearing this node to exit its own");
                    inShadowRound = false;
                    seedsInShadowRound.clear();
                }
            }
        }
    }

    public boolean isInShadowRound()
    {
        return inShadowRound;
    }

    /**
     * Creates a new dead {@link EndpointState} that is {@link EndpointState#isEmptyWithoutStatus() empty}.  This is used during
     * host replacement for edge cases where the seed notified that the endpoint was empty, so need to add such state
     * into gossip explicitly (as empty endpoints are not gossiped outside of the shadow round).
     *
     * see CASSANDRA-16213
     */
    public void initializeUnreachableNodeUnsafe(InetAddressAndPort addr)
    {
        EndpointState state = new EndpointState(HeartBeatState.empty());
        state.markDead();
        EndpointState oldState = endpointStateMap.putIfAbsent(addr, state);
        if (null != oldState)
        {
            throw new RuntimeException("Attempted to initialize endpoint state for unreachable node, " +
                                       "but found existing endpoint state for it.");
        }
    }

    @VisibleForTesting
    public void initializeNodeUnsafe(InetAddressAndPort addr, UUID uuid, int generationNbr)
    {
        initializeNodeUnsafe(addr, uuid, MessagingService.current_version, generationNbr);
    }

    @VisibleForTesting
    public void initializeNodeUnsafe(InetAddressAndPort addr, UUID uuid, int netVersion, int generationNbr)
    {
        HeartBeatState hbState = new HeartBeatState(generationNbr);
        EndpointState newState = new EndpointState(hbState);
        newState.markAlive();
        EndpointState oldState = endpointStateMap.putIfAbsent(addr, newState);
        EndpointState localState = oldState == null ? newState : oldState;

        // always add the version state
        Map<ApplicationState, VersionedValue> states = new EnumMap<>(ApplicationState.class);
        states.put(ApplicationState.NET_VERSION, StorageService.instance.valueFactory.networkVersion(netVersion));
        states.put(ApplicationState.HOST_ID, StorageService.instance.valueFactory.hostId(uuid));
        states.put(ApplicationState.RPC_ADDRESS, StorageService.instance.valueFactory.rpcaddress(addr.getAddress()));
        states.put(ApplicationState.INTERNAL_ADDRESS_AND_PORT, StorageService.instance.valueFactory.internalAddressAndPort(addr));
        states.put(ApplicationState.RELEASE_VERSION, StorageService.instance.valueFactory.releaseVersion());
        localState.addApplicationStates(states);
    }

    @VisibleForTesting
    public void injectApplicationState(InetAddressAndPort endpoint, ApplicationState state, VersionedValue value)
    {
        EndpointState localState = endpointStateMap.get(endpoint);
        localState.addApplicationState(state, value);
    }

    public long getEndpointDowntime(String address) throws UnknownHostException
    {
        return getEndpointDowntime(InetAddressAndPort.getByName(address));
    }

    public int getCurrentGenerationNumber(String address) throws UnknownHostException
    {
        return getCurrentGenerationNumber(InetAddressAndPort.getByName(address));
    }

    public void addExpireTimeForEndpoint(InetAddressAndPort endpoint, long expireTime)
    {
        if (logger.isDebugEnabled())
        {
            logger.debug("adding expire time for endpoint : {} ({})", endpoint, expireTime);
        }
        expireTimeEndpointMap.put(endpoint, expireTime);
    }

    public static long computeExpireTime()
    {
        return currentTimeMillis() + aVeryLongTime;
    }

    @Nullable
    public CassandraVersion getReleaseVersion(InetAddressAndPort ep)
    {
        EndpointState state = getEndpointStateForEndpoint(ep);
        return state != null ? state.getReleaseVersion() : null;
    }

    public Map<String, List<String>> getReleaseVersionsWithPort()
    {
        Map<String, List<String>> results = new HashMap<>();
        Iterable<InetAddressAndPort> allHosts = Iterables.concat(Gossiper.instance.getLiveMembers(), Gossiper.instance.getUnreachableMembers());

        for (InetAddressAndPort host : allHosts)
        {
            CassandraVersion version = getReleaseVersion(host);
            String stringVersion = version == null ? "" : version.toString();
            List<String> hosts = results.get(stringVersion);
            if (hosts == null)
            {
                hosts = new ArrayList<>();
                results.put(stringVersion, hosts);
            }
            hosts.add(host.getHostAddressAndPort());
        }

        return results;
    }

    @Nullable
    public UUID getSchemaVersion(InetAddressAndPort ep)
    {
        EndpointState state = getEndpointStateForEndpoint(ep);
        return state != null ? state.getSchemaVersion() : null;
    }

    public static void waitToSettle()
    {
        int forceAfter = GOSSIPER_SKIP_WAITING_TO_SETTLE.getInt();
        if (forceAfter == 0)
        {
            return;
        }
        final int GOSSIP_SETTLE_MIN_WAIT_MS = 5000;
        final int GOSSIP_SETTLE_POLL_INTERVAL_MS = 1000;
        final int GOSSIP_SETTLE_POLL_SUCCESSES_REQUIRED = 3;

        logger.info("Waiting for gossip to settle...");
        Uninterruptibles.sleepUninterruptibly(GOSSIP_SETTLE_MIN_WAIT_MS, TimeUnit.MILLISECONDS);
        int totalPolls = 0;
        int numOkay = 0;
        int epSize = Gossiper.instance.getEndpointCount();
        while (numOkay < GOSSIP_SETTLE_POLL_SUCCESSES_REQUIRED)
        {
            Uninterruptibles.sleepUninterruptibly(GOSSIP_SETTLE_POLL_INTERVAL_MS, TimeUnit.MILLISECONDS);
            int currentSize = Gossiper.instance.getEndpointCount();
            totalPolls++;
            if (currentSize == epSize)
            {
                logger.debug("Gossip looks settled.");
                numOkay++;
            }
            else
            {
                logger.info("Gossip not settled after {} polls.", totalPolls);
                numOkay = 0;
            }
            epSize = currentSize;
            if (forceAfter > 0 && totalPolls > forceAfter)
            {
                logger.warn("Gossip not settled but startup forced by cassandra.skip_wait_for_gossip_to_settle. Gossip total polls: {}",
                            totalPolls);
                break;
            }
        }
        if (totalPolls > GOSSIP_SETTLE_POLL_SUCCESSES_REQUIRED)
            logger.info("Gossip settled after {} extra polls; proceeding", totalPolls - GOSSIP_SETTLE_POLL_SUCCESSES_REQUIRED);
        else
            logger.info("No gossip backlog; proceeding");
    }

    /**
     * Blockingly wait for all live nodes to agree on the current schema version.
     *
     * @param maxWait maximum time to wait for schema agreement
     * @param unit TimeUnit of maxWait
     * @return true if agreement was reached, false if not
     */
    public boolean waitForSchemaAgreement(long maxWait, TimeUnit unit, BooleanSupplier abortCondition)
    {
        int waited = 0;
        int toWait = 50;

        Set<InetAddressAndPort> members = getLiveTokenOwners();

        while (true)
        {
            if (nodesAgreeOnSchema(members))
                return true;

            if (waited >= unit.toMillis(maxWait) || abortCondition.getAsBoolean())
                return false;

            Uninterruptibles.sleepUninterruptibly(toWait, TimeUnit.MILLISECONDS);
            waited += toWait;
            toWait = Math.min(1000, toWait * 2);
        }
    }

    /**
     * Returns {@code false} only if the information about the version of each node in the cluster is available and
     * ALL the nodes are on 4.0+ (regardless of the patch version).
     */
    public boolean hasMajorVersion3Nodes()
    {
        return isUpgradingFromVersionLowerThan(CassandraVersion.CASSANDRA_4_0) || // this is quite obvious
               // however if we discovered only nodes at current version so far (in particular only this node),
               // but still there are nodes with unknown version, we also want to report that the cluster may have nodes at 3.x
               upgradeInProgressPossible && !isUpgradingFromVersionLowerThan(SystemKeyspace.CURRENT_VERSION.familyLowerBound.get());
    }

    /**
     * Returns {@code true} if there are nodes on version lower than the provided version
     */
    public boolean isUpgradingFromVersionLowerThan(CassandraVersion referenceVersion)
    {
        return isUpgradingFromVersionLowerThanC17653(referenceVersion).left;
    }

    /* TODO: Aux method for debug purposes on fixing C17653. To be removed*/
    @VisibleForTesting
    public Pair<Boolean, CassandraVersion> isUpgradingFromVersionLowerThanC17653(CassandraVersion referenceVersion)
    {
        CassandraVersion v = upgradeFromVersionMemoized.get();
        if (CassandraVersion.NULL_VERSION.equals(v) && scheduledGossipTask == null)
            return Pair.create(false, v);

        boolean res = v != null && v.compareTo(referenceVersion) < 0;

        return Pair.create(res, v);
    }

    private boolean nodesAgreeOnSchema(Collection<InetAddressAndPort> nodes)
    {
        UUID expectedVersion = null;

        for (InetAddressAndPort node : nodes)
        {
            EndpointState state = getEndpointStateForEndpoint(node);
            UUID remoteVersion = state.getSchemaVersion();

            if (null == expectedVersion)
                expectedVersion = remoteVersion;

            if (null == expectedVersion || !expectedVersion.equals(remoteVersion))
                return false;
        }

        return true;
    }

    @VisibleForTesting
    public void stopShutdownAndWait(long timeout, TimeUnit unit) throws InterruptedException, TimeoutException
    {
        stop();
        ExecutorUtils.shutdownAndWait(timeout, unit, executor);
    }

    @Nullable
    public CassandraVersion getMinVersion(long delay, TimeUnit timeUnit)
    {
        try
        {
            return minVersionSupplier.get(delay, timeUnit);
        }
        catch (TimeoutException e)
        {
            // Timeouts here are harmless: they won't cause reprepares and may only
            // cause the old version of the hash to be kept for longer
            return null;
        }
        catch (Throwable e)
        {
            logger.error("Caught an exception while waiting for min version", e);
            return null;
        }
    }

    @Nullable
    private String getReleaseVersionString(InetAddressAndPort ep)
    {
        EndpointState state = getEndpointStateForEndpoint(ep);
        if (state == null)
            return null;

        VersionedValue value = state.getApplicationState(ApplicationState.RELEASE_VERSION);
        return value == null ? null : value.value;
    }

    private CassandraVersion computeMinVersion()
    {
        CassandraVersion minVersion = null;

        for (InetAddressAndPort addr : Iterables.concat(Gossiper.instance.getLiveMembers(),
                                                        Gossiper.instance.getUnreachableMembers()))
        {
            String versionString = getReleaseVersionString(addr);
            // Raced with changes to gossip state, wait until next iteration
            if (versionString == null)
                return null;

            CassandraVersion version;

            try
            {
                version = new CassandraVersion(versionString);
            }
            catch (Throwable t)
            {
                JVMStabilityInspector.inspectThrowable(t);
                String message = String.format("Can't parse version string %s", versionString);
                logger.warn(message);
                if (logger.isDebugEnabled())
                    logger.debug(message, t);
                return null;
            }

            if (minVersion == null || version.compareTo(minVersion) < 0)
                minVersion = version;
        }

        return minVersion;
    }

    public void unsafeSetEnabled()
    {
        scheduledGossipTask = new NotScheduledFuture<>();
        firstSynSendAt = 1;
    }

    public Collection<InetAddressAndPort> unsafeClearRemoteState()
    {
        List<InetAddressAndPort> removed = new ArrayList<>();
        for (InetAddressAndPort ep : endpointStateMap.keySet())
        {
            if (ep.equals(getBroadcastAddressAndPort()))
                continue;

            for (IEndpointStateChangeSubscriber subscriber : subscribers)
                subscriber.onRemove(ep);

            removed.add(ep);
        }
        this.endpointStateMap.keySet().retainAll(Collections.singleton(getBroadcastAddressAndPort()));
        this.endpointShadowStateMap.keySet().retainAll(Collections.singleton(getBroadcastAddressAndPort()));
        this.expireTimeEndpointMap.keySet().retainAll(Collections.singleton(getBroadcastAddressAndPort()));
        this.justRemovedEndpoints.keySet().retainAll(Collections.singleton(getBroadcastAddressAndPort()));
        this.unreachableEndpoints.keySet().retainAll(Collections.singleton(getBroadcastAddressAndPort()));
        return removed;
    }

    public void unsafeGossipWith(InetAddressAndPort ep)
    {
        /* Update the local heartbeat counter. */
        EndpointState epState = endpointStateMap.get(getBroadcastAddressAndPort());
        if (epState != null)
        {
            epState.getHeartBeatState().updateHeartBeat();
            if (logger.isTraceEnabled())
                logger.trace("My heartbeat is now {}", epState.getHeartBeatState().getHeartBeatVersion());
        }

        final List<GossipDigest> gDigests = new ArrayList<GossipDigest>();
        Gossiper.instance.makeRandomGossipDigest(gDigests);

        GossipDigestSyn digestSynMessage = new GossipDigestSyn(getClusterName(),
                getPartitionerName(),
                gDigests);
        Message<GossipDigestSyn> message = Message.out(GOSSIP_DIGEST_SYN, digestSynMessage);

        MessagingService.instance().send(message, ep);
    }

    public void unsafeSendShutdown(InetAddressAndPort to)
    {
        Message<?> message = Message.out(Verb.GOSSIP_SHUTDOWN, noPayload);
        MessagingService.instance().send(message, to);
    }

    public void unsafeSendLocalEndpointStateTo(InetAddressAndPort ep)
    {
        /* Update the local heartbeat counter. */
        EndpointState epState = endpointStateMap.get(getBroadcastAddressAndPort());
        if (epState == null)
            throw new IllegalStateException();

        GossipDigestAck2 digestAck2Message = new GossipDigestAck2(Collections.singletonMap(getBroadcastAddressAndPort(), epState));
        Message<GossipDigestAck2> message = Message.out(Verb.GOSSIP_DIGEST_ACK2, digestAck2Message);
        MessagingService.instance().send(message, ep);
    }
}<|MERGE_RESOLUTION|>--- conflicted
+++ resolved
@@ -58,11 +58,6 @@
 import org.slf4j.Logger;
 import org.slf4j.LoggerFactory;
 
-<<<<<<< HEAD
-=======
-import org.apache.cassandra.concurrent.DebuggableScheduledThreadPoolExecutor;
-import org.apache.cassandra.concurrent.JMXEnabledThreadPoolExecutor;
->>>>>>> f66adb02
 import org.apache.cassandra.concurrent.Stage;
 import org.apache.cassandra.config.DatabaseDescriptor;
 import org.apache.cassandra.db.SystemKeyspace;
@@ -309,12 +304,8 @@
                 if (logger.isTraceEnabled())
                     logger.trace("My heartbeat is now {}", endpointStateMap.get(FBUtilities.getBroadcastAddressAndPort()).getHeartBeatState().getHeartBeatVersion());
                 final List<GossipDigest> gDigests = new ArrayList<>();
-<<<<<<< HEAD
-
-                Gossiper.instance.makeRandomGossipDigest(gDigests);
-=======
+
                 Gossiper.instance.makeGossipDigest(gDigests);
->>>>>>> f66adb02
 
                 if (gDigests.size() > 0)
                 {
@@ -2538,7 +2529,7 @@
         }
 
         final List<GossipDigest> gDigests = new ArrayList<GossipDigest>();
-        Gossiper.instance.makeRandomGossipDigest(gDigests);
+        Gossiper.instance.makeGossipDigest(gDigests);
 
         GossipDigestSyn digestSynMessage = new GossipDigestSyn(getClusterName(),
                 getPartitionerName(),
