0.8-dev
 * avoid double RowMutation serialization on write path (CASSANDRA-1800)
 * adds support for columns that act as incr/decr counters 
   (CASSANDRA-1072, 1937, 1944, 1936, 2101)
 * make NetworkTopologyStrategy the default (CASSANDRA-1960)
 * configurable internode encryption (CASSANDRA-1567)
 * human readable column names in sstable2json output (CASSANDRA-1933)
 * change default JMX port to 7199 (CASSANDRA-2027)
 * backwards compatible internal messaging (CASSANDRA-1015)
 * check for null encryption in MessagingService (CASSANDRA-2152)
 * Fix for Cli to support updating replicate_on_write (CASSANDRA-2236)

0.7.3
 * Keep endpoint state until aVeryLongTime (CASSANDRA-2115)
 * lower-latency read repair (CASSANDRA-2069)
 * add hinted_handoff_throttle_delay_in_ms option (CASSANDRA-2161)
 * fixes for cache save/load (CASSANDRA-2172, -2174)
 * Handle whole-row deletions in CFOutputFormat (CASSANDRA-2014)
 * Make memtable_flush_writers flush in parallel (CASSANDRA-2178)
 * make key cache preheating default to false; enable with
   -Dcompaction_preheat_key_cache=true (CASSANDRA-2175)
 * refactor stress.py to have only one copy of the format string 
   used for creating row keys (CASSANDRA-2108)
 * validate index names for \w+ (CASSANDRA-2196)
 * Fix Cassandra cli to respect timeout if schema does not settle 
   (CASSANDRA-2187)
 * update memtable_throughput to be a long (CASSANDRA-2158)
 * fix for compaction and cleanup writing old-format data into new-version 
   sstable (CASSANDRA-2211, -2216)
 * add nodetool scrub (CASSANDRA-2217)
 * fix sstable2json large-row pagination (CASSANDRA-2188)
 * fix EOFing on requests for the last bytes in a file (CASSANDRA-2213)
 * fix BRAF performance when seeking to EOF (CASSANDRA-2218)
 * check for memtable flush_after_mins exceeded every 10s (CASSANDRA-2183)
 * fix cache saving on Windows (CASSANDRA-2207)
 * add validateSchemaAgreement call + synchronization to schema
   modification operations (CASSANDRA-2222)
 * fix for reversed slice queries on large rows (CASSANDRA-2212)
 * fat clients were writing local data (CASSANDRA-2223)
<<<<<<< HEAD
 * update memtable_throughput to be a long (CASSANDRA-2158)
=======
 * turn off string interning in json2sstable (CASSANDRA-2189)
 * set DEFAULT_MEMTABLE_LIFETIME_IN_MINS to 24h
 * improve detection and cleanup of partially-written sstables 
   (CASSANDRA-2206)
 * fix supercolumn de/serialization when subcolumn comparator is different
   from supercolumn's (CASSANDRA-2104)
 * fix starting up on Windows when CASSANDRA_HOME contains whitespace
   (CASSANDRA-2237)
>>>>>>> 09a1dd5e


0.7.2
 * copy DecoratedKey.key when inserting into caches to avoid retaining
   a reference to the underlying buffer (CASSANDRA-2102)
 * format subcolumn names with subcomparator (CASSANDRA-2136)
 * fix column bloom filter deserialization (CASSANDRA-2165)


0.7.1
 * refactor MessageDigest creation code. (CASSANDRA-2107)
 * buffer network stack to avoid inefficient small TCP messages while avoiding
   the nagle/delayed ack problem (CASSANDRA-1896)
 * check log4j configuration for changes every 10s (CASSANDRA-1525, 1907)
 * more-efficient cross-DC replication (CASSANDRA-1530, -2051, -2138)
 * avoid polluting page cache with commitlog or sstable writes
   and seq scan operations (CASSANDRA-1470)
 * add RMI authentication options to nodetool (CASSANDRA-1921)
 * make snitches configurable at runtime (CASSANDRA-1374)
 * retry hadoop split requests on connection failure (CASSANDRA-1927)
 * implement describeOwnership for BOP, COPP (CASSANDRA-1928)
 * make read repair behave as expected for ConsistencyLevel > ONE
   (CASSANDRA-982, 2038)
 * distributed test harness (CASSANDRA-1859, 1964)
 * reduce flush lock contention (CASSANDRA-1930)
 * optimize supercolumn deserialization (CASSANDRA-1891)
 * fix CFMetaData.apply to only compare objects of the same class 
   (CASSANDRA-1962)
 * allow specifying specific SSTables to compact from JMX (CASSANDRA-1963)
 * fix race condition in MessagingService.targets (CASSANDRA-1959, 2094, 2081)
 * zero-copy reads (CASSANDRA-1714)
 * refuse to open sstables from a future version (CASSANDRA-1935)
 * fix copy bounds for word Text in wordcount demo (CASSANDRA-1993)
 * fixes for contrib/javautils (CASSANDRA-1979)
 * check more frequently for memtable expiration (CASSANDRA-2000)
 * fix writing SSTable column count statistics (CASSANDRA-1976)
 * fix streaming of multiple CFs during bootstrap (CASSANDRA-1992)
 * explicitly set JVM GC new generation size with -Xmn (CASSANDRA-1968)
 * add short options for CLI flags (CASSANDRA-1565)
 * make keyspace argument to "describe keyspace" in CLI optional
   when authenticated to keyspace already (CASSANDRA-2029)
 * added option to specify -Dcassandra.join_ring=false on startup
   to allow "warm spare" nodes or performing JMX maintenance before
   joining the ring (CASSANDRA-526)
 * log migrations at INFO (CASSANDRA-2028)
 * add CLI verbose option in file mode (CASSANDRA-2030)
 * add single-line "--" comments to CLI (CASSANDRA-2032)
 * message serialization tests (CASSANDRA-1923)
 * switch from ivy to maven-ant-tasks (CASSANDRA-2017)
 * CLI attempts to block for new schema to propagate (CASSANDRA-2044)
 * fix potential overflow in nodetool cfstats (CASSANDRA-2057)
 * add JVM shutdownhook to sync commitlog (CASSANDRA-1919)
 * allow nodes to be up without being part of  normal traffic (CASSANDRA-1951)
 * fix CLI "show keyspaces" with null options on NTS (CASSANDRA-2049)
 * fix possible ByteBuffer race conditions (CASSANDRA-2066)
 * reduce garbage generated by MessagingService to prevent load spikes
   (CASSANDRA-2058)
 * fix math in RandomPartitioner.describeOwnership (CASSANDRA-2071)
 * fix deletion of sstable non-data components (CASSANDRA-2059)
 * avoid blocking gossip while deleting handoff hints (CASSANDRA-2073)
 * ignore messages from newer versions, keep track of nodes in gossip 
   regardless of version (CASSANDRA-1970)
 * cache writing moved to CompactionManager to reduce i/o contention and
   updated to use non-cache-polluting writes (CASSANDRA-2053)
 * page through large rows when exporting to JSON (CASSANDRA-2041)
 * add flush_largest_memtables_at and reduce_cache_sizes_at options
   (CASSANDRA-2142)
 * add cli 'describe cluster' command (CASSANDRA-2127)
 * add cli support for setting username/password at 'connect' command 
   (CASSANDRA-2111)
 * add -D option to Stress.java to allow reading hosts from a file 
   (CASSANDRA-2149)
 * bound hints CF throughput between 32M and 256M (CASSANDRA-2148)
 * continue starting when invalid saved cache entries are encountered
   (CASSANDRA-2076)
 * add max_hint_window_in_ms option (CASSANDRA-1459)


0.7.0-final
 * fix offsets to ByteBuffer.get (CASSANDRA-1939)


0.7.0-rc4
 * fix cli crash after backgrounding (CASSANDRA-1875)
 * count timeouts in storageproxy latencies, and include latency 
   histograms in StorageProxyMBean (CASSANDRA-1893)
 * fix CLI get recognition of supercolumns (CASSANDRA-1899)
 * enable keepalive on intra-cluster sockets (CASSANDRA-1766)
 * count timeouts towards dynamicsnitch latencies (CASSANDRA-1905)
 * Expose index-building status in JMX + cli schema description
   (CASSANDRA-1871)
 * allow [LOCAL|EACH]_QUORUM to be used with non-NetworkTopology 
   replication Strategies
 * increased amount of index locks for faster commitlog replay
 * collect secondary index tombstones immediately (CASSANDRA-1914)
 * revert commitlog changes from #1780 (CASSANDRA-1917)
 * change RandomPartitioner min token to -1 to avoid collision w/
   tokens on actual nodes (CASSANDRA-1901)
 * examine the right nibble when validating TimeUUID (CASSANDRA-1910)
 * include secondary indexes in cleanup (CASSANDRA-1916)
 * CFS.scrubDataDirectories should also cleanup invalid secondary indexes
   (CASSANDRA-1904)
 * ability to disable/enable gossip on nodes to force them down
   (CASSANDRA-1108)


0.7.0-rc3
 * expose getNaturalEndpoints in StorageServiceMBean taking byte[]
   key; RMI cannot serialize ByteBuffer (CASSANDRA-1833)
 * infer org.apache.cassandra.locator for replication strategy classes
   when not otherwise specified
 * validation that generates less garbage (CASSANDRA-1814)
 * add TTL support to CLI (CASSANDRA-1838)
 * cli defaults to bytestype for subcomparator when creating
   column families (CASSANDRA-1835)
 * unregister index MBeans when index is dropped (CASSANDRA-1843)
 * make ByteBufferUtil.clone thread-safe (CASSANDRA-1847)
 * change exception for read requests during bootstrap from 
   InvalidRequest to Unavailable (CASSANDRA-1862)
 * respect row-level tombstones post-flush in range scans
   (CASSANDRA-1837)
 * ReadResponseResolver check digests against each other (CASSANDRA-1830)
 * return InvalidRequest when remove of subcolumn without supercolumn
   is requested (CASSANDRA-1866)
 * flush before repair (CASSANDRA-1748)
 * SSTableExport validates key order (CASSANDRA-1884)
 * large row support for SSTableExport (CASSANDRA-1867)
 * Re-cache hot keys post-compaction without hitting disk (CASSANDRA-1878)
 * manage read repair in coordinator instead of data source, to
   provide latency information to dynamic snitch (CASSANDRA-1873)


0.7.0-rc2
 * fix live-column-count of slice ranges including tombstoned supercolumn 
   with live subcolumn (CASSANDRA-1591)
 * rename o.a.c.internal.AntientropyStage -> AntiEntropyStage,
   o.a.c.request.Request_responseStage -> RequestResponseStage,
   o.a.c.internal.Internal_responseStage -> InternalResponseStage
 * add AbstractType.fromString (CASSANDRA-1767)
 * require index_type to be present when specifying index_name
   on ColumnDef (CASSANDRA-1759)
 * fix add/remove index bugs in CFMetadata (CASSANDRA-1768)
 * rebuild Strategy during system_update_keyspace (CASSANDRA-1762)
 * cli updates prompt to ... in continuation lines (CASSANDRA-1770)
 * support multiple Mutations per key in hadoop ColumnFamilyOutputFormat
   (CASSANDRA-1774)
 * improvements to Debian init script (CASSANDRA-1772)
 * use local classloader to check for version.properties (CASSANDRA-1778)
 * Validate that column names in column_metadata are valid for the
   defined comparator, and decode properly in cli (CASSANDRA-1773)
 * use cross-platform newlines in cli (CASSANDRA-1786)
 * add ExpiringColumn support to sstable import/export (CASSANDRA-1754)
 * add flush for each append to periodic commitlog mode; added
   periodic_without_flush option to disable this (CASSANDRA-1780)
 * close file handle used for post-flush truncate (CASSANDRA-1790)
 * various code cleanup (CASSANDRA-1793, -1794, -1795)
 * fix range queries against wrapped range (CASSANDRA-1781)
 * fix consistencylevel calculations for NetworkTopologyStrategy
   (CASSANDRA-1804)
 * cli support index type enum names (CASSANDRA-1810)
 * improved validation of column_metadata (CASSANDRA-1813)
 * reads at ConsistencyLevel > 1 throw UnavailableException
   immediately if insufficient live nodes exist (CASSANDRA-1803)
 * copy bytebuffers for local writes to avoid retaining the entire
   Thrift frame (CASSANDRA-1801)
 * fix NPE adding index to column w/o prior metadata (CASSANDRA-1764)
 * reduce fat client timeout (CASSANDRA-1730)
 * fix botched merge of CASSANDRA-1316


0.7.0-rc1
 * fix compaction and flush races with schema updates (CASSANDRA-1715)
 * add clustertool, config-converter, sstablekeys, and schematool 
   Windows .bat files (CASSANDRA-1723)
 * reject range queries received during bootstrap (CASSANDRA-1739)
 * fix wrapping-range queries on non-minimum token (CASSANDRA-1700)
 * add nodetool cfhistogram (CASSANDRA-1698)
 * limit repaired ranges to what the nodes have in common (CASSANDRA-1674)
 * index scan treats missing columns as not matching secondary
   expressions (CASSANDRA-1745)
 * Fix misuse of DataOutputBuffer.getData in AntiEntropyService
   (CASSANDRA-1729)
 * detect and warn when obsolete version of JNA is present (CASSANDRA-1760)
 * reduce fat client timeout (CASSANDRA-1730)
 * cleanup smallest CFs first to increase free temp space for larger ones
   (CASSANDRA-1811)
 * Update windows .bat files to work outside of main Cassandra
   directory (CASSANDRA-1713)
 * fix read repair regression from 0.6.7 (CASSANDRA-1727)
 * more-efficient read repair (CASSANDRA-1719)
 * fix hinted handoff replay (CASSANDRA-1656)
 * log type of dropped messages (CASSANDRA-1677)
 * upgrade to SLF4J 1.6.1
 * fix ByteBuffer bug in ExpiringColumn.updateDigest (CASSANDRA-1679)
 * fix IntegerType.getString (CASSANDRA-1681)
 * log tpstats when dropping messages (CASSANDRA-1660)
 * make -Djava.net.preferIPv4Stack=true the default (CASSANDRA-628)
 * add INTERNAL_RESPONSE verb to differentiate from responses related
   to client requests (CASSANDRA-1685)
 * log tpstats when dropping messages (CASSANDRA-1660)
 * include unreachable nodes in describeSchemaVersions (CASSANDRA-1678)
 * Avoid dropping messages off the client request path (CASSANDRA-1676)
 * fix jna errno reporting (CASSANDRA-1694)
 * add friendlier error for UnknownHostException on startup (CASSANDRA-1697)
 * include jna dependency in RPM package (CASSANDRA-1690)
 * add --skip-keys option to stress.py (CASSANDRA-1696)
 * improve cli handling of non-string keys and column names 
   (CASSANDRA-1701, -1693)
 * r/m extra subcomparator line in cli keyspaces output (CASSANDRA-1712)
 * add read repair chance to cli "show keyspaces"
 * upgrade to ConcurrentLinkedHashMap 1.1 (CASSANDRA-975)
 * fix index scan routing (CASSANDRA-1722)
 * fix tombstoning of supercolumns in range queries (CASSANDRA-1734)
 * clear endpoint cache after updating keyspace metadata (CASSANDRA-1741)
 * fix wrapping-range queries on non-minimum token (CASSANDRA-1700)
 * truncate includes secondary indexes (CASSANDRA-1747)
 * retain reference to PendingFile sstables (CASSANDRA-1749)
 * fix sstableimport regression (CASSANDRA-1753)
 * fix for bootstrap when no non-system tables are defined (CASSANDRA-1732)
 * handle replica unavailability in index scan (CASSANDRA-1755)
 * fix service initialization order deadlock (CASSANDRA-1756)
 * multi-line cli commands (CASSANDRA-1742)
 * fix race between snapshot and compaction (CASSANDRA-1736)
 * add listEndpointsPendingHints, deleteHintsForEndpoint JMX methods 
   (CASSANDRA-1551)


0.7.0-beta3
 * add strategy options to describe_keyspace output (CASSANDRA-1560)
 * log warning when using randomly generated token (CASSANDRA-1552)
 * re-organize JMX into .db, .net, .internal, .request (CASSANDRA-1217)
 * allow nodes to change IPs between restarts (CASSANDRA-1518)
 * remember ring state between restarts by default (CASSANDRA-1518)
 * flush index built flag so we can read it before log replay (CASSANDRA-1541)
 * lock row cache updates to prevent race condition (CASSANDRA-1293)
 * remove assertion causing rare (and harmless) error messages in
   commitlog (CASSANDRA-1330)
 * fix moving nodes with no keyspaces defined (CASSANDRA-1574)
 * fix unbootstrap when no data is present in a transfer range (CASSANDRA-1573)
 * take advantage of AVRO-495 to simplify our avro IDL (CASSANDRA-1436)
 * extend authorization hierarchy to column family (CASSANDRA-1554)
 * deletion support in secondary indexes (CASSANDRA-1571)
 * meaningful error message for invalid replication strategy class 
   (CASSANDRA-1566)
 * allow keyspace creation with RF > N (CASSANDRA-1428)
 * improve cli error handling (CASSANDRA-1580)
 * add cache save/load ability (CASSANDRA-1417, 1606, 1647)
 * add StorageService.getDrainProgress (CASSANDRA-1588)
 * Disallow bootstrap to an in-use token (CASSANDRA-1561)
 * Allow dynamic secondary index creation and destruction (CASSANDRA-1532)
 * log auto-guessed memtable thresholds (CASSANDRA-1595)
 * add ColumnDef support to cli (CASSANDRA-1583)
 * reduce index sample time by 75% (CASSANDRA-1572)
 * add cli support for column, strategy metadata (CASSANDRA-1578, 1612)
 * add cli support for schema modification (CASSANDRA-1584)
 * delete temp files on failed compactions (CASSANDRA-1596)
 * avoid blocking for dead nodes during removetoken (CASSANDRA-1605)
 * remove ConsistencyLevel.ZERO (CASSANDRA-1607)
 * expose in-progress compaction type in jmx (CASSANDRA-1586)
 * removed IClock & related classes from internals (CASSANDRA-1502)
 * fix removing tokens from SystemTable on decommission and removetoken
   (CASSANDRA-1609)
 * include CF metadata in cli 'show keyspaces' (CASSANDRA-1613)
 * switch from Properties to HashMap in PropertyFileSnitch to
   avoid synchronization bottleneck (CASSANDRA-1481)
 * PropertyFileSnitch configuration file renamed to 
   cassandra-topology.properties
 * add cli support for get_range_slices (CASSANDRA-1088, CASSANDRA-1619)
 * Make memtable flush thresholds per-CF instead of global 
   (CASSANDRA-1007, 1637)
 * add cli support for binary data without CfDef hints (CASSANDRA-1603)
 * fix building SSTable statistics post-stream (CASSANDRA-1620)
 * fix potential infinite loop in 2ary index queries (CASSANDRA-1623)
 * allow creating NTS keyspaces with no replicas configured (CASSANDRA-1626)
 * add jmx histogram of sstables accessed per read (CASSANDRA-1624)
 * remove system_rename_column_family and system_rename_keyspace from the
   client API until races can be fixed (CASSANDRA-1630, CASSANDRA-1585)
 * add cli sanity tests (CASSANDRA-1582)
 * update GC settings in cassandra.bat (CASSANDRA-1636)
 * cli support for index queries (CASSANDRA-1635)
 * cli support for updating schema memtable settings (CASSANDRA-1634)
 * cli --file option (CASSANDRA-1616)
 * reduce automatically chosen memtable sizes by 50% (CASSANDRA-1641)
 * move endpoint cache from snitch to strategy (CASSANDRA-1643)
 * fix commitlog recovery deleting the newly-created segment as well as
   the old ones (CASSANDRA-1644)
 * upgrade to Thrift 0.5 (CASSANDRA-1367)
 * renamed CL.DCQUORUM to LOCAL_QUORUM and DCQUORUMSYNC to EACH_QUORUM
 * cli truncate support (CASSANDRA-1653)
 * update GC settings in cassandra.bat (CASSANDRA-1636)
 * avoid logging when a node's ip/token is gossipped back to it (CASSANDRA-1666)


0.7-beta2
 * always use UTF-8 for hint keys (CASSANDRA-1439)
 * remove cassandra.yaml dependency from Hadoop and Pig (CASSADRA-1322)
 * expose CfDef metadata in describe_keyspaces (CASSANDRA-1363)
 * restore use of mmap_index_only option (CASSANDRA-1241)
 * dropping a keyspace with no column families generated an error 
   (CASSANDRA-1378)
 * rename RackAwareStrategy to OldNetworkTopologyStrategy, RackUnawareStrategy 
   to SimpleStrategy, DatacenterShardStrategy to NetworkTopologyStrategy,
   AbstractRackAwareSnitch to AbstractNetworkTopologySnitch (CASSANDRA-1392)
 * merge StorageProxy.mutate, mutateBlocking (CASSANDRA-1396)
 * faster UUIDType, LongType comparisons (CASSANDRA-1386, 1393)
 * fix setting read_repair_chance from CLI addColumnFamily (CASSANDRA-1399)
 * fix updates to indexed columns (CASSANDRA-1373)
 * fix race condition leaving to FileNotFoundException (CASSANDRA-1382)
 * fix sharded lock hash on index write path (CASSANDRA-1402)
 * add support for GT/E, LT/E in subordinate index clauses (CASSANDRA-1401)
 * cfId counter got out of sync when CFs were added (CASSANDRA-1403)
 * less chatty schema updates (CASSANDRA-1389)
 * rename column family mbeans. 'type' will now include either 
   'IndexColumnFamilies' or 'ColumnFamilies' depending on the CFS type.
   (CASSANDRA-1385)
 * disallow invalid keyspace and column family names. This includes name that
   matches a '^\w+' regex. (CASSANDRA-1377)
 * use JNA, if present, to take snapshots (CASSANDRA-1371)
 * truncate hints if starting 0.7 for the first time (CASSANDRA-1414)
 * fix FD leak in single-row slicepredicate queries (CASSANDRA-1416)
 * allow index expressions against columns that are not part of the 
   SlicePredicate (CASSANDRA-1410)
 * config-converter properly handles snitches and framed support 
   (CASSANDRA-1420)
 * remove keyspace argument from multiget_count (CASSANDRA-1422)
 * allow specifying cassandra.yaml location as (local or remote) URL
   (CASSANDRA-1126)
 * fix using DynamicEndpointSnitch with NetworkTopologyStrategy
   (CASSANDRA-1429)
 * Add CfDef.default_validation_class (CASSANDRA-891)
 * fix EstimatedHistogram.max (CASSANDRA-1413)
 * quorum read optimization (CASSANDRA-1622)
 * handle zero-length (or missing) rows during HH paging (CASSANDRA-1432)
 * include secondary indexes during schema migrations (CASSANDRA-1406)
 * fix commitlog header race during schema change (CASSANDRA-1435)
 * fix ColumnFamilyStoreMBeanIterator to use new type name (CASSANDRA-1433)
 * correct filename generated by xml->yaml converter (CASSANDRA-1419)
 * add CMSInitiatingOccupancyFraction=75 and UseCMSInitiatingOccupancyOnly
   to default JVM options
 * decrease jvm heap for cassandra-cli (CASSANDRA-1446)
 * ability to modify keyspaces and column family definitions on a live cluster
   (CASSANDRA-1285)
 * support for Hadoop Streaming [non-jvm map/reduce via stdin/out]
   (CASSANDRA-1368)
 * Move persistent sstable stats from the system table to an sstable component
   (CASSANDRA-1430)
 * remove failed bootstrap attempt from pending ranges when gossip times
   it out after 1h (CASSANDRA-1463)
 * eager-create tcp connections to other cluster members (CASSANDRA-1465)
 * enumerate stages and derive stage from message type instead of 
   transmitting separately (CASSANDRA-1465)
 * apply reversed flag during collation from different data sources
   (CASSANDRA-1450)
 * make failure to remove comitlog segment non-fatal (CASSANDRA-1348)
 * correct ordering of drain operations so CL.recover is no longer 
   necessary (CASSANDRA-1408)
 * removed keyspace from describe_splits method (CASSANDRA-1425)
 * rename check_schema_agreement to describe_schema_versions
   (CASSANDRA-1478)
 * fix QUORUM calculation for RF > 3 (CASSANDRA-1487)
 * remove tombstones during non-major compactions when bloom filter
   verifies that row does not exist in other sstables (CASSANDRA-1074)
 * nodes that coordinated a loadbalance in the past could not be seen by
   newly added nodes (CASSANDRA-1467)
 * exposed endpoint states (gossip details) via jmx (CASSANDRA-1467)
 * ensure that compacted sstables are not included when new readers are
   instantiated (CASSANDRA-1477)
 * by default, calculate heap size and memtable thresholds at runtime (CASSANDRA-1469)
 * fix races dealing with adding/dropping keyspaces and column families in
   rapid succession (CASSANDRA-1477)
 * clean up of Streaming system (CASSANDRA-1503, 1504, 1506)
 * add options to configure Thrift socket keepalive and buffer sizes (CASSANDRA-1426)
 * make contrib CassandraServiceDataCleaner recursive (CASSANDRA-1509)
 * min, max compaction threshold are configurable and persistent 
   per-ColumnFamily (CASSANDRA-1468)
 * fix replaying the last mutation in a commitlog unnecessarily 
   (CASSANDRA-1512)
 * invoke getDefaultUncaughtExceptionHandler from DTPE with the original
   exception rather than the ExecutionException wrapper (CASSANDRA-1226)
 * remove Clock from the Thrift (and Avro) API (CASSANDRA-1501)
 * Close intra-node sockets when connection is broken (CASSANDRA-1528)
 * RPM packaging spec file (CASSANDRA-786)
 * weighted request scheduler (CASSANDRA-1485)
 * treat expired columns as deleted (CASSANDRA-1539)
 * make IndexInterval configurable (CASSANDRA-1488)
 * add describe_snitch to Thrift API (CASSANDRA-1490)
 * MD5 authenticator compares plain text submitted password with MD5'd
   saved property, instead of vice versa (CASSANDRA-1447)
 * JMX MessagingService pending and completed counts (CASSANDRA-1533)
 * fix race condition processing repair responses (CASSANDRA-1511)
 * make repair blocking (CASSANDRA-1511)
 * create EndpointSnitchInfo and MBean to expose rack and DC (CASSANDRA-1491)
 * added option to contrib/word_count to output results back to Cassandra
   (CASSANDRA-1342)
 * rewrite Hadoop ColumnFamilyRecordWriter to pool connections, retry to
   multiple Cassandra nodes, and smooth impact on the Cassandra cluster
   by using smaller batch sizes (CASSANDRA-1434)
 * fix setting gc_grace_seconds via CLI (CASSANDRA-1549)
 * support TTL'd index values (CASSANDRA-1536)
 * make removetoken work like decommission (CASSANDRA-1216)
 * make cli comparator-aware and improve quote rules (CASSANDRA-1523,-1524)
 * make nodetool compact and cleanup blocking (CASSANDRA-1449)
 * add memtable, cache information to GCInspector logs (CASSANDRA-1558)
 * enable/disable HintedHandoff via JMX (CASSANDRA-1550)
 * Ignore stray files in the commit log directory (CASSANDRA-1547)
 * Disallow bootstrap to an in-use token (CASSANDRA-1561)


0.7-beta1
 * sstable versioning (CASSANDRA-389)
 * switched to slf4j logging (CASSANDRA-625)
 * add (optional) expiration time for column (CASSANDRA-699)
 * access levels for authentication/authorization (CASSANDRA-900)
 * add ReadRepairChance to CF definition (CASSANDRA-930)
 * fix heisenbug in system tests, especially common on OS X (CASSANDRA-944)
 * convert to byte[] keys internally and all public APIs (CASSANDRA-767)
 * ability to alter schema definitions on a live cluster (CASSANDRA-44)
 * renamed configuration file to cassandra.xml, and log4j.properties to
   log4j-server.properties, which must now be loaded from
   the classpath (which is how our scripts in bin/ have always done it)
   (CASSANDRA-971)
 * change get_count to require a SlicePredicate. create multi_get_count
   (CASSANDRA-744)
 * re-organized endpointsnitch implementations and added SimpleSnitch
   (CASSANDRA-994)
 * Added preload_row_cache option (CASSANDRA-946)
 * add CRC to commitlog header (CASSANDRA-999)
 * removed deprecated batch_insert and get_range_slice methods (CASSANDRA-1065)
 * add truncate thrift method (CASSANDRA-531)
 * http mini-interface using mx4j (CASSANDRA-1068)
 * optimize away copy of sliced row on memtable read path (CASSANDRA-1046)
 * replace constant-size 2GB mmaped segments and special casing for index 
   entries spanning segment boundaries, with SegmentedFile that computes 
   segments that always contain entire entries/rows (CASSANDRA-1117)
 * avoid reading large rows into memory during compaction (CASSANDRA-16)
 * added hadoop OutputFormat (CASSANDRA-1101)
 * efficient Streaming (no more anticompaction) (CASSANDRA-579)
 * split commitlog header into separate file and add size checksum to
   mutations (CASSANDRA-1179)
 * avoid allocating a new byte[] for each mutation on replay (CASSANDRA-1219)
 * revise HH schema to be per-endpoint (CASSANDRA-1142)
 * add joining/leaving status to nodetool ring (CASSANDRA-1115)
 * allow multiple repair sessions per node (CASSANDRA-1190)
 * optimize away MessagingService for local range queries (CASSANDRA-1261)
 * make framed transport the default so malformed requests can't OOM the 
   server (CASSANDRA-475)
 * significantly faster reads from row cache (CASSANDRA-1267)
 * take advantage of row cache during range queries (CASSANDRA-1302)
 * make GCGraceSeconds a per-ColumnFamily value (CASSANDRA-1276)
 * keep persistent row size and column count statistics (CASSANDRA-1155)
 * add IntegerType (CASSANDRA-1282)
 * page within a single row during hinted handoff (CASSANDRA-1327)
 * push DatacenterShardStrategy configuration into keyspace definition,
   eliminating datacenter.properties. (CASSANDRA-1066)
 * optimize forward slices starting with '' and single-index-block name 
   queries by skipping the column index (CASSANDRA-1338)
 * streaming refactor (CASSANDRA-1189)
 * faster comparison for UUID types (CASSANDRA-1043)
 * secondary index support (CASSANDRA-749 and subtasks)
 * make compaction buckets deterministic (CASSANDRA-1265)


0.6.6
 * Allow using DynamicEndpointSnitch with RackAwareStrategy (CASSANDRA-1429)
 * remove the remaining vestiges of the unfinished DatacenterShardStrategy 
   (replaced by NetworkTopologyStrategy in 0.7)
   

0.6.5
 * fix key ordering in range query results with RandomPartitioner
   and ConsistencyLevel > ONE (CASSANDRA-1145)
 * fix for range query starting with the wrong token range (CASSANDRA-1042)
 * page within a single row during hinted handoff (CASSANDRA-1327)
 * fix compilation on non-sun JDKs (CASSANDRA-1061)
 * remove String.trim() call on row keys in batch mutations (CASSANDRA-1235)
 * Log summary of dropped messages instead of spamming log (CASSANDRA-1284)
 * add dynamic endpoint snitch (CASSANDRA-981)
 * fix streaming for keyspaces with hyphens in their name (CASSANDRA-1377)
 * fix errors in hard-coded bloom filter optKPerBucket by computing it
   algorithmically (CASSANDRA-1220
 * remove message deserialization stage, and uncap read/write stages
   so slow reads/writes don't block gossip processing (CASSANDRA-1358)
 * add jmx port configuration to Debian package (CASSANDRA-1202)
 * use mlockall via JNA, if present, to prevent Linux from swapping
   out parts of the JVM (CASSANDRA-1214)


0.6.4
 * avoid queuing multiple hint deliveries for the same endpoint
   (CASSANDRA-1229)
 * better performance for and stricter checking of UTF8 column names
   (CASSANDRA-1232)
 * extend option to lower compaction priority to hinted handoff
   as well (CASSANDRA-1260)
 * log errors in gossip instead of re-throwing (CASSANDRA-1289)
 * avoid aborting commitlog replay prematurely if a flushed-but-
   not-removed commitlog segment is encountered (CASSANDRA-1297)
 * fix duplicate rows being read during mapreduce (CASSANDRA-1142)
 * failure detection wasn't closing command sockets (CASSANDRA-1221)
 * cassandra-cli.bat works on windows (CASSANDRA-1236)
 * pre-emptively drop requests that cannot be processed within RPCTimeout
   (CASSANDRA-685)
 * add ack to Binary write verb and update CassandraBulkLoader
   to wait for acks for each row (CASSANDRA-1093)
 * added describe_partitioner Thrift method (CASSANDRA-1047)
 * Hadoop jobs no longer require the Cassandra storage-conf.xml
   (CASSANDRA-1280, CASSANDRA-1047)
 * log thread pool stats when GC is excessive (CASSANDRA-1275)
 * remove gossip message size limit (CASSANDRA-1138)
 * parallelize local and remote reads during multiget, and respect snitch 
   when determining whether to do local read for CL.ONE (CASSANDRA-1317)
 * fix read repair to use requested consistency level on digest mismatch,
   rather than assuming QUORUM (CASSANDRA-1316)
 * process digest mismatch re-reads in parallel (CASSANDRA-1323)
 * switch hints CF comparator to BytesType (CASSANDRA-1274)


0.6.3
 * retry to make streaming connections up to 8 times. (CASSANDRA-1019)
 * reject describe_ring() calls on invalid keyspaces (CASSANDRA-1111)
 * fix cache size calculation for size of 100% (CASSANDRA-1129)
 * fix cache capacity only being recalculated once (CASSANDRA-1129)
 * remove hourly scan of all hints on the off chance that the gossiper
   missed a status change; instead, expose deliverHintsToEndpoint to JMX
   so it can be done manually, if necessary (CASSANDRA-1141)
 * don't reject reads at CL.ALL (CASSANDRA-1152)
 * reject deletions to supercolumns in CFs containing only standard
   columns (CASSANDRA-1139)
 * avoid preserving login information after client disconnects
   (CASSANDRA-1057)
 * prefer sun jdk to openjdk in debian init script (CASSANDRA-1174)
 * detect partioner config changes between restarts and fail fast 
   (CASSANDRA-1146)
 * use generation time to resolve node token reassignment disagreements
   (CASSANDRA-1118)
 * restructure the startup ordering of Gossiper and MessageService to avoid
   timing anomalies (CASSANDRA-1160)
 * detect incomplete commit log hearders (CASSANDRA-1119)
 * force anti-entropy service to stream files on the stream stage to avoid
   sending streams out of order (CASSANDRA-1169)
 * remove inactive stream managers after AES streams files (CASSANDRA-1169)
 * allow removing entire row through batch_mutate Deletion (CASSANDRA-1027)
 * add JMX metrics for row-level bloom filter false positives (CASSANDRA-1212)
 * added a redhat init script to contrib (CASSANDRA-1201)
 * use midpoint when bootstrapping a new machine into range with not
   much data yet instead of random token (CASSANDRA-1112)
 * kill server on OOM in executor stage as well as Thrift (CASSANDRA-1226)
 * remove opportunistic repairs, when two machines with overlapping replica
   responsibilities happen to finish major compactions of the same CF near
   the same time.  repairs are now fully manual (CASSANDRA-1190)
 * add ability to lower compaction priority (default is no change from 0.6.2)
   (CASSANDRA-1181)


0.6.2
 * fix contrib/word_count build. (CASSANDRA-992)
 * split CommitLogExecutorService into BatchCommitLogExecutorService and 
   PeriodicCommitLogExecutorService (CASSANDRA-1014)
 * add latency histograms to CFSMBean (CASSANDRA-1024)
 * make resolving timestamp ties deterministic by using value bytes
   as a tiebreaker (CASSANDRA-1039)
 * Add option to turn off Hinted Handoff (CASSANDRA-894)
 * fix windows startup (CASSANDRA-948)
 * make concurrent_reads, concurrent_writes configurable at runtime via JMX
   (CASSANDRA-1060)
 * disable GCInspector on non-Sun JVMs (CASSANDRA-1061)
 * fix tombstone handling in sstable rows with no other data (CASSANDRA-1063)
 * fix size of row in spanned index entries (CASSANDRA-1056)
 * install json2sstable, sstable2json, and sstablekeys to Debian package
 * StreamingService.StreamDestinations wouldn't empty itself after streaming
   finished (CASSANDRA-1076)
 * added Collections.shuffle(splits) before returning the splits in 
   ColumnFamilyInputFormat (CASSANDRA-1096)
 * do not recalculate cache capacity post-compaction if it's been manually 
   modified (CASSANDRA-1079)
 * better defaults for flush sorter + writer executor queue sizes
   (CASSANDRA-1100)
 * windows scripts for SSTableImport/Export (CASSANDRA-1051)
 * windows script for nodetool (CASSANDRA-1113)
 * expose PhiConvictThreshold (CASSANDRA-1053)
 * make repair of RF==1 a no-op (CASSANDRA-1090)
 * improve default JVM GC options (CASSANDRA-1014)
 * fix SlicePredicate serialization inside Hadoop jobs (CASSANDRA-1049)
 * close Thrift sockets in Hadoop ColumnFamilyRecordReader (CASSANDRA-1081)


0.6.1
 * fix NPE in sstable2json when no excluded keys are given (CASSANDRA-934)
 * keep the replica set constant throughout the read repair process
   (CASSANDRA-937)
 * allow querying getAllRanges with empty token list (CASSANDRA-933)
 * fix command line arguments inversion in clustertool (CASSANDRA-942)
 * fix race condition that could trigger a false-positive assertion
   during post-flush discard of old commitlog segments (CASSANDRA-936)
 * fix neighbor calculation for anti-entropy repair (CASSANDRA-924)
 * perform repair even for small entropy differences (CASSANDRA-924)
 * Use hostnames in CFInputFormat to allow Hadoop's naive string-based
   locality comparisons to work (CASSANDRA-955)
 * cache read-only BufferedRandomAccessFile length to avoid
   3 system calls per invocation (CASSANDRA-950)
 * nodes with IPv6 (and no IPv4) addresses could not join cluster
   (CASSANDRA-969)
 * Retrieve the correct number of undeleted columns, if any, from
   a supercolumn in a row that had been deleted previously (CASSANDRA-920)
 * fix index scans that cross the 2GB mmap boundaries for both mmap
   and standard i/o modes (CASSANDRA-866)
 * expose drain via nodetool (CASSANDRA-978)


0.6.0-RC1
 * JMX drain to flush memtables and run through commit log (CASSANDRA-880)
 * Bootstrapping can skip ranges under the right conditions (CASSANDRA-902)
 * fix merging row versions in range_slice for CL > ONE (CASSANDRA-884)
 * default write ConsistencyLeven chaned from ZERO to ONE
 * fix for index entries spanning mmap buffer boundaries (CASSANDRA-857)
 * use lexical comparison if time part of TimeUUIDs are the same 
   (CASSANDRA-907)
 * bound read, mutation, and response stages to fix possible OOM
   during log replay (CASSANDRA-885)
 * Use microseconds-since-epoch (UTC) in cli, instead of milliseconds
 * Treat batch_mutate Deletion with null supercolumn as "apply this predicate 
   to top level supercolumns" (CASSANDRA-834)
 * Streaming destination nodes do not update their JMX status (CASSANDRA-916)
 * Fix internal RPC timeout calculation (CASSANDRA-911)
 * Added Pig loadfunc to contrib/pig (CASSANDRA-910)


0.6.0-beta3
 * fix compaction bucketing bug (CASSANDRA-814)
 * update windows batch file (CASSANDRA-824)
 * deprecate KeysCachedFraction configuration directive in favor
   of KeysCached; move to unified-per-CF key cache (CASSANDRA-801)
 * add invalidateRowCache to ColumnFamilyStoreMBean (CASSANDRA-761)
 * send Handoff hints to natural locations to reduce load on
   remaining nodes in a failure scenario (CASSANDRA-822)
 * Add RowWarningThresholdInMB configuration option to warn before very 
   large rows get big enough to threaten node stability, and -x option to
   be able to remove them with sstable2json if the warning is unheeded
   until it's too late (CASSANDRA-843)
 * Add logging of GC activity (CASSANDRA-813)
 * fix ConcurrentModificationException in commitlog discard (CASSANDRA-853)
 * Fix hardcoded row count in Hadoop RecordReader (CASSANDRA-837)
 * Add a jmx status to the streaming service and change several DEBUG
   messages to INFO (CASSANDRA-845)
 * fix classpath in cassandra-cli.bat for Windows (CASSANDRA-858)
 * allow re-specifying host, port to cassandra-cli if invalid ones
   are first tried (CASSANDRA-867)
 * fix race condition handling rpc timeout in the coordinator
   (CASSANDRA-864)
 * Remove CalloutLocation and StagingFileDirectory from storage-conf files 
   since those settings are no longer used (CASSANDRA-878)
 * Parse a long from RowWarningThresholdInMB instead of an int (CASSANDRA-882)
 * Remove obsolete ControlPort code from DatabaseDescriptor (CASSANDRA-886)
 * move skipBytes side effect out of assert (CASSANDRA-899)
 * add "double getLoad" to StorageServiceMBean (CASSANDRA-898)
 * track row stats per CF at compaction time (CASSANDRA-870)
 * disallow CommitLogDirectory matching a DataFileDirectory (CASSANDRA-888)
 * default key cache size is 200k entries, changed from 10% (CASSANDRA-863)
 * add -Dcassandra-foreground=yes to cassandra.bat
 * exit if cluster name is changed unexpectedly (CASSANDRA-769)


0.6.0-beta1/beta2
 * add batch_mutate thrift command, deprecating batch_insert (CASSANDRA-336)
 * remove get_key_range Thrift API, deprecated in 0.5 (CASSANDRA-710)
 * add optional login() Thrift call for authentication (CASSANDRA-547)
 * support fat clients using gossiper and StorageProxy to perform
   replication in-process [jvm-only] (CASSANDRA-535)
 * support mmapped I/O for reads, on by default on 64bit JVMs 
   (CASSANDRA-408, CASSANDRA-669)
 * improve insert concurrency, particularly during Hinted Handoff
   (CASSANDRA-658)
 * faster network code (CASSANDRA-675)
 * stress.py moved to contrib (CASSANDRA-635)
 * row caching [must be explicitly enabled per-CF in config] (CASSANDRA-678)
 * present a useful measure of compaction progress in JMX (CASSANDRA-599)
 * add bin/sstablekeys (CASSNADRA-679)
 * add ConsistencyLevel.ANY (CASSANDRA-687)
 * make removetoken remove nodes from gossip entirely (CASSANDRA-644)
 * add ability to set cache sizes at runtime (CASSANDRA-708)
 * report latency and cache hit rate statistics with lifetime totals
   instead of average over the last minute (CASSANDRA-702)
 * support get_range_slice for RandomPartitioner (CASSANDRA-745)
 * per-keyspace replication factory and replication strategy (CASSANDRA-620)
 * track latency in microseconds (CASSANDRA-733)
 * add describe_ Thrift methods, deprecating get_string_property and 
   get_string_list_property
 * jmx interface for tracking operation mode and streams in general.
   (CASSANDRA-709)
 * keep memtables in sorted order to improve range query performance
   (CASSANDRA-799)
 * use while loop instead of recursion when trimming sstables compaction list 
   to avoid blowing stack in pathological cases (CASSANDRA-804)
 * basic Hadoop map/reduce support (CASSANDRA-342)


0.5.1
 * ensure all files for an sstable are streamed to the same directory.
   (CASSANDRA-716)
 * more accurate load estimate for bootstrapping (CASSANDRA-762)
 * tolerate dead or unavailable bootstrap target on write (CASSANDRA-731)
 * allow larger numbers of keys (> 140M) in a sstable bloom filter
   (CASSANDRA-790)
 * include jvm argument improvements from CASSANDRA-504 in debian package
 * change streaming chunk size to 32MB to accomodate Windows XP limitations
   (was 64MB) (CASSANDRA-795)
 * fix get_range_slice returning results in the wrong order (CASSANDRA-781)
 

0.5.0 final
 * avoid attempting to delete temporary bootstrap files twice (CASSANDRA-681)
 * fix bogus NaN in nodeprobe cfstats output (CASSANDRA-646)
 * provide a policy for dealing with single thread executors w/ a full queue
   (CASSANDRA-694)
 * optimize inner read in MessagingService, vastly improving multiple-node
   performance (CASSANDRA-675)
 * wait for table flush before streaming data back to a bootstrapping node.
   (CASSANDRA-696)
 * keep track of bootstrapping sources by table so that bootstrapping doesn't 
   give the indication of finishing early (CASSANDRA-673)


0.5.0 RC3
 * commit the correct version of the patch for CASSANDRA-663


0.5.0 RC2 (unreleased)
 * fix bugs in converting get_range_slice results to Thrift 
   (CASSANDRA-647, CASSANDRA-649)
 * expose java.util.concurrent.TimeoutException in StorageProxy methods
   (CASSANDRA-600)
 * TcpConnectionManager was holding on to disconnected connections, 
   giving the false indication they were being used. (CASSANDRA-651)
 * Remove duplicated write. (CASSANDRA-662)
 * Abort bootstrap if IP is already in the token ring (CASSANDRA-663)
 * increase default commitlog sync period, and wait for last sync to 
   finish before submitting another (CASSANDRA-668)


0.5.0 RC1
 * Fix potential NPE in get_range_slice (CASSANDRA-623)
 * add CRC32 to commitlog entries (CASSANDRA-605)
 * fix data streaming on windows (CASSANDRA-630)
 * GC compacted sstables after cleanup and compaction (CASSANDRA-621)
 * Speed up anti-entropy validation (CASSANDRA-629)
 * Fix anti-entropy assertion error (CASSANDRA-639)
 * Fix pending range conflicts when bootstapping or moving
   multiple nodes at once (CASSANDRA-603)
 * Handle obsolete gossip related to node movement in the case where
   one or more nodes is down when the movement occurs (CASSANDRA-572)
 * Include dead nodes in gossip to avoid a variety of problems
   and fix HH to removed nodes (CASSANDRA-634)
 * return an InvalidRequestException for mal-formed SlicePredicates
   (CASSANDRA-643)
 * fix bug determining closest neighbor for use in multiple datacenters
   (CASSANDRA-648)
 * Vast improvements in anticompaction speed (CASSANDRA-607)
 * Speed up log replay and writes by avoiding redundant serializations
   (CASSANDRA-652)


0.5.0 beta 2
 * Bootstrap improvements (several tickets)
 * add nodeprobe repair anti-entropy feature (CASSANDRA-193, CASSANDRA-520)
 * fix possibility of partition when many nodes restart at once
   in clusters with multiple seeds (CASSANDRA-150)
 * fix NPE in get_range_slice when no data is found (CASSANDRA-578)
 * fix potential NPE in hinted handoff (CASSANDRA-585)
 * fix cleanup of local "system" keyspace (CASSANDRA-576)
 * improve computation of cluster load balance (CASSANDRA-554)
 * added super column read/write, column count, and column/row delete to
   cassandra-cli (CASSANDRA-567, CASSANDRA-594)
 * fix returning live subcolumns of deleted supercolumns (CASSANDRA-583)
 * respect JAVA_HOME in bin/ scripts (several tickets)
 * add StorageService.initClient for fat clients on the JVM (CASSANDRA-535)
   (see contrib/client_only for an example of use)
 * make consistency_level functional in get_range_slice (CASSANDRA-568)
 * optimize key deserialization for RandomPartitioner (CASSANDRA-581)
 * avoid GCing tombstones except on major compaction (CASSANDRA-604)
 * increase failure conviction threshold, resulting in less nodes
   incorrectly (and temporarily) marked as down (CASSANDRA-610)
 * respect memtable thresholds during log replay (CASSANDRA-609)
 * support ConsistencyLevel.ALL on read (CASSANDRA-584)
 * add nodeprobe removetoken command (CASSANDRA-564)


0.5.0 beta
 * Allow multiple simultaneous flushes, improving flush throughput 
   on multicore systems (CASSANDRA-401)
 * Split up locks to improve write and read throughput on multicore systems
   (CASSANDRA-444, CASSANDRA-414)
 * More efficient use of memory during compaction (CASSANDRA-436)
 * autobootstrap option: when enabled, all non-seed nodes will attempt
   to bootstrap when started, until bootstrap successfully
   completes. -b option is removed.  (CASSANDRA-438)
 * Unless a token is manually specified in the configuration xml,
   a bootstraping node will use a token that gives it half the
   keys from the most-heavily-loaded node in the cluster,
   instead of generating a random token. 
   (CASSANDRA-385, CASSANDRA-517)
 * Miscellaneous bootstrap fixes (several tickets)
 * Ability to change a node's token even after it has data on it
   (CASSANDRA-541)
 * Ability to decommission a live node from the ring (CASSANDRA-435)
 * Semi-automatic loadbalancing via nodeprobe (CASSANDRA-192)
 * Add ability to set compaction thresholds at runtime via
   JMX / nodeprobe.  (CASSANDRA-465)
 * Add "comment" field to ColumnFamily definition. (CASSANDRA-481)
 * Additional JMX metrics (CASSANDRA-482)
 * JSON based export and import tools (several tickets)
 * Hinted Handoff fixes (several tickets)
 * Add key cache to improve read performance (CASSANDRA-423)
 * Simplified construction of custom ReplicationStrategy classes
   (CASSANDRA-497)
 * Graphical application (Swing) for ring integrity verification and 
   visualization was added to contrib (CASSANDRA-252)
 * Add DCQUORUM, DCQUORUMSYNC consistency levels and corresponding
   ReplicationStrategy / EndpointSnitch classes.  Experimental.
   (CASSANDRA-492)
 * Web client interface added to contrib (CASSANDRA-457)
 * More-efficient flush for Random, CollatedOPP partitioners 
   for normal writes (CASSANDRA-446) and bulk load (CASSANDRA-420)
 * Add MemtableFlushAfterMinutes, a global replacement for the old 
   per-CF FlushPeriodInMinutes setting (CASSANDRA-463)
 * optimizations to slice reading (CASSANDRA-350) and supercolumn
   queries (CASSANDRA-510)
 * force binding to given listenaddress for nodes with multiple
   interfaces (CASSANDRA-546)
 * stress.py benchmarking tool improvements (several tickets)
 * optimized replica placement code (CASSANDRA-525)
 * faster log replay on restart (CASSANDRA-539, CASSANDRA-540)
 * optimized local-node writes (CASSANDRA-558)
 * added get_range_slice, deprecating get_key_range (CASSANDRA-344)
 * expose TimedOutException to thrift (CASSANDRA-563)
 

0.4.2
 * Add validation disallowing null keys (CASSANDRA-486)
 * Fix race conditions in TCPConnectionManager (CASSANDRA-487)
 * Fix using non-utf8-aware comparison as a sanity check.
   (CASSANDRA-493)
 * Improve default garbage collector options (CASSANDRA-504)
 * Add "nodeprobe flush" (CASSANDRA-505)
 * remove NotFoundException from get_slice throws list (CASSANDRA-518)
 * fix get (not get_slice) of entire supercolumn (CASSANDRA-508)
 * fix null token during bootstrap (CASSANDRA-501)


0.4.1
 * Fix FlushPeriod columnfamily configuration regression
   (CASSANDRA-455)
 * Fix long column name support (CASSANDRA-460)
 * Fix for serializing a row that only contains tombstones
   (CASSANDRA-458)
 * Fix for discarding unneeded commitlog segments (CASSANDRA-459)
 * Add SnapshotBeforeCompaction configuration option (CASSANDRA-426)
 * Fix compaction abort under insufficient disk space (CASSANDRA-473)
 * Fix reading subcolumn slice from tombstoned CF (CASSANDRA-484)
 * Fix race condition in RVH causing occasional NPE (CASSANDRA-478)


0.4.0
 * fix get_key_range problems when a node is down (CASSANDRA-440)
   and add UnavailableException to more Thrift methods
 * Add example EndPointSnitch contrib code (several tickets)


0.4.0 RC2
 * fix SSTable generation clash during compaction (CASSANDRA-418)
 * reject method calls with null parameters (CASSANDRA-308)
 * properly order ranges in nodeprobe output (CASSANDRA-421)
 * fix logging of certain errors on executor threads (CASSANDRA-425)


0.4.0 RC1
 * Bootstrap feature is live; use -b on startup (several tickets)
 * Added multiget api (CASSANDRA-70)
 * fix Deadlock with SelectorManager.doProcess and TcpConnection.write
   (CASSANDRA-392)
 * remove key cache b/c of concurrency bugs in third-party
   CLHM library (CASSANDRA-405)
 * update non-major compaction logic to use two threshold values
   (CASSANDRA-407)
 * add periodic / batch commitlog sync modes (several tickets)
 * inline BatchMutation into batch_insert params (CASSANDRA-403)
 * allow setting the logging level at runtime via mbean (CASSANDRA-402)
 * change default comparator to BytesType (CASSANDRA-400)
 * add forwards-compatible ConsistencyLevel parameter to get_key_range
   (CASSANDRA-322)
 * r/m special case of blocking for local destination when writing with 
   ConsistencyLevel.ZERO (CASSANDRA-399)
 * Fixes to make BinaryMemtable [bulk load interface] useful (CASSANDRA-337);
   see contrib/bmt_example for an example of using it.
 * More JMX properties added (several tickets)
 * Thrift changes (several tickets)
    - Merged _super get methods with the normal ones; return values
      are now of ColumnOrSuperColumn.
    - Similarly, merged batch_insert_super into batch_insert.



0.4.0 beta
 * On-disk data format has changed to allow billions of keys/rows per
   node instead of only millions
 * Multi-keyspace support
 * Scan all sstables for all queries to avoid situations where
   different types of operation on the same ColumnFamily could
   disagree on what data was present
 * Snapshot support via JMX
 * Thrift API has changed a _lot_:
    - removed time-sorted CFs; instead, user-defined comparators
      may be defined on the column names, which are now byte arrays.
      Default comparators are provided for UTF8, Bytes, Ascii, Long (i64),
      and UUID types.
    - removed colon-delimited strings in thrift api in favor of explicit
      structs such as ColumnPath, ColumnParent, etc.  Also normalized
      thrift struct and argument naming.
    - Added columnFamily argument to get_key_range.
    - Change signature of get_slice to accept starting and ending
      columns as well as an offset.  (This allows use of indexes.)
      Added "ascending" flag to allow reasonably-efficient reverse
      scans as well.  Removed get_slice_by_range as redundant.
    - get_key_range operates on one CF at a time
    - changed `block` boolean on insert methods to ConsistencyLevel enum,
      with options of NONE, ONE, QUORUM, and ALL.
    - added similar consistency_level parameter to read methods
    - column-name-set slice with no names given now returns zero columns
      instead of all of them.  ("all" can run your server out of memory.
      use a range-based slice with a high max column count instead.)
 * Removed the web interface. Node information can now be obtained by 
   using the newly introduced nodeprobe utility.
 * More JMX stats
 * Remove magic values from internals (e.g. special key to indicate
   when to flush memtables)
 * Rename configuration "table" to "keyspace"
 * Moved to crash-only design; no more shutdown (just kill the process)
 * Lots of bug fixes

Full list of issues resolved in 0.4 is at https://issues.apache.org/jira/secure/IssueNavigator.jspa?reset=true&&pid=12310865&fixfor=12313862&resolution=1&sorter/field=issuekey&sorter/order=DESC


0.3.0 RC3
 * Fix potential deadlock under load in TCPConnection.
   (CASSANDRA-220)


0.3.0 RC2
 * Fix possible data loss when server is stopped after replaying
   log but before new inserts force memtable flush.
   (CASSANDRA-204)
 * Added BUGS file


0.3.0 RC1
 * Range queries on keys, including user-defined key collation
 * Remove support
 * Workarounds for a weird bug in JDK select/register that seems
   particularly common on VM environments. Cassandra should deploy
   fine on EC2 now
 * Much improved infrastructure: the beginnings of a decent test suite
   ("ant test" for unit tests; "nosetests" for system tests), code
   coverage reporting, etc.
 * Expanded node status reporting via JMX
 * Improved error reporting/logging on both server and client
 * Reduced memory footprint in default configuration
 * Combined blocking and non-blocking versions of insert APIs
 * Added FlushPeriodInMinutes configuration parameter to force
   flushing of infrequently-updated ColumnFamilies<|MERGE_RESOLUTION|>--- conflicted
+++ resolved
@@ -37,9 +37,6 @@
    modification operations (CASSANDRA-2222)
  * fix for reversed slice queries on large rows (CASSANDRA-2212)
  * fat clients were writing local data (CASSANDRA-2223)
-<<<<<<< HEAD
- * update memtable_throughput to be a long (CASSANDRA-2158)
-=======
  * turn off string interning in json2sstable (CASSANDRA-2189)
  * set DEFAULT_MEMTABLE_LIFETIME_IN_MINS to 24h
  * improve detection and cleanup of partially-written sstables 
@@ -48,7 +45,6 @@
    from supercolumn's (CASSANDRA-2104)
  * fix starting up on Windows when CASSANDRA_HOME contains whitespace
    (CASSANDRA-2237)
->>>>>>> 09a1dd5e
 
 
 0.7.2
