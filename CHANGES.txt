--- conflicted
+++ resolved
@@ -323,11 +323,8 @@
 
 3.11.4
 Merged from 3.0:
-<<<<<<< HEAD
-=======
  * Expand range tombstone validation checks to multiple interim request stages (CASSANDRA-14824)
  * Reverse order reads can return incomplete results (CASSANDRA-14803)
->>>>>>> 4e6eb9a3
  * Avoid calling iter.next() in a loop when notifying indexers about range tombstones (CASSANDRA-14794)
  * Fix purging semi-expired RT boundaries in reversed iterators (CASSANDRA-14672)
  * DESC order reads can fail to return the last Unfiltered in the partition (CASSANDRA-14766)
