4.0
 * Make PartitionUpdate and Mutation immutable (CASSANDRA-13867)
 * Fix CommitLogReplayer exception for CDC data (CASSANDRA-14066)
 * Fix cassandra-stress startup failure (CASSANDRA-14106)
 * Remove initialDirectories from CFS (CASSANDRA-13928)
 * Fix trivial log format error (CASSANDRA-14015)
 * Allow sstabledump to do a json object per partition (CASSANDRA-13848)
 * Add option to optimise merkle tree comparison across replicas (CASSANDRA-3200)
 * Remove unused and deprecated methods from AbstractCompactionStrategy (CASSANDRA-14081)
 * Fix Distribution.average in cassandra-stress (CASSANDRA-14090)
 * Support a means of logging all queries as they were invoked (CASSANDRA-13983)
 * Presize collections (CASSANDRA-13760)
 * Add GroupCommitLogService (CASSANDRA-13530)
 * Parallelize initial materialized view build (CASSANDRA-12245)
 * Fix flaky SecondaryIndexManagerTest.assert[Not]MarkedAsBuilt (CASSANDRA-13965)
 * Make LWTs send resultset metadata on every request (CASSANDRA-13992)
 * Fix flaky indexWithFailedInitializationIsNotQueryableAfterPartialRebuild (CASSANDRA-13963)
 * Introduce leaf-only iterator (CASSANDRA-9988)
 * Upgrade Guava to 23.3 and Airline to 0.8 (CASSANDRA-13997)
 * Allow only one concurrent call to StatusLogger (CASSANDRA-12182)
 * Refactoring to specialised functional interfaces (CASSANDRA-13982)
 * Speculative retry should allow more friendly params (CASSANDRA-13876)
 * Throw exception if we send/receive repair messages to incompatible nodes (CASSANDRA-13944)
 * Replace usages of MessageDigest with Guava's Hasher (CASSANDRA-13291)
 * Add nodetool cmd to print hinted handoff window (CASSANDRA-13728)
 * Fix some alerts raised by static analysis (CASSANDRA-13799)
 * Checksum sstable metadata (CASSANDRA-13321, CASSANDRA-13593)
 * Add result set metadata to prepared statement MD5 hash calculation (CASSANDRA-10786)
 * Refactor GcCompactionTest to avoid boxing (CASSANDRA-13941)
 * Expose recent histograms in JmxHistograms (CASSANDRA-13642)
 * Fix buffer length comparison when decompressing in netty-based streaming (CASSANDRA-13899)
 * Properly close StreamCompressionInputStream to release any ByteBuf (CASSANDRA-13906)
 * Add SERIAL and LOCAL_SERIAL support for cassandra-stress (CASSANDRA-13925)
 * LCS needlessly checks for L0 STCS candidates multiple times (CASSANDRA-12961)
 * Correctly close netty channels when a stream session ends (CASSANDRA-13905)
 * Update lz4 to 1.4.0 (CASSANDRA-13741)
 * Optimize Paxos prepare and propose stage for local requests (CASSANDRA-13862)
 * Throttle base partitions during MV repair streaming to prevent OOM (CASSANDRA-13299)
 * Use compaction threshold for STCS in L0 (CASSANDRA-13861)
 * Fix problem with min_compress_ratio: 1 and disallow ratio < 1 (CASSANDRA-13703)
 * Add extra information to SASI timeout exception (CASSANDRA-13677)
 * Add incremental repair support for --hosts, --force, and subrange repair (CASSANDRA-13818)
 * Rework CompactionStrategyManager.getScanners synchronization (CASSANDRA-13786)
 * Add additional unit tests for batch behavior, TTLs, Timestamps (CASSANDRA-13846)
 * Add keyspace and table name in schema validation exception (CASSANDRA-13845)
 * Emit metrics whenever we hit tombstone failures and warn thresholds (CASSANDRA-13771)
 * Make netty EventLoopGroups daemon threads (CASSANDRA-13837)
 * Race condition when closing stream sessions (CASSANDRA-13852)
 * NettyFactoryTest is failing in trunk on macOS (CASSANDRA-13831)
 * Allow changing log levels via nodetool for related classes (CASSANDRA-12696)
 * Add stress profile yaml with LWT (CASSANDRA-7960)
 * Reduce memory copies and object creations when acting on ByteBufs (CASSANDRA-13789)
 * Simplify mx4j configuration (Cassandra-13578)
 * Fix trigger example on 4.0 (CASSANDRA-13796)
 * Force minumum timeout value (CASSANDRA-9375)
 * Use netty for streaming (CASSANDRA-12229)
 * Use netty for internode messaging (CASSANDRA-8457)
 * Add bytes repaired/unrepaired to nodetool tablestats (CASSANDRA-13774)
 * Don't delete incremental repair sessions if they still have sstables (CASSANDRA-13758)
 * Fix pending repair manager index out of bounds check (CASSANDRA-13769)
 * Don't use RangeFetchMapCalculator when RF=1 (CASSANDRA-13576)
 * Don't optimise trivial ranges in RangeFetchMapCalculator (CASSANDRA-13664)
 * Use an ExecutorService for repair commands instead of new Thread(..).start() (CASSANDRA-13594)
 * Fix race / ref leak in anticompaction (CASSANDRA-13688)
 * Expose tasks queue length via JMX (CASSANDRA-12758)
 * Fix race / ref leak in PendingRepairManager (CASSANDRA-13751)
 * Enable ppc64le runtime as unsupported architecture (CASSANDRA-13615)
 * Improve sstablemetadata output (CASSANDRA-11483)
 * Support for migrating legacy users to roles has been dropped (CASSANDRA-13371)
 * Introduce error metrics for repair (CASSANDRA-13387)
 * Refactoring to primitive functional interfaces in AuthCache (CASSANDRA-13732)
 * Update metrics to 3.1.5 (CASSANDRA-13648)
 * batch_size_warn_threshold_in_kb can now be set at runtime (CASSANDRA-13699)
 * Avoid always rebuilding secondary indexes at startup (CASSANDRA-13725)
 * Upgrade JMH from 1.13 to 1.19 (CASSANDRA-13727)
 * Upgrade SLF4J from 1.7.7 to 1.7.25 (CASSANDRA-12996)
 * Default for start_native_transport now true if not set in config (CASSANDRA-13656)
 * Don't add localhost to the graph when calculating where to stream from (CASSANDRA-13583)
 * Make CDC availability more deterministic via hard-linking (CASSANDRA-12148)
 * Allow skipping equality-restricted clustering columns in ORDER BY clause (CASSANDRA-10271)
 * Use common nowInSec for validation compactions (CASSANDRA-13671)
 * Improve handling of IR prepare failures (CASSANDRA-13672)
 * Send IR coordinator messages synchronously (CASSANDRA-13673)
 * Flush system.repair table before IR finalize promise (CASSANDRA-13660)
 * Fix column filter creation for wildcard queries (CASSANDRA-13650)
 * Add 'nodetool getbatchlogreplaythrottle' and 'nodetool setbatchlogreplaythrottle' (CASSANDRA-13614)
 * fix race condition in PendingRepairManager (CASSANDRA-13659)
 * Allow noop incremental repair state transitions (CASSANDRA-13658)
 * Run repair with down replicas (CASSANDRA-10446)
 * Added started & completed repair metrics (CASSANDRA-13598)
 * Added started & completed repair metrics (CASSANDRA-13598)
 * Improve secondary index (re)build failure and concurrency handling (CASSANDRA-10130)
 * Improve calculation of available disk space for compaction (CASSANDRA-13068)
 * Change the accessibility of RowCacheSerializer for third party row cache plugins (CASSANDRA-13579)
 * Allow sub-range repairs for a preview of repaired data (CASSANDRA-13570)
 * NPE in IR cleanup when columnfamily has no sstables (CASSANDRA-13585)
 * Fix Randomness of stress values (CASSANDRA-12744)
 * Allow selecting Map values and Set elements (CASSANDRA-7396)
 * Fast and garbage-free Streaming Histogram (CASSANDRA-13444)
 * Update repairTime for keyspaces on completion (CASSANDRA-13539)
 * Add configurable upper bound for validation executor threads (CASSANDRA-13521)
 * Bring back maxHintTTL propery (CASSANDRA-12982)
 * Add testing guidelines (CASSANDRA-13497)
 * Add more repair metrics (CASSANDRA-13531)
 * RangeStreamer should be smarter when picking endpoints for streaming (CASSANDRA-4650)
 * Avoid rewrapping an exception thrown for cache load functions (CASSANDRA-13367)
 * Log time elapsed for each incremental repair phase (CASSANDRA-13498)
 * Add multiple table operation support to cassandra-stress (CASSANDRA-8780)
 * Fix incorrect cqlsh results when selecting same columns multiple times (CASSANDRA-13262)
 * Fix WriteResponseHandlerTest is sensitive to test execution order (CASSANDRA-13421)
 * Improve incremental repair logging (CASSANDRA-13468)
 * Start compaction when incremental repair finishes (CASSANDRA-13454)
 * Add repair streaming preview (CASSANDRA-13257)
 * Cleanup isIncremental/repairedAt usage (CASSANDRA-13430)
 * Change protocol to allow sending key space independent of query string (CASSANDRA-10145)
 * Make gc_log and gc_warn settable at runtime (CASSANDRA-12661)
 * Take number of files in L0 in account when estimating remaining compaction tasks (CASSANDRA-13354)
 * Skip building views during base table streams on range movements (CASSANDRA-13065)
 * Improve error messages for +/- operations on maps and tuples (CASSANDRA-13197)
 * Remove deprecated repair JMX APIs (CASSANDRA-11530)
 * Fix version check to enable streaming keep-alive (CASSANDRA-12929)
 * Make it possible to monitor an ideal consistency level separate from actual consistency level (CASSANDRA-13289)
 * Outbound TCP connections ignore internode authenticator (CASSANDRA-13324)
 * Upgrade junit from 4.6 to 4.12 (CASSANDRA-13360)
 * Cleanup ParentRepairSession after repairs (CASSANDRA-13359)
 * Upgrade snappy-java to 1.1.2.6 (CASSANDRA-13336)
 * Incremental repair not streaming correct sstables (CASSANDRA-13328)
 * Upgrade the jna version to 4.3.0 (CASSANDRA-13300)
 * Add the currentTimestamp, currentDate, currentTime and currentTimeUUID functions (CASSANDRA-13132)
 * Remove config option index_interval (CASSANDRA-10671)
 * Reduce lock contention for collection types and serializers (CASSANDRA-13271)
 * Make it possible to override MessagingService.Verb ids (CASSANDRA-13283)
 * Avoid synchronized on prepareForRepair in ActiveRepairService (CASSANDRA-9292)
 * Adds the ability to use uncompressed chunks in compressed files (CASSANDRA-10520)
 * Don't flush sstables when streaming for incremental repair (CASSANDRA-13226)
 * Remove unused method (CASSANDRA-13227)
 * Fix minor bugs related to #9143 (CASSANDRA-13217)
 * Output warning if user increases RF (CASSANDRA-13079)
 * Remove pre-3.0 streaming compatibility code for 4.0 (CASSANDRA-13081)
 * Add support for + and - operations on dates (CASSANDRA-11936)
 * Fix consistency of incrementally repaired data (CASSANDRA-9143)
 * Increase commitlog version (CASSANDRA-13161)
 * Make TableMetadata immutable, optimize Schema (CASSANDRA-9425)
 * Refactor ColumnCondition (CASSANDRA-12981)
 * Parallelize streaming of different keyspaces (CASSANDRA-4663)
 * Improved compactions metrics (CASSANDRA-13015)
 * Speed-up start-up sequence by avoiding un-needed flushes (CASSANDRA-13031)
 * Use Caffeine (W-TinyLFU) for on-heap caches (CASSANDRA-10855)
 * Thrift removal (CASSANDRA-11115)
 * Remove pre-3.0 compatibility code for 4.0 (CASSANDRA-12716)
 * Add column definition kind to dropped columns in schema (CASSANDRA-12705)
 * Add (automate) Nodetool Documentation (CASSANDRA-12672)
 * Update bundled cqlsh python driver to 3.7.0 (CASSANDRA-12736)
 * Reject invalid replication settings when creating or altering a keyspace (CASSANDRA-12681)
 * Clean up the SSTableReader#getScanner API wrt removal of RateLimiter (CASSANDRA-12422)
 * Use new token allocation for non bootstrap case as well (CASSANDRA-13080)
 * Avoid byte-array copy when key cache is disabled (CASSANDRA-13084)
 * Require forceful decommission if number of nodes is less than replication factor (CASSANDRA-12510)
 * Allow IN restrictions on column families with collections (CASSANDRA-12654)
 * Log message size in trace message in OutboundTcpConnection (CASSANDRA-13028)
 * Add timeUnit Days for cassandra-stress (CASSANDRA-13029)
 * Add mutation size and batch metrics (CASSANDRA-12649)
 * Add method to get size of endpoints to TokenMetadata (CASSANDRA-12999)
 * Expose time spent waiting in thread pool queue (CASSANDRA-8398)
 * Conditionally update index built status to avoid unnecessary flushes (CASSANDRA-12969)
 * cqlsh auto completion: refactor definition of compaction strategy options (CASSANDRA-12946)
 * Add support for arithmetic operators (CASSANDRA-11935)
 * Add histogram for delay to deliver hints (CASSANDRA-13234)
 * Fix cqlsh automatic protocol downgrade regression (CASSANDRA-13307)
 * Changing `max_hint_window_in_ms` at runtime (CASSANDRA-11720)
 * Trivial format error in StorageProxy (CASSANDRA-13551)
 * Nodetool repair can hang forever if we lose the notification for the repair completing/failing (CASSANDRA-13480)
 * Anticompaction can cause noisy log messages (CASSANDRA-13684)
 * Switch to client init for sstabledump (CASSANDRA-13683)
 * CQLSH: Don't pause when capturing data (CASSANDRA-13743)
 * nodetool clearsnapshot requires --all to clear all snapshots (CASSANDRA-13391)


3.11.2
<<<<<<< HEAD
=======
 * Acquire read lock before accessing CompactionStrategyManager fields (CASSANDRA-14139)
 * Split CommitLogStressTest to avoid timeout (CASSANDRA-14143)
>>>>>>> fe0ee85c
 * Avoid invalidating disk boundaries unnecessarily (CASSANDRA-14083)
 * Avoid exposing compaction strategy index externally (CASSANDRA-14082)
 * Fix imbalanced disks when replacing node with same address with JBOD (CASSANDRA-14084)
 * Reload compaction strategies when disk boundaries are invalidated (CASSANDRA-13948)
 * Remove OpenJDK log warning (CASSANDRA-13916)
 * Prevent compaction strategies from looping indefinitely (CASSANDRA-14079)
 * Cache disk boundaries (CASSANDRA-13215)
 * Add asm jar to build.xml for maven builds (CASSANDRA-11193)
 * Round buffer size to powers of 2 for the chunk cache (CASSANDRA-13897)
 * Update jackson JSON jars (CASSANDRA-13949)
 * Avoid locks when checking LCS fanout and if we should defrag (CASSANDRA-13930)
Merged from 3.0:
 * Set encoding for javadoc generation (CASSANDRA-14154)
 * Fix index target computation for dense composite tables with dropped compact storage (CASSANDRA-14104)
 * Improve commit log chain marker updating (CASSANDRA-14108)
 * Extra range tombstone bound creates double rows (CASSANDRA-14008)
 * Fix SStable ordering by max timestamp in SinglePartitionReadCommand (CASSANDRA-14010)
 * Accept role names containing forward-slash (CASSANDRA-14088)
 * Optimize CRC check chance probability calculations (CASSANDRA-14094)
 * Fix cleanup on keyspace with no replicas (CASSANDRA-13526)
 * Fix updating base table rows with TTL not removing materialized view entries (CASSANDRA-14071)
 * Reduce garbage created by DynamicSnitch (CASSANDRA-14091)
 * More frequent commitlog chained markers (CASSANDRA-13987)
 * Fix serialized size of DataLimits (CASSANDRA-14057)
 * Add flag to allow dropping oversized read repair mutations (CASSANDRA-13975)
 * Fix SSTableLoader logger message (CASSANDRA-14003)
 * Fix repair race that caused gossip to block (CASSANDRA-13849)
 * Tracing interferes with digest requests when using RandomPartitioner (CASSANDRA-13964)
 * Add flag to disable materialized views, and warnings on creation (CASSANDRA-13959)
 * Don't let user drop or generally break tables in system_distributed (CASSANDRA-13813)
 * Provide a JMX call to sync schema with local storage (CASSANDRA-13954)
 * Mishandling of cells for removed/dropped columns when reading legacy files (CASSANDRA-13939)
 * Deserialise sstable metadata in nodetool verify (CASSANDRA-13922)
Merged from 2.2:
 * Fix the inspectJvmOptions startup check (CASSANDRA-14112)
 * Fix race that prevents submitting compaction for a table when executor is full (CASSANDRA-13801)
 * Rely on the JVM to handle OutOfMemoryErrors (CASSANDRA-13006)
 * Grab refs during scrub/index redistribution/cleanup (CASSANDRA-13873)


3.11.1
 * Fix the computation of cdc_total_space_in_mb for exabyte filesystems (CASSANDRA-13808)
 * AbstractTokenTreeBuilder#serializedSize returns wrong value when there is a single leaf and overflow collisions (CASSANDRA-13869)
 * Add a compaction option to TWCS to ignore sstables overlapping checks (CASSANDRA-13418)
 * BTree.Builder memory leak (CASSANDRA-13754)
 * Revert CASSANDRA-10368 of supporting non-pk column filtering due to correctness (CASSANDRA-13798)
 * Add a skip read validation flag to cassandra-stress (CASSANDRA-13772)
 * Fix cassandra-stress hang issues when an error during cluster connection happens (CASSANDRA-12938)
 * Better bootstrap failure message when blocked by (potential) range movement (CASSANDRA-13744)
 * "ignore" option is ignored in sstableloader (CASSANDRA-13721)
 * Deadlock in AbstractCommitLogSegmentManager (CASSANDRA-13652)
 * Duplicate the buffer before passing it to analyser in SASI operation (CASSANDRA-13512)
 * Properly evict pstmts from prepared statements cache (CASSANDRA-13641)
Merged from 3.0:
 * Improve TRUNCATE performance (CASSANDRA-13909)
 * Implement short read protection on partition boundaries (CASSANDRA-13595)
 * Fix ISE thrown by UPI.Serializer.hasNext() for some SELECT queries (CASSANDRA-13911)
 * Filter header only commit logs before recovery (CASSANDRA-13918)
 * AssertionError prepending to a list (CASSANDRA-13149)
 * Fix support for SuperColumn tables (CASSANDRA-12373)
 * Handle limit correctly on tables with strict liveness (CASSANDRA-13883)
 * Fix missing original update in TriggerExecutor (CASSANDRA-13894)
 * Remove non-rpc-ready nodes from counter leader candidates (CASSANDRA-13043)
 * Improve short read protection performance (CASSANDRA-13794)
 * Fix sstable reader to support range-tombstone-marker for multi-slices (CASSANDRA-13787)
 * Fix short read protection for tables with no clustering columns (CASSANDRA-13880)
 * Make isBuilt volatile in PartitionUpdate (CASSANDRA-13619)
 * Prevent integer overflow of timestamps in CellTest and RowsTest (CASSANDRA-13866)
 * Fix counter application order in short read protection (CASSANDRA-12872)
 * Don't block RepairJob execution on validation futures (CASSANDRA-13797)
 * Wait for all management tasks to complete before shutting down CLSM (CASSANDRA-13123)
 * INSERT statement fails when Tuple type is used as clustering column with default DESC order (CASSANDRA-13717)
 * Fix pending view mutations handling and cleanup batchlog when there are local and remote paired mutations (CASSANDRA-13069)
 * Improve config validation and documentation on overflow and NPE (CASSANDRA-13622)
 * Range deletes in a CAS batch are ignored (CASSANDRA-13655)
 * Avoid assertion error when IndexSummary > 2G (CASSANDRA-12014)
 * Change repair midpoint logging for tiny ranges (CASSANDRA-13603)
 * Better handle corrupt final commitlog segment (CASSANDRA-11995)
 * StreamingHistogram is not thread safe (CASSANDRA-13756)
 * Fix MV timestamp issues (CASSANDRA-11500)
 * Better tolerate improperly formatted bcrypt hashes (CASSANDRA-13626)
 * Fix race condition in read command serialization (CASSANDRA-13363)
 * Fix AssertionError in short read protection (CASSANDRA-13747)
 * Don't skip corrupted sstables on startup (CASSANDRA-13620)
 * Fix the merging of cells with different user type versions (CASSANDRA-13776)
 * Copy session properties on cqlsh.py do_login (CASSANDRA-13640)
 * Potential AssertionError during ReadRepair of range tombstone and partition deletions (CASSANDRA-13719)
 * Don't let stress write warmup data if n=0 (CASSANDRA-13773)
 * Gossip thread slows down when using batch commit log (CASSANDRA-12966)
 * Randomize batchlog endpoint selection with only 1 or 2 racks (CASSANDRA-12884)
 * Fix digest calculation for counter cells (CASSANDRA-13750)
 * Fix ColumnDefinition.cellValueType() for non-frozen collection and change SSTabledump to use type.toJSONString() (CASSANDRA-13573)
 * Skip materialized view addition if the base table doesn't exist (CASSANDRA-13737)
 * Drop table should remove corresponding entries in dropped_columns table (CASSANDRA-13730)
 * Log warn message until legacy auth tables have been migrated (CASSANDRA-13371)
 * Fix incorrect [2.1 <- 3.0] serialization of counter cells created in 2.0 (CASSANDRA-13691)
 * Fix invalid writetime for null cells (CASSANDRA-13711)
 * Fix ALTER TABLE statement to atomically propagate changes to the table and its MVs (CASSANDRA-12952)
 * Fixed ambiguous output of nodetool tablestats command (CASSANDRA-13722)
 * Fix Digest mismatch Exception if hints file has UnknownColumnFamily (CASSANDRA-13696)
 * Purge tombstones created by expired cells (CASSANDRA-13643)
 * Make concat work with iterators that have different subsets of columns (CASSANDRA-13482)
 * Set test.runners based on cores and memory size (CASSANDRA-13078)
 * Allow different NUMACTL_ARGS to be passed in (CASSANDRA-13557)
 * Allow native function calls in CQLSSTableWriter (CASSANDRA-12606)
 * Fix secondary index queries on COMPACT tables (CASSANDRA-13627)
 * Nodetool listsnapshots output is missing a newline, if there are no snapshots (CASSANDRA-13568)
 * sstabledump reports incorrect usage for argument order (CASSANDRA-13532)
Merged from 2.2:
 * Safely handle empty buffers when outputting to JSON (CASSANDRA-13868)
 * Copy session properties on cqlsh.py do_login (CASSANDRA-13847)
 * Fix load over calculated issue in IndexSummaryRedistribution (CASSANDRA-13738)
 * Fix compaction and flush exception not captured (CASSANDRA-13833)
 * Uncaught exceptions in Netty pipeline (CASSANDRA-13649)
 * Prevent integer overflow on exabyte filesystems (CASSANDRA-13067)
 * Fix queries with LIMIT and filtering on clustering columns (CASSANDRA-11223)
 * Fix potential NPE when resume bootstrap fails (CASSANDRA-13272)
 * Fix toJSONString for the UDT, tuple and collection types (CASSANDRA-13592)
 * Fix nested Tuples/UDTs validation (CASSANDRA-13646)
Merged from 2.1:
 * Clone HeartBeatState when building gossip messages. Make its generation/version volatile (CASSANDRA-13700)


3.11.0
 * Allow native function calls in CQLSSTableWriter (CASSANDRA-12606)
 * Replace string comparison with regex/number checks in MessagingService test (CASSANDRA-13216)
 * Fix formatting of duration columns in CQLSH (CASSANDRA-13549)
 * Fix the problem with duplicated rows when using paging with SASI (CASSANDRA-13302)
 * Allow CONTAINS statements filtering on the partition key and it’s parts (CASSANDRA-13275)
 * Fall back to even ranges calculation in clusters with vnodes when tokens are distributed unevenly (CASSANDRA-13229)
 * Fix duration type validation to prevent overflow (CASSANDRA-13218)
 * Forbid unsupported creation of SASI indexes over partition key columns (CASSANDRA-13228)
 * Reject multiple values for a key in CQL grammar. (CASSANDRA-13369)
 * UDA fails without input rows (CASSANDRA-13399)
 * Fix compaction-stress by using daemonInitialization (CASSANDRA-13188)
 * V5 protocol flags decoding broken (CASSANDRA-13443)
 * Use write lock not read lock for removing sstables from compaction strategies. (CASSANDRA-13422)
 * Use corePoolSize equal to maxPoolSize in JMXEnabledThreadPoolExecutors (CASSANDRA-13329)
 * Avoid rebuilding SASI indexes containing no values (CASSANDRA-12962)
 * Add charset to Analyser input stream (CASSANDRA-13151)
 * Fix testLimitSSTables flake caused by concurrent flush (CASSANDRA-12820)
 * cdc column addition strikes again (CASSANDRA-13382)
 * Fix static column indexes (CASSANDRA-13277)
 * DataOutputBuffer.asNewBuffer broken (CASSANDRA-13298)
 * unittest CipherFactoryTest failed on MacOS (CASSANDRA-13370)
 * Forbid SELECT restrictions and CREATE INDEX over non-frozen UDT columns (CASSANDRA-13247)
 * Default logging we ship will incorrectly print "?:?" for "%F:%L" pattern (CASSANDRA-13317)
 * Possible AssertionError in UnfilteredRowIteratorWithLowerBound (CASSANDRA-13366)
 * Support unaligned memory access for AArch64 (CASSANDRA-13326)
 * Improve SASI range iterator efficiency on intersection with an empty range (CASSANDRA-12915).
 * Fix equality comparisons of columns using the duration type (CASSANDRA-13174)
 * Move to FastThreadLocalThread and FastThreadLocal (CASSANDRA-13034)
 * nodetool stopdaemon errors out (CASSANDRA-13030)
 * Tables in system_distributed should not use gcgs of 0 (CASSANDRA-12954)
 * Fix primary index calculation for SASI (CASSANDRA-12910)
 * More fixes to the TokenAllocator (CASSANDRA-12990)
 * NoReplicationTokenAllocator should work with zero replication factor (CASSANDRA-12983)
 * Address message coalescing regression (CASSANDRA-12676)
 * Delete illegal character from StandardTokenizerImpl.jflex (CASSANDRA-13417)
 * Fix cqlsh automatic protocol downgrade regression (CASSANDRA-13307)
 * Tracing payload not passed from QueryMessage to tracing session (CASSANDRA-12835)
Merged from 3.0:
 * Filter header only commit logs before recovery (CASSANDRA-13918)
 * Ensure int overflow doesn't occur when calculating large partition warning size (CASSANDRA-13172)
 * Ensure consistent view of partition columns between coordinator and replica in ColumnFilter (CASSANDRA-13004)
 * Failed unregistering mbean during drop keyspace (CASSANDRA-13346)
 * nodetool scrub/cleanup/upgradesstables exit code is wrong (CASSANDRA-13542)
 * Fix the reported number of sstable data files accessed per read (CASSANDRA-13120)
 * Fix schema digest mismatch during rolling upgrades from versions before 3.0.12 (CASSANDRA-13559)
 * Upgrade JNA version to 4.4.0 (CASSANDRA-13072)
 * Interned ColumnIdentifiers should use minimal ByteBuffers (CASSANDRA-13533)
 * Fix repair process violating start/end token limits for small ranges (CASSANDRA-13052)
 * Add storage port options to sstableloader (CASSANDRA-13518)
 * Properly handle quoted index names in cqlsh DESCRIBE output (CASSANDRA-12847)
 * Fix NPE in StorageService.excise() (CASSANDRA-13163)
 * Expire OutboundTcpConnection messages by a single Thread (CASSANDRA-13265)
 * Fail repair if insufficient responses received (CASSANDRA-13397)
 * Fix SSTableLoader fail when the loaded table contains dropped columns (CASSANDRA-13276)
 * Avoid name clashes in CassandraIndexTest (CASSANDRA-13427)
 * Handling partially written hint files (CASSANDRA-12728)
 * Interrupt replaying hints on decommission (CASSANDRA-13308)
 * Handling partially written hint files (CASSANDRA-12728)
 * Fix NPE issue in StorageService (CASSANDRA-13060)
 * Make reading of range tombstones more reliable (CASSANDRA-12811)
 * Fix startup problems due to schema tables not completely flushed (CASSANDRA-12213)
 * Fix view builder bug that can filter out data on restart (CASSANDRA-13405)
 * Fix 2i page size calculation when there are no regular columns (CASSANDRA-13400)
 * Fix the conversion of 2.X expired rows without regular column data (CASSANDRA-13395)
 * Fix hint delivery when using ext+internal IPs with prefer_local enabled (CASSANDRA-13020)
 * Legacy deserializer can create empty range tombstones (CASSANDRA-13341)
 * Legacy caching options can prevent 3.0 upgrade (CASSANDRA-13384)
 * Use the Kernel32 library to retrieve the PID on Windows and fix startup checks (CASSANDRA-13333)
 * Fix code to not exchange schema across major versions (CASSANDRA-13274)
 * Dropping column results in "corrupt" SSTable (CASSANDRA-13337)
 * Bugs handling range tombstones in the sstable iterators (CASSANDRA-13340)
 * Fix CONTAINS filtering for null collections (CASSANDRA-13246)
 * Applying: Use a unique metric reservoir per test run when using Cassandra-wide metrics residing in MBeans (CASSANDRA-13216)
 * Propagate row deletions in 2i tables on upgrade (CASSANDRA-13320)
 * Slice.isEmpty() returns false for some empty slices (CASSANDRA-13305)
 * Add formatted row output to assertEmpty in CQL Tester (CASSANDRA-13238)
 * Prevent data loss on upgrade 2.1 - 3.0 by adding component separator to LogRecord absolute path (CASSANDRA-13294)
 * Improve testing on macOS by eliminating sigar logging (CASSANDRA-13233)
 * Cqlsh copy-from should error out when csv contains invalid data for collections (CASSANDRA-13071)
 * Fix "multiple versions of ant detected..." when running ant test (CASSANDRA-13232)
 * Coalescing strategy sleeps too much (CASSANDRA-13090)
 * Faster StreamingHistogram (CASSANDRA-13038)
 * Legacy deserializer can create unexpected boundary range tombstones (CASSANDRA-13237)
 * Remove unnecessary assertion from AntiCompactionTest (CASSANDRA-13070)
 * Fix cqlsh COPY for dates before 1900 (CASSANDRA-13185)
 * Use keyspace replication settings on system.size_estimates table (CASSANDRA-9639)
 * Add vm.max_map_count StartupCheck (CASSANDRA-13008)
 * Obfuscate password in stress-graphs (CASSANDRA-12233)
 * Hint related logging should include the IP address of the destination in addition to
   host ID (CASSANDRA-13205)
 * Reloading logback.xml does not work (CASSANDRA-13173)
 * Lightweight transactions temporarily fail after upgrade from 2.1 to 3.0 (CASSANDRA-13109)
 * Duplicate rows after upgrading from 2.1.16 to 3.0.10/3.9 (CASSANDRA-13125)
 * Fix UPDATE queries with empty IN restrictions (CASSANDRA-13152)
 * Fix handling of partition with partition-level deletion plus
   live rows in sstabledump (CASSANDRA-13177)
 * Provide user workaround when system_schema.columns does not contain entries
   for a table that's in system_schema.tables (CASSANDRA-13180)
 * Nodetool upgradesstables/scrub/compact ignores system tables (CASSANDRA-13410)
 * Fix schema version calculation for rolling upgrades (CASSANDRA-13441)
Merged from 2.2:
 * Nodes started with join_ring=False should be able to serve requests when authentication is enabled (CASSANDRA-11381)
 * cqlsh COPY FROM: increment error count only for failures, not for attempts (CASSANDRA-13209)
 * Avoid starting gossiper in RemoveTest (CASSANDRA-13407)
 * Fix weightedSize() for row-cache reported by JMX and NodeTool (CASSANDRA-13393)
 * Fix JVM metric names (CASSANDRA-13103)
 * Honor truststore-password parameter in cassandra-stress (CASSANDRA-12773)
 * Discard in-flight shadow round responses (CASSANDRA-12653)
 * Don't anti-compact repaired data to avoid inconsistencies (CASSANDRA-13153)
 * Wrong logger name in AnticompactionTask (CASSANDRA-13343)
 * Commitlog replay may fail if last mutation is within 4 bytes of end of segment (CASSANDRA-13282)
 * Fix queries updating multiple time the same list (CASSANDRA-13130)
 * Fix GRANT/REVOKE when keyspace isn't specified (CASSANDRA-13053)
 * Fix flaky LongLeveledCompactionStrategyTest (CASSANDRA-12202)
 * Fix failing COPY TO STDOUT (CASSANDRA-12497)
 * Fix ColumnCounter::countAll behaviour for reverse queries (CASSANDRA-13222)
 * Exceptions encountered calling getSeeds() breaks OTC thread (CASSANDRA-13018)
 * Fix negative mean latency metric (CASSANDRA-12876)
 * Use only one file pointer when creating commitlog segments (CASSANDRA-12539)
Merged from 2.1:
 * Fix 2ndary index queries on partition keys for tables with static columns (CASSANDRA-13147)
 * Fix ParseError unhashable type list in cqlsh copy from (CASSANDRA-13364)
 * Remove unused repositories (CASSANDRA-13278)
 * Log stacktrace of uncaught exceptions (CASSANDRA-13108)
 * Use portable stderr for java error in startup (CASSANDRA-13211)
 * Fix Thread Leak in OutboundTcpConnection (CASSANDRA-13204)
 * Upgrade netty version to fix memory leak with client encryption (CASSANDRA-13114)
 * Coalescing strategy can enter infinite loop (CASSANDRA-13159)


3.10
 * Fix secondary index queries regression (CASSANDRA-13013)
 * Add duration type to the protocol V5 (CASSANDRA-12850)
 * Fix duration type validation (CASSANDRA-13143)
 * Fix flaky GcCompactionTest (CASSANDRA-12664)
 * Fix TestHintedHandoff.hintedhandoff_decom_test (CASSANDRA-13058)
 * Fixed query monitoring for range queries (CASSANDRA-13050)
 * Remove outboundBindAny configuration property (CASSANDRA-12673)
 * Use correct bounds for all-data range when filtering (CASSANDRA-12666)
 * Remove timing window in test case (CASSANDRA-12875)
 * Resolve unit testing without JCE security libraries installed (CASSANDRA-12945)
 * Fix inconsistencies in cassandra-stress load balancing policy (CASSANDRA-12919)
 * Fix validation of non-frozen UDT cells (CASSANDRA-12916)
 * Don't shut down socket input/output on StreamSession (CASSANDRA-12903)
 * Fix Murmur3PartitionerTest (CASSANDRA-12858)
 * Move cqlsh syntax rules into separate module and allow easier customization (CASSANDRA-12897)
 * Fix CommitLogSegmentManagerTest (CASSANDRA-12283)
 * Fix cassandra-stress truncate option (CASSANDRA-12695)
 * Fix crossNode value when receiving messages (CASSANDRA-12791)
 * Don't load MX4J beans twice (CASSANDRA-12869)
 * Extend native protocol request flags, add versions to SUPPORTED, and introduce ProtocolVersion enum (CASSANDRA-12838)
 * Set JOINING mode when running pre-join tasks (CASSANDRA-12836)
 * remove net.mintern.primitive library due to license issue (CASSANDRA-12845)
 * Properly format IPv6 addresses when logging JMX service URL (CASSANDRA-12454)
 * Optimize the vnode allocation for single replica per DC (CASSANDRA-12777)
 * Use non-token restrictions for bounds when token restrictions are overridden (CASSANDRA-12419)
 * Fix CQLSH auto completion for PER PARTITION LIMIT (CASSANDRA-12803)
 * Use different build directories for Eclipse and Ant (CASSANDRA-12466)
 * Avoid potential AttributeError in cqlsh due to no table metadata (CASSANDRA-12815)
 * Fix RandomReplicationAwareTokenAllocatorTest.testExistingCluster (CASSANDRA-12812)
 * Upgrade commons-codec to 1.9 (CASSANDRA-12790)
 * Add duration data type (CASSANDRA-11873)
 * Make the fanout size for LeveledCompactionStrategy to be configurable (CASSANDRA-11550)
 * Fix timeout in ReplicationAwareTokenAllocatorTest (CASSANDRA-12784)
 * Improve sum aggregate functions (CASSANDRA-12417)
 * Make cassandra.yaml docs for batch_size_*_threshold_in_kb reflect changes in CASSANDRA-10876 (CASSANDRA-12761)
 * cqlsh fails to format collections when using aliases (CASSANDRA-11534)
 * Check for hash conflicts in prepared statements (CASSANDRA-12733)
 * Exit query parsing upon first error (CASSANDRA-12598)
 * Fix cassandra-stress to use single seed in UUID generation (CASSANDRA-12729)
 * CQLSSTableWriter does not allow Update statement (CASSANDRA-12450)
 * Config class uses boxed types but DD exposes primitive types (CASSANDRA-12199)
 * Add pre- and post-shutdown hooks to Storage Service (CASSANDRA-12461)
 * Add hint delivery metrics (CASSANDRA-12693)
 * Remove IndexInfo cache from FileIndexInfoRetriever (CASSANDRA-12731)
 * ColumnIndex does not reuse buffer (CASSANDRA-12502)
 * cdc column addition still breaks schema migration tasks (CASSANDRA-12697)
 * Upgrade metrics-reporter dependencies (CASSANDRA-12089)
 * Tune compaction thread count via nodetool (CASSANDRA-12248)
 * Add +=/-= shortcut syntax for update queries (CASSANDRA-12232)
 * Include repair session IDs in repair start message (CASSANDRA-12532)
 * Add a blocking task to Index, run before joining the ring (CASSANDRA-12039)
 * Fix NPE when using CQLSSTableWriter (CASSANDRA-12667)
 * Support optional backpressure strategies at the coordinator (CASSANDRA-9318)
 * Make randompartitioner work with new vnode allocation (CASSANDRA-12647)
 * Fix cassandra-stress graphing (CASSANDRA-12237)
 * Allow filtering on partition key columns for queries without secondary indexes (CASSANDRA-11031)
 * Fix Cassandra Stress reporting thread model and precision (CASSANDRA-12585)
 * Add JMH benchmarks.jar (CASSANDRA-12586)
 * Cleanup uses of AlterTableStatementColumn (CASSANDRA-12567)
 * Add keep-alive to streaming (CASSANDRA-11841)
 * Tracing payload is passed through newSession(..) (CASSANDRA-11706)
 * avoid deleting non existing sstable files and improve related log messages (CASSANDRA-12261)
 * json/yaml output format for nodetool compactionhistory (CASSANDRA-12486)
 * Retry all internode messages once after a connection is
   closed and reopened (CASSANDRA-12192)
 * Add support to rebuild from targeted replica (CASSANDRA-9875)
 * Add sequence distribution type to cassandra stress (CASSANDRA-12490)
 * "SELECT * FROM foo LIMIT ;" does not error out (CASSANDRA-12154)
 * Define executeLocally() at the ReadQuery Level (CASSANDRA-12474)
 * Extend read/write failure messages with a map of replica addresses
   to error codes in the v5 native protocol (CASSANDRA-12311)
 * Fix rebuild of SASI indexes with existing index files (CASSANDRA-12374)
 * Let DatabaseDescriptor not implicitly startup services (CASSANDRA-9054, 12550)
 * Fix clustering indexes in presence of static columns in SASI (CASSANDRA-12378)
 * Fix queries on columns with reversed type on SASI indexes (CASSANDRA-12223)
 * Added slow query log (CASSANDRA-12403)
 * Count full coordinated request against timeout (CASSANDRA-12256)
 * Allow TTL with null value on insert and update (CASSANDRA-12216)
 * Make decommission operation resumable (CASSANDRA-12008)
 * Add support to one-way targeted repair (CASSANDRA-9876)
 * Remove clientutil jar (CASSANDRA-11635)
 * Fix compaction throughput throttle (CASSANDRA-12366, CASSANDRA-12717)
 * Delay releasing Memtable memory on flush until PostFlush has finished running (CASSANDRA-12358)
 * Cassandra stress should dump all setting on startup (CASSANDRA-11914)
 * Make it possible to compact a given token range (CASSANDRA-10643)
 * Allow updating DynamicEndpointSnitch properties via JMX (CASSANDRA-12179)
 * Collect metrics on queries by consistency level (CASSANDRA-7384)
 * Add support for GROUP BY to SELECT statement (CASSANDRA-10707)
 * Deprecate memtable_cleanup_threshold and update default for memtable_flush_writers (CASSANDRA-12228)
 * Upgrade to OHC 0.4.4 (CASSANDRA-12133)
 * Add version command to cassandra-stress (CASSANDRA-12258)
 * Create compaction-stress tool (CASSANDRA-11844)
 * Garbage-collecting compaction operation and schema option (CASSANDRA-7019)
 * Add beta protocol flag for v5 native protocol (CASSANDRA-12142)
 * Support filtering on non-PRIMARY KEY columns in the CREATE
   MATERIALIZED VIEW statement's WHERE clause (CASSANDRA-10368)
 * Unify STDOUT and SYSTEMLOG logback format (CASSANDRA-12004)
 * COPY FROM should raise error for non-existing input files (CASSANDRA-12174)
 * Faster write path (CASSANDRA-12269)
 * Option to leave omitted columns in INSERT JSON unset (CASSANDRA-11424)
 * Support json/yaml output in nodetool tpstats (CASSANDRA-12035)
 * Expose metrics for successful/failed authentication attempts (CASSANDRA-10635)
 * Prepend snapshot name with "truncated" or "dropped" when a snapshot
   is taken before truncating or dropping a table (CASSANDRA-12178)
 * Optimize RestrictionSet (CASSANDRA-12153)
 * cqlsh does not automatically downgrade CQL version (CASSANDRA-12150)
 * Omit (de)serialization of state variable in UDAs (CASSANDRA-9613)
 * Create a system table to expose prepared statements (CASSANDRA-8831)
 * Reuse DataOutputBuffer from ColumnIndex (CASSANDRA-11970)
 * Remove DatabaseDescriptor dependency from SegmentedFile (CASSANDRA-11580)
 * Add supplied username to authentication error messages (CASSANDRA-12076)
 * Remove pre-startup check for open JMX port (CASSANDRA-12074)
 * Remove compaction Severity from DynamicEndpointSnitch (CASSANDRA-11738)
 * Restore resumable hints delivery (CASSANDRA-11960)
 * Properly record CAS contention (CASSANDRA-12626)
Merged from 3.0:
 * Dump threads when unit tests time out (CASSANDRA-13117)
 * Better error when modifying function permissions without explicit keyspace (CASSANDRA-12925)
 * Indexer is not correctly invoked when building indexes over sstables (CASSANDRA-13075)
 * Stress daemon help is incorrect (CASSANDRA-12563)
 * Read repair is not blocking repair to finish in foreground repair (CASSANDRA-13115)
 * Replace empty strings with null values if they cannot be converted (CASSANDRA-12794)
 * Remove support for non-JavaScript UDFs (CASSANDRA-12883)
 * Fix deserialization of 2.x DeletedCells (CASSANDRA-12620)
 * Add parent repair session id to anticompaction log message (CASSANDRA-12186)
 * Improve contention handling on failure to acquire MV lock for streaming and hints (CASSANDRA-12905)
 * Fix DELETE and UPDATE queries with empty IN restrictions (CASSANDRA-12829)
 * Mark MVs as built after successful bootstrap (CASSANDRA-12984)
 * Estimated TS drop-time histogram updated with Cell.NO_DELETION_TIME (CASSANDRA-13040)
 * Nodetool compactionstats fails with NullPointerException (CASSANDRA-13021)
 * Thread local pools never cleaned up (CASSANDRA-13033)
 * Set RPC_READY to false when draining or if a node is marked as shutdown (CASSANDRA-12781)
 * CQL often queries static columns unnecessarily (CASSANDRA-12768)
 * Make sure sstables only get committed when it's safe to discard commit log records (CASSANDRA-12956)
 * Reject default_time_to_live option when creating or altering MVs (CASSANDRA-12868)
 * Nodetool should use a more sane max heap size (CASSANDRA-12739)
 * LocalToken ensures token values are cloned on heap (CASSANDRA-12651)
 * AnticompactionRequestSerializer serializedSize is incorrect (CASSANDRA-12934)
 * Prevent reloading of logback.xml from UDF sandbox (CASSANDRA-12535)
 * Reenable HeapPool (CASSANDRA-12900)
 * Disallow offheap_buffers memtable allocation (CASSANDRA-11039)
 * Fix CommitLogSegmentManagerTest (CASSANDRA-12283)
 * Pass root cause to CorruptBlockException when uncompression failed (CASSANDRA-12889)
 * Batch with multiple conditional updates for the same partition causes AssertionError (CASSANDRA-12867)
 * Make AbstractReplicationStrategy extendable from outside its package (CASSANDRA-12788)
 * Don't tell users to turn off consistent rangemovements during rebuild. (CASSANDRA-12296)
 * Fix CommitLogTest.testDeleteIfNotDirty (CASSANDRA-12854)
 * Avoid deadlock due to MV lock contention (CASSANDRA-12689)
 * Fix for KeyCacheCqlTest flakiness (CASSANDRA-12801)
 * Include SSTable filename in compacting large row message (CASSANDRA-12384)
 * Fix potential socket leak (CASSANDRA-12329, CASSANDRA-12330)
 * Fix ViewTest.testCompaction (CASSANDRA-12789)
 * Improve avg aggregate functions (CASSANDRA-12417)
 * Preserve quoted reserved keyword column names in MV creation (CASSANDRA-11803)
 * nodetool stopdaemon errors out (CASSANDRA-12646)
 * Split materialized view mutations on build to prevent OOM (CASSANDRA-12268)
 * mx4j does not work in 3.0.8 (CASSANDRA-12274)
 * Abort cqlsh copy-from in case of no answer after prolonged period of time (CASSANDRA-12740)
 * Avoid sstable corrupt exception due to dropped static column (CASSANDRA-12582)
 * Make stress use client mode to avoid checking commit log size on startup (CASSANDRA-12478)
 * Fix exceptions with new vnode allocation (CASSANDRA-12715)
 * Unify drain and shutdown processes (CASSANDRA-12509)
 * Fix NPE in ComponentOfSlice.isEQ() (CASSANDRA-12706)
 * Fix failure in LogTransactionTest (CASSANDRA-12632)
 * Fix potentially incomplete non-frozen UDT values when querying with the
   full primary key specified (CASSANDRA-12605)
 * Make sure repaired tombstones are dropped when only_purge_repaired_tombstones is enabled (CASSANDRA-12703)
 * Skip writing MV mutations to commitlog on mutation.applyUnsafe() (CASSANDRA-11670)
 * Establish consistent distinction between non-existing partition and NULL value for LWTs on static columns (CASSANDRA-12060)
 * Extend ColumnIdentifier.internedInstances key to include the type that generated the byte buffer (CASSANDRA-12516)
 * Handle composite prefixes with final EOC=0 as in 2.x and refactor LegacyLayout.decodeBound (CASSANDRA-12423)
 * select_distinct_with_deletions_test failing on non-vnode environments (CASSANDRA-11126)
 * Stack Overflow returned to queries while upgrading (CASSANDRA-12527)
 * Fix legacy regex for temporary files from 2.2 (CASSANDRA-12565)
 * Add option to state current gc_grace_seconds to tools/bin/sstablemetadata (CASSANDRA-12208)
 * Fix file system race condition that may cause LogAwareFileLister to fail to classify files (CASSANDRA-11889)
 * Fix file handle leaks due to simultaneous compaction/repair and
   listing snapshots, calculating snapshot sizes, or making schema
   changes (CASSANDRA-11594)
 * Fix nodetool repair exits with 0 for some errors (CASSANDRA-12508)
 * Do not shut down BatchlogManager twice during drain (CASSANDRA-12504)
 * Disk failure policy should not be invoked on out of space (CASSANDRA-12385)
 * Calculate last compacted key on startup (CASSANDRA-6216)
 * Add schema to snapshot manifest, add USING TIMESTAMP clause to ALTER TABLE statements (CASSANDRA-7190)
 * If CF has no clustering columns, any row cache is full partition cache (CASSANDRA-12499)
 * Correct log message for statistics of offheap memtable flush (CASSANDRA-12776)
 * Explicitly set locale for string validation (CASSANDRA-12541,CASSANDRA-12542,CASSANDRA-12543,CASSANDRA-12545)
Merged from 2.2:
 * Fix speculative retry bugs (CASSANDRA-13009)
 * Fix handling of nulls and unsets in IN conditions (CASSANDRA-12981)
 * Fix race causing infinite loop if Thrift server is stopped before it starts listening (CASSANDRA-12856)
 * CompactionTasks now correctly drops sstables out of compaction when not enough disk space is available (CASSANDRA-12979)
 * Fix DynamicEndpointSnitch noop in multi-datacenter situations (CASSANDRA-13074)
 * cqlsh copy-from: encode column names to avoid primary key parsing errors (CASSANDRA-12909)
 * Temporarily fix bug that creates commit log when running offline tools (CASSANDRA-8616)
 * Reduce granuality of OpOrder.Group during index build (CASSANDRA-12796)
 * Test bind parameters and unset parameters in InsertUpdateIfConditionTest (CASSANDRA-12980)
 * Use saved tokens when setting local tokens on StorageService.joinRing (CASSANDRA-12935)
 * cqlsh: fix DESC TYPES errors (CASSANDRA-12914)
 * Fix leak on skipped SSTables in sstableupgrade (CASSANDRA-12899)
 * Avoid blocking gossip during pending range calculation (CASSANDRA-12281)
 * Fix purgeability of tombstones with max timestamp (CASSANDRA-12792)
 * Fail repair if participant dies during sync or anticompaction (CASSANDRA-12901)
 * cqlsh COPY: unprotected pk values before converting them if not using prepared statements (CASSANDRA-12863)
 * Fix Util.spinAssertEquals (CASSANDRA-12283)
 * Fix potential NPE for compactionstats (CASSANDRA-12462)
 * Prepare legacy authenticate statement if credentials table initialised after node startup (CASSANDRA-12813)
 * Change cassandra.wait_for_tracing_events_timeout_secs default to 0 (CASSANDRA-12754)
 * Clean up permissions when a UDA is dropped (CASSANDRA-12720)
 * Limit colUpdateTimeDelta histogram updates to reasonable deltas (CASSANDRA-11117)
 * Fix leak errors and execution rejected exceptions when draining (CASSANDRA-12457)
 * Fix merkle tree depth calculation (CASSANDRA-12580)
 * Make Collections deserialization more robust (CASSANDRA-12618)
 * Fix exceptions when enabling gossip on nodes that haven't joined the ring (CASSANDRA-12253)
 * Fix authentication problem when invoking cqlsh copy from a SOURCE command (CASSANDRA-12642)
 * Decrement pending range calculator jobs counter in finally block
 * cqlshlib tests: increase default execute timeout (CASSANDRA-12481)
 * Forward writes to replacement node when replace_address != broadcast_address (CASSANDRA-8523)
 * Fail repair on non-existing table (CASSANDRA-12279)
 * Enable repair -pr and -local together (fix regression of CASSANDRA-7450) (CASSANDRA-12522)
 * Better handle invalid system roles table (CASSANDRA-12700)
 * Split consistent range movement flag correction (CASSANDRA-12786)
Merged from 2.1:
 * cqlsh copy-from: sort user type fields in csv (CASSANDRA-12959)
 * Don't skip sstables based on maxLocalDeletionTime (CASSANDRA-12765)


3.8, 3.9
 * Fix value skipping with counter columns (CASSANDRA-11726)
 * Fix nodetool tablestats miss SSTable count (CASSANDRA-12205)
 * Fixed flacky SSTablesIteratedTest (CASSANDRA-12282)
 * Fixed flacky SSTableRewriterTest: check file counts before calling validateCFS (CASSANDRA-12348)
 * cqlsh: Fix handling of $$-escaped strings (CASSANDRA-12189)
 * Fix SSL JMX requiring truststore containing server cert (CASSANDRA-12109)
 * RTE from new CDC column breaks in flight queries (CASSANDRA-12236)
 * Fix hdr logging for single operation workloads (CASSANDRA-12145)
 * Fix SASI PREFIX search in CONTAINS mode with partial terms (CASSANDRA-12073)
 * Increase size of flushExecutor thread pool (CASSANDRA-12071)
 * Partial revert of CASSANDRA-11971, cannot recycle buffer in SP.sendMessagesToNonlocalDC (CASSANDRA-11950)
 * Upgrade netty to 4.0.39 (CASSANDRA-12032, CASSANDRA-12034)
 * Improve details in compaction log message (CASSANDRA-12080)
 * Allow unset values in CQLSSTableWriter (CASSANDRA-11911)
 * Chunk cache to request compressor-compatible buffers if pool space is exhausted (CASSANDRA-11993)
 * Remove DatabaseDescriptor dependencies from SequentialWriter (CASSANDRA-11579)
 * Move skip_stop_words filter before stemming (CASSANDRA-12078)
 * Support seek() in EncryptedFileSegmentInputStream (CASSANDRA-11957)
 * SSTable tools mishandling LocalPartitioner (CASSANDRA-12002)
 * When SEPWorker assigned work, set thread name to match pool (CASSANDRA-11966)
 * Add cross-DC latency metrics (CASSANDRA-11596)
 * Allow terms in selection clause (CASSANDRA-10783)
 * Add bind variables to trace (CASSANDRA-11719)
 * Switch counter shards' clock to timestamps (CASSANDRA-9811)
 * Introduce HdrHistogram and response/service/wait separation to stress tool (CASSANDRA-11853)
 * entry-weighers in QueryProcessor should respect partitionKeyBindIndexes field (CASSANDRA-11718)
 * Support older ant versions (CASSANDRA-11807)
 * Estimate compressed on disk size when deciding if sstable size limit reached (CASSANDRA-11623)
 * cassandra-stress profiles should support case sensitive schemas (CASSANDRA-11546)
 * Remove DatabaseDescriptor dependency from FileUtils (CASSANDRA-11578)
 * Faster streaming (CASSANDRA-9766)
 * Add prepared query parameter to trace for "Execute CQL3 prepared query" session (CASSANDRA-11425)
 * Add repaired percentage metric (CASSANDRA-11503)
 * Add Change-Data-Capture (CASSANDRA-8844)
Merged from 3.0:
 * Fix paging for 2.x to 3.x upgrades (CASSANDRA-11195)
 * Fix clean interval not sent to commit log for empty memtable flush (CASSANDRA-12436)
 * Fix potential resource leak in RMIServerSocketFactoryImpl (CASSANDRA-12331)
 * Make sure compaction stats are updated when compaction is interrupted (CASSANDRA-12100)
 * Change commitlog and sstables to track dirty and clean intervals (CASSANDRA-11828)
 * NullPointerException during compaction on table with static columns (CASSANDRA-12336)
 * Fixed ConcurrentModificationException when reading metrics in GraphiteReporter (CASSANDRA-11823)
 * Fix upgrade of super columns on thrift (CASSANDRA-12335)
 * Fixed flacky BlacklistingCompactionsTest, switched to fixed size types and increased corruption size (CASSANDRA-12359)
 * Rerun ReplicationAwareTokenAllocatorTest on failure to avoid flakiness (CASSANDRA-12277)
 * Exception when computing read-repair for range tombstones (CASSANDRA-12263)
 * Lost counter writes in compact table and static columns (CASSANDRA-12219)
 * AssertionError with MVs on updating a row that isn't indexed due to a null value (CASSANDRA-12247)
 * Disable RR and speculative retry with EACH_QUORUM reads (CASSANDRA-11980)
 * Add option to override compaction space check (CASSANDRA-12180)
 * Faster startup by only scanning each directory for temporary files once (CASSANDRA-12114)
 * Respond with v1/v2 protocol header when responding to driver that attempts
   to connect with too low of a protocol version (CASSANDRA-11464)
 * NullPointerExpception when reading/compacting table (CASSANDRA-11988)
 * Fix problem with undeleteable rows on upgrade to new sstable format (CASSANDRA-12144)
 * Fix potential bad messaging service message for paged range reads
   within mixed-version 3.x clusters (CASSANDRA-12249)
 * Fix paging logic for deleted partitions with static columns (CASSANDRA-12107)
 * Wait until the message is being send to decide which serializer must be used (CASSANDRA-11393)
 * Fix migration of static thrift column names with non-text comparators (CASSANDRA-12147)
 * Fix upgrading sparse tables that are incorrectly marked as dense (CASSANDRA-11315)
 * Fix reverse queries ignoring range tombstones (CASSANDRA-11733)
 * Avoid potential race when rebuilding CFMetaData (CASSANDRA-12098)
 * Avoid missing sstables when getting the canonical sstables (CASSANDRA-11996)
 * Always select the live sstables when getting sstables in bounds (CASSANDRA-11944)
 * Fix column ordering of results with static columns for Thrift requests in
   a mixed 2.x/3.x cluster, also fix potential non-resolved duplication of
   those static columns in query results (CASSANDRA-12123)
 * Avoid digest mismatch with empty but static rows (CASSANDRA-12090)
 * Fix EOF exception when altering column type (CASSANDRA-11820)
 * Fix potential race in schema during new table creation (CASSANDRA-12083)
 * cqlsh: fix error handling in rare COPY FROM failure scenario (CASSANDRA-12070)
 * Disable autocompaction during drain (CASSANDRA-11878)
 * Add a metrics timer to MemtablePool and use it to track time spent blocked on memory in MemtableAllocator (CASSANDRA-11327)
 * Fix upgrading schema with super columns with non-text subcomparators (CASSANDRA-12023)
 * Add TimeWindowCompactionStrategy (CASSANDRA-9666)
 * Fix JsonTransformer output of partition with deletion info (CASSANDRA-12418)
 * Fix NPE in SSTableLoader when specifying partial directory path (CASSANDRA-12609)
Merged from 2.2:
 * Add local address entry in PropertyFileSnitch (CASSANDRA-11332)
 * cqlsh copy: fix missing counter values (CASSANDRA-12476)
 * Move migration tasks to non-periodic queue, assure flush executor shutdown after non-periodic executor (CASSANDRA-12251)
 * cqlsh copy: fixed possible race in initializing feeding thread (CASSANDRA-11701)
 * Only set broadcast_rpc_address on Ec2MultiRegionSnitch if it's not set (CASSANDRA-11357)
 * Update StorageProxy range metrics for timeouts, failures and unavailables (CASSANDRA-9507)
 * Add Sigar to classes included in clientutil.jar (CASSANDRA-11635)
 * Add decay to histograms and timers used for metrics (CASSANDRA-11752)
 * Fix hanging stream session (CASSANDRA-10992)
 * Fix INSERT JSON, fromJson() support of smallint, tinyint types (CASSANDRA-12371)
 * Restore JVM metric export for metric reporters (CASSANDRA-12312)
 * Release sstables of failed stream sessions only when outgoing transfers are finished (CASSANDRA-11345)
 * Wait for tracing events before returning response and query at same consistency level client side (CASSANDRA-11465)
 * cqlsh copyutil should get host metadata by connected address (CASSANDRA-11979)
 * Fixed cqlshlib.test.remove_test_db (CASSANDRA-12214)
 * Synchronize ThriftServer::stop() (CASSANDRA-12105)
 * Use dedicated thread for JMX notifications (CASSANDRA-12146)
 * Improve streaming synchronization and fault tolerance (CASSANDRA-11414)
 * MemoryUtil.getShort() should return an unsigned short also for architectures not supporting unaligned memory accesses (CASSANDRA-11973)
Merged from 2.1:
 * Fix queries with empty ByteBuffer values in clustering column restrictions (CASSANDRA-12127)
 * Disable passing control to post-flush after flush failure to prevent data loss (CASSANDRA-11828)
 * Allow STCS-in-L0 compactions to reduce scope with LCS (CASSANDRA-12040)
 * cannot use cql since upgrading python to 2.7.11+ (CASSANDRA-11850)
 * Fix filtering on clustering columns when 2i is used (CASSANDRA-11907)


3.0.8
 * Fix potential race in schema during new table creation (CASSANDRA-12083)
 * cqlsh: fix error handling in rare COPY FROM failure scenario (CASSANDRA-12070)
 * Disable autocompaction during drain (CASSANDRA-11878)
 * Add a metrics timer to MemtablePool and use it to track time spent blocked on memory in MemtableAllocator (CASSANDRA-11327)
 * Fix upgrading schema with super columns with non-text subcomparators (CASSANDRA-12023)
 * Add TimeWindowCompactionStrategy (CASSANDRA-9666)
Merged from 2.2:
 * Allow nodetool info to run with readonly JMX access (CASSANDRA-11755)
 * Validate bloom_filter_fp_chance against lowest supported
   value when the table is created (CASSANDRA-11920)
 * Don't send erroneous NEW_NODE notifications on restart (CASSANDRA-11038)
 * StorageService shutdown hook should use a volatile variable (CASSANDRA-11984)
Merged from 2.1:
 * Add system property to set the max number of native transport requests in queue (CASSANDRA-11363)
 * Fix queries with empty ByteBuffer values in clustering column restrictions (CASSANDRA-12127)
 * Disable passing control to post-flush after flush failure to prevent data loss (CASSANDRA-11828)
 * Allow STCS-in-L0 compactions to reduce scope with LCS (CASSANDRA-12040)
 * cannot use cql since upgrading python to 2.7.11+ (CASSANDRA-11850)
 * Fix filtering on clustering columns when 2i is used (CASSANDRA-11907)
 * Avoid stalling paxos when the paxos state expires (CASSANDRA-12043)
 * Remove finished incoming streaming connections from MessagingService (CASSANDRA-11854)
 * Don't try to get sstables for non-repairing column families (CASSANDRA-12077)
 * Avoid marking too many sstables as repaired (CASSANDRA-11696)
 * Prevent select statements with clustering key > 64k (CASSANDRA-11882)
 * Fix clock skew corrupting other nodes with paxos (CASSANDRA-11991)
 * Remove distinction between non-existing static columns and existing but null in LWTs (CASSANDRA-9842)
 * Cache local ranges when calculating repair neighbors (CASSANDRA-11934)
 * Allow LWT operation on static column with only partition keys (CASSANDRA-10532)
 * Create interval tree over canonical sstables to avoid missing sstables during streaming (CASSANDRA-11886)
 * cqlsh COPY FROM: shutdown parent cluster after forking, to avoid corrupting SSL connections (CASSANDRA-11749)


3.7
 * Support multiple folders for user defined compaction tasks (CASSANDRA-11765)
 * Fix race in CompactionStrategyManager's pause/resume (CASSANDRA-11922)
Merged from 3.0:
 * Fix legacy serialization of Thrift-generated non-compound range tombstones
   when communicating with 2.x nodes (CASSANDRA-11930)
 * Fix Directories instantiations where CFS.initialDirectories should be used (CASSANDRA-11849)
 * Avoid referencing DatabaseDescriptor in AbstractType (CASSANDRA-11912)
 * Don't use static dataDirectories field in Directories instances (CASSANDRA-11647)
 * Fix sstables not being protected from removal during index build (CASSANDRA-11905)
 * cqlsh: Suppress stack trace from Read/WriteFailures (CASSANDRA-11032)
 * Remove unneeded code to repair index summaries that have
   been improperly down-sampled (CASSANDRA-11127)
 * Avoid WriteTimeoutExceptions during commit log replay due to materialized
   view lock contention (CASSANDRA-11891)
 * Prevent OOM failures on SSTable corruption, improve tests for corruption detection (CASSANDRA-9530)
 * Use CFS.initialDirectories when clearing snapshots (CASSANDRA-11705)
 * Allow compaction strategies to disable early open (CASSANDRA-11754)
 * Refactor Materialized View code (CASSANDRA-11475)
 * Update Java Driver (CASSANDRA-11615)
Merged from 2.2:
 * Persist local metadata earlier in startup sequence (CASSANDRA-11742)
 * cqlsh: fix tab completion for case-sensitive identifiers (CASSANDRA-11664)
 * Avoid showing estimated key as -1 in tablestats (CASSANDRA-11587)
 * Fix possible race condition in CommitLog.recover (CASSANDRA-11743)
 * Enable client encryption in sstableloader with cli options (CASSANDRA-11708)
 * Possible memory leak in NIODataInputStream (CASSANDRA-11867)
 * Add seconds to cqlsh tracing session duration (CASSANDRA-11753)
 * Fix commit log replay after out-of-order flush completion (CASSANDRA-9669)
 * Prohibit Reversed Counter type as part of the PK (CASSANDRA-9395)
 * cqlsh: correctly handle non-ascii chars in error messages (CASSANDRA-11626)
Merged from 2.1:
 * Run CommitLog tests with different compression settings (CASSANDRA-9039)
 * cqlsh: apply current keyspace to source command (CASSANDRA-11152)
 * Clear out parent repair session if repair coordinator dies (CASSANDRA-11824)
 * Set default streaming_socket_timeout_in_ms to 24 hours (CASSANDRA-11840)
 * Do not consider local node a valid source during replace (CASSANDRA-11848)
 * Add message dropped tasks to nodetool netstats (CASSANDRA-11855)
 * Avoid holding SSTableReaders for duration of incremental repair (CASSANDRA-11739)


3.6
 * Correctly migrate schema for frozen UDTs during 2.x -> 3.x upgrades
   (does not affect any released versions) (CASSANDRA-11613)
 * Allow server startup if JMX is configured directly (CASSANDRA-11725)
 * Prevent direct memory OOM on buffer pool allocations (CASSANDRA-11710)
 * Enhanced Compaction Logging (CASSANDRA-10805)
 * Make prepared statement cache size configurable (CASSANDRA-11555)
 * Integrated JMX authentication and authorization (CASSANDRA-10091)
 * Add units to stress ouput (CASSANDRA-11352)
 * Fix PER PARTITION LIMIT for single and multi partitions queries (CASSANDRA-11603)
 * Add uncompressed chunk cache for RandomAccessReader (CASSANDRA-5863)
 * Clarify ClusteringPrefix hierarchy (CASSANDRA-11213)
 * Always perform collision check before joining ring (CASSANDRA-10134)
 * SSTableWriter output discrepancy (CASSANDRA-11646)
 * Fix potential timeout in NativeTransportService.testConcurrentDestroys (CASSANDRA-10756)
 * Support large partitions on the 3.0 sstable format (CASSANDRA-11206,11763)
 * Add support to rebuild from specific range (CASSANDRA-10406)
 * Optimize the overlapping lookup by calculating all the
   bounds in advance (CASSANDRA-11571)
 * Support json/yaml output in nodetool tablestats (CASSANDRA-5977)
 * (stress) Add datacenter option to -node options (CASSANDRA-11591)
 * Fix handling of empty slices (CASSANDRA-11513)
 * Make number of cores used by cqlsh COPY visible to testing code (CASSANDRA-11437)
 * Allow filtering on clustering columns for queries without secondary indexes (CASSANDRA-11310)
 * Refactor Restriction hierarchy (CASSANDRA-11354)
 * Eliminate allocations in R/W path (CASSANDRA-11421)
 * Update Netty to 4.0.36 (CASSANDRA-11567)
 * Fix PER PARTITION LIMIT for queries requiring post-query ordering (CASSANDRA-11556)
 * Allow instantiation of UDTs and tuples in UDFs (CASSANDRA-10818)
 * Support UDT in CQLSSTableWriter (CASSANDRA-10624)
 * Support for non-frozen user-defined types, updating
   individual fields of user-defined types (CASSANDRA-7423)
 * Make LZ4 compression level configurable (CASSANDRA-11051)
 * Allow per-partition LIMIT clause in CQL (CASSANDRA-7017)
 * Make custom filtering more extensible with UserExpression (CASSANDRA-11295)
 * Improve field-checking and error reporting in cassandra.yaml (CASSANDRA-10649)
 * Print CAS stats in nodetool proxyhistograms (CASSANDRA-11507)
 * More user friendly error when providing an invalid token to nodetool (CASSANDRA-9348)
 * Add static column support to SASI index (CASSANDRA-11183)
 * Support EQ/PREFIX queries in SASI CONTAINS mode without tokenization (CASSANDRA-11434)
 * Support LIKE operator in prepared statements (CASSANDRA-11456)
 * Add a command to see if a Materialized View has finished building (CASSANDRA-9967)
 * Log endpoint and port associated with streaming operation (CASSANDRA-8777)
 * Print sensible units for all log messages (CASSANDRA-9692)
 * Upgrade Netty to version 4.0.34 (CASSANDRA-11096)
 * Break the CQL grammar into separate Parser and Lexer (CASSANDRA-11372)
 * Compress only inter-dc traffic by default (CASSANDRA-8888)
 * Add metrics to track write amplification (CASSANDRA-11420)
 * cassandra-stress: cannot handle "value-less" tables (CASSANDRA-7739)
 * Add/drop multiple columns in one ALTER TABLE statement (CASSANDRA-10411)
 * Add require_endpoint_verification opt for internode encryption (CASSANDRA-9220)
 * Add auto import java.util for UDF code block (CASSANDRA-11392)
 * Add --hex-format option to nodetool getsstables (CASSANDRA-11337)
 * sstablemetadata should print sstable min/max token (CASSANDRA-7159)
 * Do not wrap CassandraException in TriggerExecutor (CASSANDRA-9421)
 * COPY TO should have higher double precision (CASSANDRA-11255)
 * Stress should exit with non-zero status after failure (CASSANDRA-10340)
 * Add client to cqlsh SHOW_SESSION (CASSANDRA-8958)
 * Fix nodetool tablestats keyspace level metrics (CASSANDRA-11226)
 * Store repair options in parent_repair_history (CASSANDRA-11244)
 * Print current leveling in sstableofflinerelevel (CASSANDRA-9588)
 * Change repair message for keyspaces with RF 1 (CASSANDRA-11203)
 * Remove hard-coded SSL cipher suites and protocols (CASSANDRA-10508)
 * Improve concurrency in CompactionStrategyManager (CASSANDRA-10099)
 * (cqlsh) interpret CQL type for formatting blobs (CASSANDRA-11274)
 * Refuse to start and print txn log information in case of disk
   corruption (CASSANDRA-10112)
 * Resolve some eclipse-warnings (CASSANDRA-11086)
 * (cqlsh) Show static columns in a different color (CASSANDRA-11059)
 * Allow to remove TTLs on table with default_time_to_live (CASSANDRA-11207)
Merged from 3.0:
 * Disallow creating view with a static column (CASSANDRA-11602)
 * Reduce the amount of object allocations caused by the getFunctions methods (CASSANDRA-11593)
 * Potential error replaying commitlog with smallint/tinyint/date/time types (CASSANDRA-11618)
 * Fix queries with filtering on counter columns (CASSANDRA-11629)
 * Improve tombstone printing in sstabledump (CASSANDRA-11655)
 * Fix paging for range queries where all clustering columns are specified (CASSANDRA-11669)
 * Don't require HEAP_NEW_SIZE to be set when using G1 (CASSANDRA-11600)
 * Fix sstabledump not showing cells after tombstone marker (CASSANDRA-11654)
 * Ignore all LocalStrategy keyspaces for streaming and other related
   operations (CASSANDRA-11627)
 * Ensure columnfilter covers indexed columns for thrift 2i queries (CASSANDRA-11523)
 * Only open one sstable scanner per sstable (CASSANDRA-11412)
 * Option to specify ProtocolVersion in cassandra-stress (CASSANDRA-11410)
 * ArithmeticException in avgFunctionForDecimal (CASSANDRA-11485)
 * LogAwareFileLister should only use OLD sstable files in current folder to determine disk consistency (CASSANDRA-11470)
 * Notify indexers of expired rows during compaction (CASSANDRA-11329)
 * Properly respond with ProtocolError when a v1/v2 native protocol
   header is received (CASSANDRA-11464)
 * Validate that num_tokens and initial_token are consistent with one another (CASSANDRA-10120)
Merged from 2.2:
 * Exit JVM if JMX server fails to startup (CASSANDRA-11540)
 * Produce a heap dump when exiting on OOM (CASSANDRA-9861)
 * Restore ability to filter on clustering columns when using a 2i (CASSANDRA-11510)
 * JSON datetime formatting needs timezone (CASSANDRA-11137)
 * Fix is_dense recalculation for Thrift-updated tables (CASSANDRA-11502)
 * Remove unnescessary file existence check during anticompaction (CASSANDRA-11660)
 * Add missing files to debian packages (CASSANDRA-11642)
 * Avoid calling Iterables::concat in loops during ModificationStatement::getFunctions (CASSANDRA-11621)
 * cqlsh: COPY FROM should use regular inserts for single statement batches and
   report errors correctly if workers processes crash on initialization (CASSANDRA-11474)
 * Always close cluster with connection in CqlRecordWriter (CASSANDRA-11553)
 * Allow only DISTINCT queries with partition keys restrictions (CASSANDRA-11339)
 * CqlConfigHelper no longer requires both a keystore and truststore to work (CASSANDRA-11532)
 * Make deprecated repair methods backward-compatible with previous notification service (CASSANDRA-11430)
 * IncomingStreamingConnection version check message wrong (CASSANDRA-11462)
Merged from 2.1:
 * Support mlockall on IBM POWER arch (CASSANDRA-11576)
 * Add option to disable use of severity in DynamicEndpointSnitch (CASSANDRA-11737)
 * cqlsh COPY FROM fails for null values with non-prepared statements (CASSANDRA-11631)
 * Make cython optional in pylib/setup.py (CASSANDRA-11630)
 * Change order of directory searching for cassandra.in.sh to favor local one (CASSANDRA-11628)
 * cqlsh COPY FROM fails with []{} chars in UDT/tuple fields/values (CASSANDRA-11633)
 * clqsh: COPY FROM throws TypeError with Cython extensions enabled (CASSANDRA-11574)
 * cqlsh: COPY FROM ignores NULL values in conversion (CASSANDRA-11549)
 * Validate levels when building LeveledScanner to avoid overlaps with orphaned sstables (CASSANDRA-9935)


3.5
 * StaticTokenTreeBuilder should respect posibility of duplicate tokens (CASSANDRA-11525)
 * Correctly fix potential assertion error during compaction (CASSANDRA-11353)
 * Avoid index segment stitching in RAM which lead to OOM on big SSTable files (CASSANDRA-11383)
 * Fix clustering and row filters for LIKE queries on clustering columns (CASSANDRA-11397)
Merged from 3.0:
 * Fix rare NPE on schema upgrade from 2.x to 3.x (CASSANDRA-10943)
 * Improve backoff policy for cqlsh COPY FROM (CASSANDRA-11320)
 * Improve IF NOT EXISTS check in CREATE INDEX (CASSANDRA-11131)
 * Upgrade ohc to 0.4.3
 * Enable SO_REUSEADDR for JMX RMI server sockets (CASSANDRA-11093)
 * Allocate merkletrees with the correct size (CASSANDRA-11390)
 * Support streaming pre-3.0 sstables (CASSANDRA-10990)
 * Add backpressure to compressed or encrypted commit log (CASSANDRA-10971)
 * SSTableExport supports secondary index tables (CASSANDRA-11330)
 * Fix sstabledump to include missing info in debug output (CASSANDRA-11321)
 * Establish and implement canonical bulk reading workload(s) (CASSANDRA-10331)
 * Fix paging for IN queries on tables without clustering columns (CASSANDRA-11208)
 * Remove recursive call from CompositesSearcher (CASSANDRA-11304)
 * Fix filtering on non-primary key columns for queries without index (CASSANDRA-6377)
 * Fix sstableloader fail when using materialized view (CASSANDRA-11275)
Merged from 2.2:
 * DatabaseDescriptor should log stacktrace in case of Eception during seed provider creation (CASSANDRA-11312)
 * Use canonical path for directory in SSTable descriptor (CASSANDRA-10587)
 * Add cassandra-stress keystore option (CASSANDRA-9325)
 * Dont mark sstables as repairing with sub range repairs (CASSANDRA-11451)
 * Notify when sstables change after cancelling compaction (CASSANDRA-11373)
 * cqlsh: COPY FROM should check that explicit column names are valid (CASSANDRA-11333)
 * Add -Dcassandra.start_gossip startup option (CASSANDRA-10809)
 * Fix UTF8Validator.validate() for modified UTF-8 (CASSANDRA-10748)
 * Clarify that now() function is calculated on the coordinator node in CQL documentation (CASSANDRA-10900)
 * Fix bloom filter sizing with LCS (CASSANDRA-11344)
 * (cqlsh) Fix error when result is 0 rows with EXPAND ON (CASSANDRA-11092)
 * Add missing newline at end of bin/cqlsh (CASSANDRA-11325)
 * Unresolved hostname leads to replace being ignored (CASSANDRA-11210)
 * Only log yaml config once, at startup (CASSANDRA-11217)
 * Reference leak with parallel repairs on the same table (CASSANDRA-11215)
Merged from 2.1:
 * Add a -j parameter to scrub/cleanup/upgradesstables to state how
   many threads to use (CASSANDRA-11179)
 * COPY FROM on large datasets: fix progress report and debug performance (CASSANDRA-11053)
 * InvalidateKeys should have a weak ref to key cache (CASSANDRA-11176)


3.4
 * (cqlsh) add cqlshrc option to always connect using ssl (CASSANDRA-10458)
 * Cleanup a few resource warnings (CASSANDRA-11085)
 * Allow custom tracing implementations (CASSANDRA-10392)
 * Extract LoaderOptions to be able to be used from outside (CASSANDRA-10637)
 * fix OnDiskIndexTest to properly treat empty ranges (CASSANDRA-11205)
 * fix TrackerTest to handle new notifications (CASSANDRA-11178)
 * add SASI validation for partitioner and complex columns (CASSANDRA-11169)
 * Add caching of encrypted credentials in PasswordAuthenticator (CASSANDRA-7715)
 * fix SASI memtable switching on flush (CASSANDRA-11159)
 * Remove duplicate offline compaction tracking (CASSANDRA-11148)
 * fix EQ semantics of analyzed SASI indexes (CASSANDRA-11130)
 * Support long name output for nodetool commands (CASSANDRA-7950)
 * Encrypted hints (CASSANDRA-11040)
 * SASI index options validation (CASSANDRA-11136)
 * Optimize disk seek using min/max column name meta data when the LIMIT clause is used
   (CASSANDRA-8180)
 * Add LIKE support to CQL3 (CASSANDRA-11067)
 * Generic Java UDF types (CASSANDRA-10819)
 * cqlsh: Include sub-second precision in timestamps by default (CASSANDRA-10428)
 * Set javac encoding to utf-8 (CASSANDRA-11077)
 * Integrate SASI index into Cassandra (CASSANDRA-10661)
 * Add --skip-flush option to nodetool snapshot
 * Skip values for non-queried columns (CASSANDRA-10657)
 * Add support for secondary indexes on static columns (CASSANDRA-8103)
 * CommitLogUpgradeTestMaker creates broken commit logs (CASSANDRA-11051)
 * Add metric for number of dropped mutations (CASSANDRA-10866)
 * Simplify row cache invalidation code (CASSANDRA-10396)
 * Support user-defined compaction through nodetool (CASSANDRA-10660)
 * Stripe view locks by key and table ID to reduce contention (CASSANDRA-10981)
 * Add nodetool gettimeout and settimeout commands (CASSANDRA-10953)
 * Add 3.0 metadata to sstablemetadata output (CASSANDRA-10838)
Merged from 3.0:
 * MV should only query complex columns included in the view (CASSANDRA-11069)
 * Failed aggregate creation breaks server permanently (CASSANDRA-11064)
 * Add sstabledump tool (CASSANDRA-7464)
 * Introduce backpressure for hints (CASSANDRA-10972)
 * Fix ClusteringPrefix not being able to read tombstone range boundaries (CASSANDRA-11158)
 * Prevent logging in sandboxed state (CASSANDRA-11033)
 * Disallow drop/alter operations of UDTs used by UDAs (CASSANDRA-10721)
 * Add query time validation method on Index (CASSANDRA-11043)
 * Avoid potential AssertionError in mixed version cluster (CASSANDRA-11128)
 * Properly handle hinted handoff after topology changes (CASSANDRA-5902)
 * AssertionError when listing sstable files on inconsistent disk state (CASSANDRA-11156)
 * Fix wrong rack counting and invalid conditions check for TokenAllocation
   (CASSANDRA-11139)
 * Avoid creating empty hint files (CASSANDRA-11090)
 * Fix leak detection strong reference loop using weak reference (CASSANDRA-11120)
 * Configurie BatchlogManager to stop delayed tasks on shutdown (CASSANDRA-11062)
 * Hadoop integration is incompatible with Cassandra Driver 3.0.0 (CASSANDRA-11001)
 * Add dropped_columns to the list of schema table so it gets handled
   properly (CASSANDRA-11050)
 * Fix NPE when using forceRepairRangeAsync without DC (CASSANDRA-11239)
Merged from 2.2:
 * Preserve order for preferred SSL cipher suites (CASSANDRA-11164)
 * Range.compareTo() violates the contract of Comparable (CASSANDRA-11216)
 * Avoid NPE when serializing ErrorMessage with null message (CASSANDRA-11167)
 * Replacing an aggregate with a new version doesn't reset INITCOND (CASSANDRA-10840)
 * (cqlsh) cqlsh cannot be called through symlink (CASSANDRA-11037)
 * fix ohc and java-driver pom dependencies in build.xml (CASSANDRA-10793)
 * Protect from keyspace dropped during repair (CASSANDRA-11065)
 * Handle adding fields to a UDT in SELECT JSON and toJson() (CASSANDRA-11146)
 * Better error message for cleanup (CASSANDRA-10991)
 * cqlsh pg-style-strings broken if line ends with ';' (CASSANDRA-11123)
 * Always persist upsampled index summaries (CASSANDRA-10512)
 * (cqlsh) Fix inconsistent auto-complete (CASSANDRA-10733)
 * Make SELECT JSON and toJson() threadsafe (CASSANDRA-11048)
 * Fix SELECT on tuple relations for mixed ASC/DESC clustering order (CASSANDRA-7281)
 * Use cloned TokenMetadata in size estimates to avoid race against membership check
   (CASSANDRA-10736)
 * (cqlsh) Support utf-8/cp65001 encoding on Windows (CASSANDRA-11030)
 * Fix paging on DISTINCT queries repeats result when first row in partition changes
   (CASSANDRA-10010)
 * (cqlsh) Support timezone conversion using pytz (CASSANDRA-10397)
 * cqlsh: change default encoding to UTF-8 (CASSANDRA-11124)
Merged from 2.1:
 * Checking if an unlogged batch is local is inefficient (CASSANDRA-11529)
 * Fix out-of-space error treatment in memtable flushing (CASSANDRA-11448).
 * Don't do defragmentation if reading from repaired sstables (CASSANDRA-10342)
 * Fix streaming_socket_timeout_in_ms not enforced (CASSANDRA-11286)
 * Avoid dropping message too quickly due to missing unit conversion (CASSANDRA-11302)
 * Don't remove FailureDetector history on removeEndpoint (CASSANDRA-10371)
 * Only notify if repair status changed (CASSANDRA-11172)
 * Use logback setting for 'cassandra -v' command (CASSANDRA-10767)
 * Fix sstableloader to unthrottle streaming by default (CASSANDRA-9714)
 * Fix incorrect warning in 'nodetool status' (CASSANDRA-10176)
 * Properly release sstable ref when doing offline scrub (CASSANDRA-10697)
 * Improve nodetool status performance for large cluster (CASSANDRA-7238)
 * Gossiper#isEnabled is not thread safe (CASSANDRA-11116)
 * Avoid major compaction mixing repaired and unrepaired sstables in DTCS (CASSANDRA-11113)
 * Make it clear what DTCS timestamp_resolution is used for (CASSANDRA-11041)
 * (cqlsh) Display milliseconds when datetime overflows (CASSANDRA-10625)


3.3
 * Avoid infinite loop if owned range is smaller than number of
   data dirs (CASSANDRA-11034)
 * Avoid bootstrap hanging when existing nodes have no data to stream (CASSANDRA-11010)
Merged from 3.0:
 * Remove double initialization of newly added tables (CASSANDRA-11027)
 * Filter keys searcher results by target range (CASSANDRA-11104)
 * Fix deserialization of legacy read commands (CASSANDRA-11087)
 * Fix incorrect computation of deletion time in sstable metadata (CASSANDRA-11102)
 * Avoid memory leak when collecting sstable metadata (CASSANDRA-11026)
 * Mutations do not block for completion under view lock contention (CASSANDRA-10779)
 * Invalidate legacy schema tables when unloading them (CASSANDRA-11071)
 * (cqlsh) handle INSERT and UPDATE statements with LWT conditions correctly
   (CASSANDRA-11003)
 * Fix DISTINCT queries in mixed version clusters (CASSANDRA-10762)
 * Migrate build status for indexes along with legacy schema (CASSANDRA-11046)
 * Ensure SSTables for legacy KEYS indexes can be read (CASSANDRA-11045)
 * Added support for IBM zSystems architecture (CASSANDRA-11054)
 * Update CQL documentation (CASSANDRA-10899)
 * Check the column name, not cell name, for dropped columns when reading
   legacy sstables (CASSANDRA-11018)
 * Don't attempt to index clustering values of static rows (CASSANDRA-11021)
 * Remove checksum files after replaying hints (CASSANDRA-10947)
 * Support passing base table metadata to custom 2i validation (CASSANDRA-10924)
 * Ensure stale index entries are purged during reads (CASSANDRA-11013)
 * (cqlsh) Also apply --connect-timeout to control connection
   timeout (CASSANDRA-10959)
 * Fix AssertionError when removing from list using UPDATE (CASSANDRA-10954)
 * Fix UnsupportedOperationException when reading old sstable with range
   tombstone (CASSANDRA-10743)
 * MV should use the maximum timestamp of the primary key (CASSANDRA-10910)
 * Fix potential assertion error during compaction (CASSANDRA-10944)
Merged from 2.2:
 * maxPurgeableTimestamp needs to check memtables too (CASSANDRA-9949)
 * Apply change to compaction throughput in real time (CASSANDRA-10025)
 * (cqlsh) encode input correctly when saving history
 * Fix potential NPE on ORDER BY queries with IN (CASSANDRA-10955)
 * Start L0 STCS-compactions even if there is a L0 -> L1 compaction
   going (CASSANDRA-10979)
 * Make UUID LSB unique per process (CASSANDRA-7925)
 * Avoid NPE when performing sstable tasks (scrub etc.) (CASSANDRA-10980)
 * Make sure client gets tombstone overwhelmed warning (CASSANDRA-9465)
 * Fix error streaming section more than 2GB (CASSANDRA-10961)
 * Histogram buckets exposed in jmx are sorted incorrectly (CASSANDRA-10975)
 * Enable GC logging by default (CASSANDRA-10140)
 * Optimize pending range computation (CASSANDRA-9258)
 * Skip commit log and saved cache directories in SSTable version startup check (CASSANDRA-10902)
 * drop/alter user should be case sensitive (CASSANDRA-10817)
Merged from 2.1:
 * test_bulk_round_trip_blogposts is failing occasionally (CASSANDRA-10938)
 * Fix isJoined return true only after becoming cluster member (CASANDRA-11007)
 * Fix bad gossip generation seen in long-running clusters (CASSANDRA-10969)
 * Avoid NPE when incremental repair fails (CASSANDRA-10909)
 * Unmark sstables compacting once they are done in cleanup/scrub/upgradesstables (CASSANDRA-10829)
 * Allow simultaneous bootstrapping with strict consistency when no vnodes are used (CASSANDRA-11005)
 * Log a message when major compaction does not result in a single file (CASSANDRA-10847)
 * (cqlsh) fix cqlsh_copy_tests when vnodes are disabled (CASSANDRA-10997)
 * (cqlsh) Add request timeout option to cqlsh (CASSANDRA-10686)
 * Avoid AssertionError while submitting hint with LWT (CASSANDRA-10477)
 * If CompactionMetadata is not in stats file, use index summary instead (CASSANDRA-10676)
 * Retry sending gossip syn multiple times during shadow round (CASSANDRA-8072)
 * Fix pending range calculation during moves (CASSANDRA-10887)
 * Sane default (200Mbps) for inter-DC streaming througput (CASSANDRA-8708)



3.2
 * Make sure tokens don't exist in several data directories (CASSANDRA-6696)
 * Add requireAuthorization method to IAuthorizer (CASSANDRA-10852)
 * Move static JVM options to conf/jvm.options file (CASSANDRA-10494)
 * Fix CassandraVersion to accept x.y version string (CASSANDRA-10931)
 * Add forceUserDefinedCleanup to allow more flexible cleanup (CASSANDRA-10708)
 * (cqlsh) allow setting TTL with COPY (CASSANDRA-9494)
 * Fix counting of received sstables in streaming (CASSANDRA-10949)
 * Implement hints compression (CASSANDRA-9428)
 * Fix potential assertion error when reading static columns (CASSANDRA-10903)
 * Fix EstimatedHistogram creation in nodetool tablehistograms (CASSANDRA-10859)
 * Establish bootstrap stream sessions sequentially (CASSANDRA-6992)
 * Sort compactionhistory output by timestamp (CASSANDRA-10464)
 * More efficient BTree removal (CASSANDRA-9991)
 * Make tablehistograms accept the same syntax as tablestats (CASSANDRA-10149)
 * Group pending compactions based on table (CASSANDRA-10718)
 * Add compressor name in sstablemetadata output (CASSANDRA-9879)
 * Fix type casting for counter columns (CASSANDRA-10824)
 * Prevent running Cassandra as root (CASSANDRA-8142)
 * bound maximum in-flight commit log replay mutation bytes to 64 megabytes (CASSANDRA-8639)
 * Normalize all scripts (CASSANDRA-10679)
 * Make compression ratio much more accurate (CASSANDRA-10225)
 * Optimize building of Clustering object when only one is created (CASSANDRA-10409)
 * Make index building pluggable (CASSANDRA-10681)
 * Add sstable flush observer (CASSANDRA-10678)
 * Improve NTS endpoints calculation (CASSANDRA-10200)
 * Improve performance of the folderSize function (CASSANDRA-10677)
 * Add support for type casting in selection clause (CASSANDRA-10310)
 * Added graphing option to cassandra-stress (CASSANDRA-7918)
 * Abort in-progress queries that time out (CASSANDRA-7392)
 * Add transparent data encryption core classes (CASSANDRA-9945)
Merged from 3.0:
 * Better handling of SSL connection errors inter-node (CASSANDRA-10816)
 * Avoid NoSuchElementException when executing empty batch (CASSANDRA-10711)
 * Avoid building PartitionUpdate in toString (CASSANDRA-10897)
 * Reduce heap spent when receiving many SSTables (CASSANDRA-10797)
 * Add back support for 3rd party auth providers to bulk loader (CASSANDRA-10873)
 * Eliminate the dependency on jgrapht for UDT resolution (CASSANDRA-10653)
 * (Hadoop) Close Clusters and Sessions in Hadoop Input/Output classes (CASSANDRA-10837)
 * Fix sstableloader not working with upper case keyspace name (CASSANDRA-10806)
Merged from 2.2:
 * jemalloc detection fails due to quoting issues in regexv (CASSANDRA-10946)
 * (cqlsh) show correct column names for empty result sets (CASSANDRA-9813)
 * Add new types to Stress (CASSANDRA-9556)
 * Add property to allow listening on broadcast interface (CASSANDRA-9748)
Merged from 2.1:
 * Match cassandra-loader options in COPY FROM (CASSANDRA-9303)
 * Fix binding to any address in CqlBulkRecordWriter (CASSANDRA-9309)
 * cqlsh fails to decode utf-8 characters for text typed columns (CASSANDRA-10875)
 * Log error when stream session fails (CASSANDRA-9294)
 * Fix bugs in commit log archiving startup behavior (CASSANDRA-10593)
 * (cqlsh) further optimise COPY FROM (CASSANDRA-9302)
 * Allow CREATE TABLE WITH ID (CASSANDRA-9179)
 * Make Stress compiles within eclipse (CASSANDRA-10807)
 * Cassandra Daemon should print JVM arguments (CASSANDRA-10764)
 * Allow cancellation of index summary redistribution (CASSANDRA-8805)


3.1.1
Merged from 3.0:
  * Fix upgrade data loss due to range tombstone deleting more data than then should
    (CASSANDRA-10822)


3.1
Merged from 3.0:
 * Avoid MV race during node decommission (CASSANDRA-10674)
 * Disable reloading of GossipingPropertyFileSnitch (CASSANDRA-9474)
 * Handle single-column deletions correction in materialized views
   when the column is part of the view primary key (CASSANDRA-10796)
 * Fix issue with datadir migration on upgrade (CASSANDRA-10788)
 * Fix bug with range tombstones on reverse queries and test coverage for
   AbstractBTreePartition (CASSANDRA-10059)
 * Remove 64k limit on collection elements (CASSANDRA-10374)
 * Remove unclear Indexer.indexes() method (CASSANDRA-10690)
 * Fix NPE on stream read error (CASSANDRA-10771)
 * Normalize cqlsh DESC output (CASSANDRA-10431)
 * Rejects partition range deletions when columns are specified (CASSANDRA-10739)
 * Fix error when saving cached key for old format sstable (CASSANDRA-10778)
 * Invalidate prepared statements on DROP INDEX (CASSANDRA-10758)
 * Fix SELECT statement with IN restrictions on partition key,
   ORDER BY and LIMIT (CASSANDRA-10729)
 * Improve stress performance over 1k threads (CASSANDRA-7217)
 * Wait for migration responses to complete before bootstrapping (CASSANDRA-10731)
 * Unable to create a function with argument of type Inet (CASSANDRA-10741)
 * Fix backward incompatibiliy in CqlInputFormat (CASSANDRA-10717)
 * Correctly preserve deletion info on updated rows when notifying indexers
   of single-row deletions (CASSANDRA-10694)
 * Notify indexers of partition delete during cleanup (CASSANDRA-10685)
 * Keep the file open in trySkipCache (CASSANDRA-10669)
 * Updated trigger example (CASSANDRA-10257)
Merged from 2.2:
 * Verify tables in pseudo-system keyspaces at startup (CASSANDRA-10761)
 * Fix IllegalArgumentException in DataOutputBuffer.reallocate for large buffers (CASSANDRA-10592)
 * Show CQL help in cqlsh in web browser (CASSANDRA-7225)
 * Serialize on disk the proper SSTable compression ratio (CASSANDRA-10775)
 * Reject index queries while the index is building (CASSANDRA-8505)
 * CQL.textile syntax incorrectly includes optional keyspace for aggregate SFUNC and FINALFUNC (CASSANDRA-10747)
 * Fix JSON update with prepared statements (CASSANDRA-10631)
 * Don't do anticompaction after subrange repair (CASSANDRA-10422)
 * Fix SimpleDateType type compatibility (CASSANDRA-10027)
 * (Hadoop) fix splits calculation (CASSANDRA-10640)
 * (Hadoop) ensure that Cluster instances are always closed (CASSANDRA-10058)
Merged from 2.1:
 * Fix Stress profile parsing on Windows (CASSANDRA-10808)
 * Fix incremental repair hang when replica is down (CASSANDRA-10288)
 * Optimize the way we check if a token is repaired in anticompaction (CASSANDRA-10768)
 * Add proper error handling to stream receiver (CASSANDRA-10774)
 * Warn or fail when changing cluster topology live (CASSANDRA-10243)
 * Status command in debian/ubuntu init script doesn't work (CASSANDRA-10213)
 * Some DROP ... IF EXISTS incorrectly result in exceptions on non-existing KS (CASSANDRA-10658)
 * DeletionTime.compareTo wrong in rare cases (CASSANDRA-10749)
 * Force encoding when computing statement ids (CASSANDRA-10755)
 * Properly reject counters as map keys (CASSANDRA-10760)
 * Fix the sstable-needs-cleanup check (CASSANDRA-10740)
 * (cqlsh) Print column names before COPY operation (CASSANDRA-8935)
 * Fix CompressedInputStream for proper cleanup (CASSANDRA-10012)
 * (cqlsh) Support counters in COPY commands (CASSANDRA-9043)
 * Try next replica if not possible to connect to primary replica on
   ColumnFamilyRecordReader (CASSANDRA-2388)
 * Limit window size in DTCS (CASSANDRA-10280)
 * sstableloader does not use MAX_HEAP_SIZE env parameter (CASSANDRA-10188)
 * (cqlsh) Improve COPY TO performance and error handling (CASSANDRA-9304)
 * Create compression chunk for sending file only (CASSANDRA-10680)
 * Forbid compact clustering column type changes in ALTER TABLE (CASSANDRA-8879)
 * Reject incremental repair with subrange repair (CASSANDRA-10422)
 * Add a nodetool command to refresh size_estimates (CASSANDRA-9579)
 * Invalidate cache after stream receive task is completed (CASSANDRA-10341)
 * Reject counter writes in CQLSSTableWriter (CASSANDRA-10258)
 * Remove superfluous COUNTER_MUTATION stage mapping (CASSANDRA-10605)


3.0
 * Fix AssertionError while flushing memtable due to materialized views
   incorrectly inserting empty rows (CASSANDRA-10614)
 * Store UDA initcond as CQL literal in the schema table, instead of a blob (CASSANDRA-10650)
 * Don't use -1 for the position of partition key in schema (CASSANDRA-10491)
 * Fix distinct queries in mixed version cluster (CASSANDRA-10573)
 * Skip sstable on clustering in names query (CASSANDRA-10571)
 * Remove value skipping as it breaks read-repair (CASSANDRA-10655)
 * Fix bootstrapping with MVs (CASSANDRA-10621)
 * Make sure EACH_QUORUM reads are using NTS (CASSANDRA-10584)
 * Fix MV replica filtering for non-NetworkTopologyStrategy (CASSANDRA-10634)
 * (Hadoop) fix CIF describeSplits() not handling 0 size estimates (CASSANDRA-10600)
 * Fix reading of legacy sstables (CASSANDRA-10590)
 * Use CQL type names in schema metadata tables (CASSANDRA-10365)
 * Guard batchlog replay against integer division by zero (CASSANDRA-9223)
 * Fix bug when adding a column to thrift with the same name than a primary key (CASSANDRA-10608)
 * Add client address argument to IAuthenticator::newSaslNegotiator (CASSANDRA-8068)
 * Fix implementation of LegacyLayout.LegacyBoundComparator (CASSANDRA-10602)
 * Don't use 'names query' read path for counters (CASSANDRA-10572)
 * Fix backward compatibility for counters (CASSANDRA-10470)
 * Remove memory_allocator paramter from cassandra.yaml (CASSANDRA-10581,10628)
 * Execute the metadata reload task of all registered indexes on CFS::reload (CASSANDRA-10604)
 * Fix thrift cas operations with defined columns (CASSANDRA-10576)
 * Fix PartitionUpdate.operationCount()for updates with static column operations (CASSANDRA-10606)
 * Fix thrift get() queries with defined columns (CASSANDRA-10586)
 * Fix marking of indexes as built and removed (CASSANDRA-10601)
 * Skip initialization of non-registered 2i instances, remove Index::getIndexName (CASSANDRA-10595)
 * Fix batches on multiple tables (CASSANDRA-10554)
 * Ensure compaction options are validated when updating KeyspaceMetadata (CASSANDRA-10569)
 * Flatten Iterator Transformation Hierarchy (CASSANDRA-9975)
 * Remove token generator (CASSANDRA-5261)
 * RolesCache should not be created for any authenticator that does not requireAuthentication (CASSANDRA-10562)
 * Fix LogTransaction checking only a single directory for files (CASSANDRA-10421)
 * Fix handling of range tombstones when reading old format sstables (CASSANDRA-10360)
 * Aggregate with Initial Condition fails with C* 3.0 (CASSANDRA-10367)
Merged from 2.2:
 * (cqlsh) show partial trace if incomplete after max_trace_wait (CASSANDRA-7645)
 * Use most up-to-date version of schema for system tables (CASSANDRA-10652)
 * Deprecate memory_allocator in cassandra.yaml (CASSANDRA-10581,10628)
 * Expose phi values from failure detector via JMX and tweak debug
   and trace logging (CASSANDRA-9526)
 * Fix IllegalArgumentException in DataOutputBuffer.reallocate for large buffers (CASSANDRA-10592)
Merged from 2.1:
 * Shutdown compaction in drain to prevent leak (CASSANDRA-10079)
 * (cqlsh) fix COPY using wrong variable name for time_format (CASSANDRA-10633)
 * Do not run SizeEstimatesRecorder if a node is not a member of the ring (CASSANDRA-9912)
 * Improve handling of dead nodes in gossip (CASSANDRA-10298)
 * Fix logback-tools.xml incorrectly configured for outputing to System.err
   (CASSANDRA-9937)
 * Fix streaming to catch exception so retry not fail (CASSANDRA-10557)
 * Add validation method to PerRowSecondaryIndex (CASSANDRA-10092)
 * Support encrypted and plain traffic on the same port (CASSANDRA-10559)
 * Do STCS in DTCS windows (CASSANDRA-10276)
 * Avoid repetition of JVM_OPTS in debian package (CASSANDRA-10251)
 * Fix potential NPE from handling result of SIM.highestSelectivityIndex (CASSANDRA-10550)
 * Fix paging issues with partitions containing only static columns data (CASSANDRA-10381)
 * Fix conditions on static columns (CASSANDRA-10264)
 * AssertionError: attempted to delete non-existing file CommitLog (CASSANDRA-10377)
 * Fix sorting for queries with an IN condition on partition key columns (CASSANDRA-10363)


3.0-rc2
 * Fix SELECT DISTINCT queries between 2.2.2 nodes and 3.0 nodes (CASSANDRA-10473)
 * Remove circular references in SegmentedFile (CASSANDRA-10543)
 * Ensure validation of indexed values only occurs once per-partition (CASSANDRA-10536)
 * Fix handling of static columns for range tombstones in thrift (CASSANDRA-10174)
 * Support empty ColumnFilter for backward compatility on empty IN (CASSANDRA-10471)
 * Remove Pig support (CASSANDRA-10542)
 * Fix LogFile throws Exception when assertion is disabled (CASSANDRA-10522)
 * Revert CASSANDRA-7486, make CMS default GC, move GC config to
   conf/jvm.options (CASSANDRA-10403)
 * Fix TeeingAppender causing some logs to be truncated/empty (CASSANDRA-10447)
 * Allow EACH_QUORUM for reads (CASSANDRA-9602)
 * Fix potential ClassCastException while upgrading (CASSANDRA-10468)
 * Fix NPE in MVs on update (CASSANDRA-10503)
 * Only include modified cell data in indexing deltas (CASSANDRA-10438)
 * Do not load keyspace when creating sstable writer (CASSANDRA-10443)
 * If node is not yet gossiping write all MV updates to batchlog only (CASSANDRA-10413)
 * Re-populate token metadata after commit log recovery (CASSANDRA-10293)
 * Provide additional metrics for materialized views (CASSANDRA-10323)
 * Flush system schema tables after local schema changes (CASSANDRA-10429)
Merged from 2.2:
 * Reduce contention getting instances of CompositeType (CASSANDRA-10433)
 * Fix the regression when using LIMIT with aggregates (CASSANDRA-10487)
 * Avoid NoClassDefFoundError during DataDescriptor initialization on windows (CASSANDRA-10412)
 * Preserve case of quoted Role & User names (CASSANDRA-10394)
 * cqlsh pg-style-strings broken (CASSANDRA-10484)
 * cqlsh prompt includes name of keyspace after failed `use` statement (CASSANDRA-10369)
Merged from 2.1:
 * (cqlsh) Distinguish negative and positive infinity in output (CASSANDRA-10523)
 * (cqlsh) allow custom time_format for COPY TO (CASSANDRA-8970)
 * Don't allow startup if the node's rack has changed (CASSANDRA-10242)
 * (cqlsh) show partial trace if incomplete after max_trace_wait (CASSANDRA-7645)
 * Allow LOCAL_JMX to be easily overridden (CASSANDRA-10275)
 * Mark nodes as dead even if they've already left (CASSANDRA-10205)


3.0.0-rc1
 * Fix mixed version read request compatibility for compact static tables
   (CASSANDRA-10373)
 * Fix paging of DISTINCT with static and IN (CASSANDRA-10354)
 * Allow MATERIALIZED VIEW's SELECT statement to restrict primary key
   columns (CASSANDRA-9664)
 * Move crc_check_chance out of compression options (CASSANDRA-9839)
 * Fix descending iteration past end of BTreeSearchIterator (CASSANDRA-10301)
 * Transfer hints to a different node on decommission (CASSANDRA-10198)
 * Check partition keys for CAS operations during stmt validation (CASSANDRA-10338)
 * Add custom query expressions to SELECT (CASSANDRA-10217)
 * Fix minor bugs in MV handling (CASSANDRA-10362)
 * Allow custom indexes with 0,1 or multiple target columns (CASSANDRA-10124)
 * Improve MV schema representation (CASSANDRA-9921)
 * Add flag to enable/disable coordinator batchlog for MV writes (CASSANDRA-10230)
 * Update cqlsh COPY for new internal driver serialization interface (CASSANDRA-10318)
 * Give index implementations more control over rebuild operations (CASSANDRA-10312)
 * Update index file format (CASSANDRA-10314)
 * Add "shadowable" row tombstones to deal with mv timestamp issues (CASSANDRA-10261)
 * CFS.loadNewSSTables() broken for pre-3.0 sstables
 * Cache selected index in read command to reduce lookups (CASSANDRA-10215)
 * Small optimizations of sstable index serialization (CASSANDRA-10232)
 * Support for both encrypted and unencrypted native transport connections (CASSANDRA-9590)
Merged from 2.2:
 * Configurable page size in cqlsh (CASSANDRA-9855)
 * Defer default role manager setup until all nodes are on 2.2+ (CASSANDRA-9761)
 * Handle missing RoleManager in config after upgrade to 2.2 (CASSANDRA-10209)
Merged from 2.1:
 * Bulk Loader API could not tolerate even node failure (CASSANDRA-10347)
 * Avoid misleading pushed notifications when multiple nodes
   share an rpc_address (CASSANDRA-10052)
 * Fix dropping undroppable when message queue is full (CASSANDRA-10113)
 * Fix potential ClassCastException during paging (CASSANDRA-10352)
 * Prevent ALTER TYPE from creating circular references (CASSANDRA-10339)
 * Fix cache handling of 2i and base tables (CASSANDRA-10155, 10359)
 * Fix NPE in nodetool compactionhistory (CASSANDRA-9758)
 * (Pig) support BulkOutputFormat as a URL parameter (CASSANDRA-7410)
 * BATCH statement is broken in cqlsh (CASSANDRA-10272)
 * (cqlsh) Make cqlsh PEP8 Compliant (CASSANDRA-10066)
 * (cqlsh) Fix error when starting cqlsh with --debug (CASSANDRA-10282)
 * Scrub, Cleanup and Upgrade do not unmark compacting until all operations
   have completed, regardless of the occurence of exceptions (CASSANDRA-10274)


3.0.0-beta2
 * Fix columns returned by AbstractBtreePartitions (CASSANDRA-10220)
 * Fix backward compatibility issue due to AbstractBounds serialization bug (CASSANDRA-9857)
 * Fix startup error when upgrading nodes (CASSANDRA-10136)
 * Base table PRIMARY KEY can be assumed to be NOT NULL in MV creation (CASSANDRA-10147)
 * Improve batchlog write patch (CASSANDRA-9673)
 * Re-apply MaterializedView updates on commitlog replay (CASSANDRA-10164)
 * Require AbstractType.isByteOrderComparable declaration in constructor (CASSANDRA-9901)
 * Avoid digest mismatch on upgrade to 3.0 (CASSANDRA-9554)
 * Fix Materialized View builder when adding multiple MVs (CASSANDRA-10156)
 * Choose better poolingOptions for protocol v4 in cassandra-stress (CASSANDRA-10182)
 * Fix LWW bug affecting Materialized Views (CASSANDRA-10197)
 * Ensures frozen sets and maps are always sorted (CASSANDRA-10162)
 * Don't deadlock when flushing CFS backed custom indexes (CASSANDRA-10181)
 * Fix double flushing of secondary index tables (CASSANDRA-10180)
 * Fix incorrect handling of range tombstones in thrift (CASSANDRA-10046)
 * Only use batchlog when paired materialized view replica is remote (CASSANDRA-10061)
 * Reuse TemporalRow when updating multiple MaterializedViews (CASSANDRA-10060)
 * Validate gc_grace_seconds for batchlog writes and MVs (CASSANDRA-9917)
 * Fix sstablerepairedset (CASSANDRA-10132)
Merged from 2.2:
 * Cancel transaction for sstables we wont redistribute index summary
   for (CASSANDRA-10270)
 * Retry snapshot deletion after compaction and gc on Windows (CASSANDRA-10222)
 * Fix failure to start with space in directory path on Windows (CASSANDRA-10239)
 * Fix repair hang when snapshot failed (CASSANDRA-10057)
 * Fall back to 1/4 commitlog volume for commitlog_total_space on small disks
   (CASSANDRA-10199)
Merged from 2.1:
 * Added configurable warning threshold for GC duration (CASSANDRA-8907)
 * Fix handling of streaming EOF (CASSANDRA-10206)
 * Only check KeyCache when it is enabled
 * Change streaming_socket_timeout_in_ms default to 1 hour (CASSANDRA-8611)
 * (cqlsh) update list of CQL keywords (CASSANDRA-9232)
 * Add nodetool gettraceprobability command (CASSANDRA-10234)
Merged from 2.0:
 * Fix rare race where older gossip states can be shadowed (CASSANDRA-10366)
 * Fix consolidating racks violating the RF contract (CASSANDRA-10238)
 * Disallow decommission when node is in drained state (CASSANDRA-8741)


2.2.1
 * Fix race during construction of commit log (CASSANDRA-10049)
 * Fix LeveledCompactionStrategyTest (CASSANDRA-9757)
 * Fix broken UnbufferedDataOutputStreamPlus.writeUTF (CASSANDRA-10203)
 * (cqlsh) default load-from-file encoding to utf-8 (CASSANDRA-9898)
 * Avoid returning Permission.NONE when failing to query users table (CASSANDRA-10168)
 * (cqlsh) add CLEAR command (CASSANDRA-10086)
 * Support string literals as Role names for compatibility (CASSANDRA-10135)
Merged from 2.1:
 * Only check KeyCache when it is enabled
 * Change streaming_socket_timeout_in_ms default to 1 hour (CASSANDRA-8611)
 * (cqlsh) update list of CQL keywords (CASSANDRA-9232)


3.0.0-beta1
 * Redesign secondary index API (CASSANDRA-9459, 7771, 9041)
 * Fix throwing ReadFailure instead of ReadTimeout on range queries (CASSANDRA-10125)
 * Rewrite hinted handoff (CASSANDRA-6230)
 * Fix query on static compact tables (CASSANDRA-10093)
 * Fix race during construction of commit log (CASSANDRA-10049)
 * Add option to only purge repaired tombstones (CASSANDRA-6434)
 * Change authorization handling for MVs (CASSANDRA-9927)
 * Add custom JMX enabled executor for UDF sandbox (CASSANDRA-10026)
 * Fix row deletion bug for Materialized Views (CASSANDRA-10014)
 * Support mixed-version clusters with Cassandra 2.1 and 2.2 (CASSANDRA-9704)
 * Fix multiple slices on RowSearchers (CASSANDRA-10002)
 * Fix bug in merging of collections (CASSANDRA-10001)
 * Optimize batchlog replay to avoid full scans (CASSANDRA-7237)
 * Repair improvements when using vnodes (CASSANDRA-5220)
 * Disable scripted UDFs by default (CASSANDRA-9889)
 * Bytecode inspection for Java-UDFs (CASSANDRA-9890)
 * Use byte to serialize MT hash length (CASSANDRA-9792)
 * Replace usage of Adler32 with CRC32 (CASSANDRA-8684)
 * Fix migration to new format from 2.1 SSTable (CASSANDRA-10006)
 * SequentialWriter should extend BufferedDataOutputStreamPlus (CASSANDRA-9500)
 * Use the same repairedAt timestamp within incremental repair session (CASSANDRA-9111)
Merged from 2.2:
 * Allow count(*) and count(1) to be use as normal aggregation (CASSANDRA-10114)
 * An NPE is thrown if the column name is unknown for an IN relation (CASSANDRA-10043)
 * Apply commit_failure_policy to more errors on startup (CASSANDRA-9749)
 * Fix histogram overflow exception (CASSANDRA-9973)
 * Route gossip messages over dedicated socket (CASSANDRA-9237)
 * Add checksum to saved cache files (CASSANDRA-9265)
 * Log warning when using an aggregate without partition key (CASSANDRA-9737)
Merged from 2.1:
 * (cqlsh) Allow encoding to be set through command line (CASSANDRA-10004)
 * Add new JMX methods to change local compaction strategy (CASSANDRA-9965)
 * Write hints for paxos commits (CASSANDRA-7342)
 * (cqlsh) Fix timestamps before 1970 on Windows, always
   use UTC for timestamp display (CASSANDRA-10000)
 * (cqlsh) Avoid overwriting new config file with old config
   when both exist (CASSANDRA-9777)
 * Release snapshot selfRef when doing snapshot repair (CASSANDRA-9998)
 * Cannot replace token does not exist - DN node removed as Fat Client (CASSANDRA-9871)
Merged from 2.0:
 * Don't cast expected bf size to an int (CASSANDRA-9959)
 * Make getFullyExpiredSSTables less expensive (CASSANDRA-9882)


3.0.0-alpha1
 * Implement proper sandboxing for UDFs (CASSANDRA-9402)
 * Simplify (and unify) cleanup of compaction leftovers (CASSANDRA-7066)
 * Allow extra schema definitions in cassandra-stress yaml (CASSANDRA-9850)
 * Metrics should use up to date nomenclature (CASSANDRA-9448)
 * Change CREATE/ALTER TABLE syntax for compression (CASSANDRA-8384)
 * Cleanup crc and adler code for java 8 (CASSANDRA-9650)
 * Storage engine refactor (CASSANDRA-8099, 9743, 9746, 9759, 9781, 9808, 9825,
   9848, 9705, 9859, 9867, 9874, 9828, 9801)
 * Update Guava to 18.0 (CASSANDRA-9653)
 * Bloom filter false positive ratio is not honoured (CASSANDRA-8413)
 * New option for cassandra-stress to leave a ratio of columns null (CASSANDRA-9522)
 * Change hinted_handoff_enabled yaml setting, JMX (CASSANDRA-9035)
 * Add algorithmic token allocation (CASSANDRA-7032)
 * Add nodetool command to replay batchlog (CASSANDRA-9547)
 * Make file buffer cache independent of paths being read (CASSANDRA-8897)
 * Remove deprecated legacy Hadoop code (CASSANDRA-9353)
 * Decommissioned nodes will not rejoin the cluster (CASSANDRA-8801)
 * Change gossip stabilization to use endpoit size (CASSANDRA-9401)
 * Change default garbage collector to G1 (CASSANDRA-7486)
 * Populate TokenMetadata early during startup (CASSANDRA-9317)
 * Undeprecate cache recentHitRate (CASSANDRA-6591)
 * Add support for selectively varint encoding fields (CASSANDRA-9499, 9865)
 * Materialized Views (CASSANDRA-6477)
Merged from 2.2:
 * Avoid grouping sstables for anticompaction with DTCS (CASSANDRA-9900)
 * UDF / UDA execution time in trace (CASSANDRA-9723)
 * Fix broken internode SSL (CASSANDRA-9884)
Merged from 2.1:
 * Add new JMX methods to change local compaction strategy (CASSANDRA-9965)
 * Fix handling of enable/disable autocompaction (CASSANDRA-9899)
 * Add consistency level to tracing ouput (CASSANDRA-9827)
 * Remove repair snapshot leftover on startup (CASSANDRA-7357)
 * Use random nodes for batch log when only 2 racks (CASSANDRA-8735)
 * Ensure atomicity inside thrift and stream session (CASSANDRA-7757)
 * Fix nodetool info error when the node is not joined (CASSANDRA-9031)
Merged from 2.0:
 * Log when messages are dropped due to cross_node_timeout (CASSANDRA-9793)
 * Don't track hotness when opening from snapshot for validation (CASSANDRA-9382)


2.2.0
 * Allow the selection of columns together with aggregates (CASSANDRA-9767)
 * Fix cqlsh copy methods and other windows specific issues (CASSANDRA-9795)
 * Don't wrap byte arrays in SequentialWriter (CASSANDRA-9797)
 * sum() and avg() functions missing for smallint and tinyint types (CASSANDRA-9671)
 * Revert CASSANDRA-9542 (allow native functions in UDA) (CASSANDRA-9771)
Merged from 2.1:
 * Fix MarshalException when upgrading superColumn family (CASSANDRA-9582)
 * Fix broken logging for "empty" flushes in Memtable (CASSANDRA-9837)
 * Handle corrupt files on startup (CASSANDRA-9686)
 * Fix clientutil jar and tests (CASSANDRA-9760)
 * (cqlsh) Allow the SSL protocol version to be specified through the
    config file or environment variables (CASSANDRA-9544)
Merged from 2.0:
 * Add tool to find why expired sstables are not getting dropped (CASSANDRA-10015)
 * Remove erroneous pending HH tasks from tpstats/jmx (CASSANDRA-9129)
 * Don't cast expected bf size to an int (CASSANDRA-9959)
 * checkForEndpointCollision fails for legitimate collisions (CASSANDRA-9765)
 * Complete CASSANDRA-8448 fix (CASSANDRA-9519)
 * Don't include auth credentials in debug log (CASSANDRA-9682)
 * Can't transition from write survey to normal mode (CASSANDRA-9740)
 * Scrub (recover) sstables even when -Index.db is missing (CASSANDRA-9591)
 * Fix growing pending background compaction (CASSANDRA-9662)


2.2.0-rc2
 * Re-enable memory-mapped I/O on Windows (CASSANDRA-9658)
 * Warn when an extra-large partition is compacted (CASSANDRA-9643)
 * (cqlsh) Allow setting the initial connection timeout (CASSANDRA-9601)
 * BulkLoader has --transport-factory option but does not use it (CASSANDRA-9675)
 * Allow JMX over SSL directly from nodetool (CASSANDRA-9090)
 * Update cqlsh for UDFs (CASSANDRA-7556)
 * Change Windows kernel default timer resolution (CASSANDRA-9634)
 * Deprected sstable2json and json2sstable (CASSANDRA-9618)
 * Allow native functions in user-defined aggregates (CASSANDRA-9542)
 * Don't repair system_distributed by default (CASSANDRA-9621)
 * Fix mixing min, max, and count aggregates for blob type (CASSANRA-9622)
 * Rename class for DATE type in Java driver (CASSANDRA-9563)
 * Duplicate compilation of UDFs on coordinator (CASSANDRA-9475)
 * Fix connection leak in CqlRecordWriter (CASSANDRA-9576)
 * Mlockall before opening system sstables & remove boot_without_jna option (CASSANDRA-9573)
 * Add functions to convert timeuuid to date or time, deprecate dateOf and unixTimestampOf (CASSANDRA-9229)
 * Make sure we cancel non-compacting sstables from LifecycleTransaction (CASSANDRA-9566)
 * Fix deprecated repair JMX API (CASSANDRA-9570)
 * Add logback metrics (CASSANDRA-9378)
 * Update and refactor ant test/test-compression to run the tests in parallel (CASSANDRA-9583)
 * Fix upgrading to new directory for secondary index (CASSANDRA-9687)
Merged from 2.1:
 * (cqlsh) Fix bad check for CQL compatibility when DESCRIBE'ing
   COMPACT STORAGE tables with no clustering columns
 * Eliminate strong self-reference chains in sstable ref tidiers (CASSANDRA-9656)
 * Ensure StreamSession uses canonical sstable reader instances (CASSANDRA-9700)
 * Ensure memtable book keeping is not corrupted in the event we shrink usage (CASSANDRA-9681)
 * Update internal python driver for cqlsh (CASSANDRA-9064)
 * Fix IndexOutOfBoundsException when inserting tuple with too many
   elements using the string literal notation (CASSANDRA-9559)
 * Enable describe on indices (CASSANDRA-7814)
 * Fix incorrect result for IN queries where column not found (CASSANDRA-9540)
 * ColumnFamilyStore.selectAndReference may block during compaction (CASSANDRA-9637)
 * Fix bug in cardinality check when compacting (CASSANDRA-9580)
 * Fix memory leak in Ref due to ConcurrentLinkedQueue.remove() behaviour (CASSANDRA-9549)
 * Make rebuild only run one at a time (CASSANDRA-9119)
Merged from 2.0:
 * Avoid NPE in AuthSuccess#decode (CASSANDRA-9727)
 * Add listen_address to system.local (CASSANDRA-9603)
 * Bug fixes to resultset metadata construction (CASSANDRA-9636)
 * Fix setting 'durable_writes' in ALTER KEYSPACE (CASSANDRA-9560)
 * Avoids ballot clash in Paxos (CASSANDRA-9649)
 * Improve trace messages for RR (CASSANDRA-9479)
 * Fix suboptimal secondary index selection when restricted
   clustering column is also indexed (CASSANDRA-9631)
 * (cqlsh) Add min_threshold to DTCS option autocomplete (CASSANDRA-9385)
 * Fix error message when attempting to create an index on a column
   in a COMPACT STORAGE table with clustering columns (CASSANDRA-9527)
 * 'WITH WITH' in alter keyspace statements causes NPE (CASSANDRA-9565)
 * Expose some internals of SelectStatement for inspection (CASSANDRA-9532)
 * ArrivalWindow should use primitives (CASSANDRA-9496)
 * Periodically submit background compaction tasks (CASSANDRA-9592)
 * Set HAS_MORE_PAGES flag to false when PagingState is null (CASSANDRA-9571)


2.2.0-rc1
 * Compressed commit log should measure compressed space used (CASSANDRA-9095)
 * Fix comparison bug in CassandraRoleManager#collectRoles (CASSANDRA-9551)
 * Add tinyint,smallint,time,date support for UDFs (CASSANDRA-9400)
 * Deprecates SSTableSimpleWriter and SSTableSimpleUnsortedWriter (CASSANDRA-9546)
 * Empty INITCOND treated as null in aggregate (CASSANDRA-9457)
 * Remove use of Cell in Thrift MapReduce classes (CASSANDRA-8609)
 * Integrate pre-release Java Driver 2.2-rc1, custom build (CASSANDRA-9493)
 * Clean up gossiper logic for old versions (CASSANDRA-9370)
 * Fix custom payload coding/decoding to match the spec (CASSANDRA-9515)
 * ant test-all results incomplete when parsed (CASSANDRA-9463)
 * Disallow frozen<> types in function arguments and return types for
   clarity (CASSANDRA-9411)
 * Static Analysis to warn on unsafe use of Autocloseable instances (CASSANDRA-9431)
 * Update commitlog archiving examples now that commitlog segments are
   not recycled (CASSANDRA-9350)
 * Extend Transactional API to sstable lifecycle management (CASSANDRA-8568)
 * (cqlsh) Add support for native protocol 4 (CASSANDRA-9399)
 * Ensure that UDF and UDAs are keyspace-isolated (CASSANDRA-9409)
 * Revert CASSANDRA-7807 (tracing completion client notifications) (CASSANDRA-9429)
 * Add ability to stop compaction by ID (CASSANDRA-7207)
 * Let CassandraVersion handle SNAPSHOT version (CASSANDRA-9438)
Merged from 2.1:
 * (cqlsh) Fix using COPY through SOURCE or -f (CASSANDRA-9083)
 * Fix occasional lack of `system` keyspace in schema tables (CASSANDRA-8487)
 * Use ProtocolError code instead of ServerError code for native protocol
   error responses to unsupported protocol versions (CASSANDRA-9451)
 * Default commitlog_sync_batch_window_in_ms changed to 2ms (CASSANDRA-9504)
 * Fix empty partition assertion in unsorted sstable writing tools (CASSANDRA-9071)
 * Ensure truncate without snapshot cannot produce corrupt responses (CASSANDRA-9388)
 * Consistent error message when a table mixes counter and non-counter
   columns (CASSANDRA-9492)
 * Avoid getting unreadable keys during anticompaction (CASSANDRA-9508)
 * (cqlsh) Better float precision by default (CASSANDRA-9224)
 * Improve estimated row count (CASSANDRA-9107)
 * Optimize range tombstone memory footprint (CASSANDRA-8603)
 * Use configured gcgs in anticompaction (CASSANDRA-9397)
Merged from 2.0:
 * Don't accumulate more range than necessary in RangeTombstone.Tracker (CASSANDRA-9486)
 * Add broadcast and rpc addresses to system.local (CASSANDRA-9436)
 * Always mark sstable suspect when corrupted (CASSANDRA-9478)
 * Add database users and permissions to CQL3 documentation (CASSANDRA-7558)
 * Allow JVM_OPTS to be passed to standalone tools (CASSANDRA-5969)
 * Fix bad condition in RangeTombstoneList (CASSANDRA-9485)
 * Fix potential StackOverflow when setting CrcCheckChance over JMX (CASSANDRA-9488)
 * Fix null static columns in pages after the first, paged reversed
   queries (CASSANDRA-8502)
 * Fix counting cache serialization in request metrics (CASSANDRA-9466)
 * Add option not to validate atoms during scrub (CASSANDRA-9406)


2.2.0-beta1
 * Introduce Transactional API for internal state changes (CASSANDRA-8984)
 * Add a flag in cassandra.yaml to enable UDFs (CASSANDRA-9404)
 * Better support of null for UDF (CASSANDRA-8374)
 * Use ecj instead of javassist for UDFs (CASSANDRA-8241)
 * faster async logback configuration for tests (CASSANDRA-9376)
 * Add `smallint` and `tinyint` data types (CASSANDRA-8951)
 * Avoid thrift schema creation when native driver is used in stress tool (CASSANDRA-9374)
 * Make Functions.declared thread-safe
 * Add client warnings to native protocol v4 (CASSANDRA-8930)
 * Allow roles cache to be invalidated (CASSANDRA-8967)
 * Upgrade Snappy (CASSANDRA-9063)
 * Don't start Thrift rpc by default (CASSANDRA-9319)
 * Only stream from unrepaired sstables with incremental repair (CASSANDRA-8267)
 * Aggregate UDFs allow SFUNC return type to differ from STYPE if FFUNC specified (CASSANDRA-9321)
 * Remove Thrift dependencies in bundled tools (CASSANDRA-8358)
 * Disable memory mapping of hsperfdata file for JVM statistics (CASSANDRA-9242)
 * Add pre-startup checks to detect potential incompatibilities (CASSANDRA-8049)
 * Distinguish between null and unset in protocol v4 (CASSANDRA-7304)
 * Add user/role permissions for user-defined functions (CASSANDRA-7557)
 * Allow cassandra config to be updated to restart daemon without unloading classes (CASSANDRA-9046)
 * Don't initialize compaction writer before checking if iter is empty (CASSANDRA-9117)
 * Don't execute any functions at prepare-time (CASSANDRA-9037)
 * Share file handles between all instances of a SegmentedFile (CASSANDRA-8893)
 * Make it possible to major compact LCS (CASSANDRA-7272)
 * Make FunctionExecutionException extend RequestExecutionException
   (CASSANDRA-9055)
 * Add support for SELECT JSON, INSERT JSON syntax and new toJson(), fromJson()
   functions (CASSANDRA-7970)
 * Optimise max purgeable timestamp calculation in compaction (CASSANDRA-8920)
 * Constrain internode message buffer sizes, and improve IO class hierarchy (CASSANDRA-8670)
 * New tool added to validate all sstables in a node (CASSANDRA-5791)
 * Push notification when tracing completes for an operation (CASSANDRA-7807)
 * Delay "node up" and "node added" notifications until native protocol server is started (CASSANDRA-8236)
 * Compressed Commit Log (CASSANDRA-6809)
 * Optimise IntervalTree (CASSANDRA-8988)
 * Add a key-value payload for third party usage (CASSANDRA-8553, 9212)
 * Bump metrics-reporter-config dependency for metrics 3.0 (CASSANDRA-8149)
 * Partition intra-cluster message streams by size, not type (CASSANDRA-8789)
 * Add WriteFailureException to native protocol, notify coordinator of
   write failures (CASSANDRA-8592)
 * Convert SequentialWriter to nio (CASSANDRA-8709)
 * Add role based access control (CASSANDRA-7653, 8650, 7216, 8760, 8849, 8761, 8850)
 * Record client ip address in tracing sessions (CASSANDRA-8162)
 * Indicate partition key columns in response metadata for prepared
   statements (CASSANDRA-7660)
 * Merge UUIDType and TimeUUIDType parse logic (CASSANDRA-8759)
 * Avoid memory allocation when searching index summary (CASSANDRA-8793)
 * Optimise (Time)?UUIDType Comparisons (CASSANDRA-8730)
 * Make CRC32Ex into a separate maven dependency (CASSANDRA-8836)
 * Use preloaded jemalloc w/ Unsafe (CASSANDRA-8714, 9197)
 * Avoid accessing partitioner through StorageProxy (CASSANDRA-8244, 8268)
 * Upgrade Metrics library and remove depricated metrics (CASSANDRA-5657)
 * Serializing Row cache alternative, fully off heap (CASSANDRA-7438)
 * Duplicate rows returned when in clause has repeated values (CASSANDRA-6706)
 * Make CassandraException unchecked, extend RuntimeException (CASSANDRA-8560)
 * Support direct buffer decompression for reads (CASSANDRA-8464)
 * DirectByteBuffer compatible LZ4 methods (CASSANDRA-7039)
 * Group sstables for anticompaction correctly (CASSANDRA-8578)
 * Add ReadFailureException to native protocol, respond
   immediately when replicas encounter errors while handling
   a read request (CASSANDRA-7886)
 * Switch CommitLogSegment from RandomAccessFile to nio (CASSANDRA-8308)
 * Allow mixing token and partition key restrictions (CASSANDRA-7016)
 * Support index key/value entries on map collections (CASSANDRA-8473)
 * Modernize schema tables (CASSANDRA-8261)
 * Support for user-defined aggregation functions (CASSANDRA-8053)
 * Fix NPE in SelectStatement with empty IN values (CASSANDRA-8419)
 * Refactor SelectStatement, return IN results in natural order instead
   of IN value list order and ignore duplicate values in partition key IN restrictions (CASSANDRA-7981)
 * Support UDTs, tuples, and collections in user-defined
   functions (CASSANDRA-7563)
 * Fix aggregate fn results on empty selection, result column name,
   and cqlsh parsing (CASSANDRA-8229)
 * Mark sstables as repaired after full repair (CASSANDRA-7586)
 * Extend Descriptor to include a format value and refactor reader/writer
   APIs (CASSANDRA-7443)
 * Integrate JMH for microbenchmarks (CASSANDRA-8151)
 * Keep sstable levels when bootstrapping (CASSANDRA-7460)
 * Add Sigar library and perform basic OS settings check on startup (CASSANDRA-7838)
 * Support for aggregation functions (CASSANDRA-4914)
 * Remove cassandra-cli (CASSANDRA-7920)
 * Accept dollar quoted strings in CQL (CASSANDRA-7769)
 * Make assassinate a first class command (CASSANDRA-7935)
 * Support IN clause on any partition key column (CASSANDRA-7855)
 * Support IN clause on any clustering column (CASSANDRA-4762)
 * Improve compaction logging (CASSANDRA-7818)
 * Remove YamlFileNetworkTopologySnitch (CASSANDRA-7917)
 * Do anticompaction in groups (CASSANDRA-6851)
 * Support user-defined functions (CASSANDRA-7395, 7526, 7562, 7740, 7781, 7929,
   7924, 7812, 8063, 7813, 7708)
 * Permit configurable timestamps with cassandra-stress (CASSANDRA-7416)
 * Move sstable RandomAccessReader to nio2, which allows using the
   FILE_SHARE_DELETE flag on Windows (CASSANDRA-4050)
 * Remove CQL2 (CASSANDRA-5918)
 * Optimize fetching multiple cells by name (CASSANDRA-6933)
 * Allow compilation in java 8 (CASSANDRA-7028)
 * Make incremental repair default (CASSANDRA-7250)
 * Enable code coverage thru JaCoCo (CASSANDRA-7226)
 * Switch external naming of 'column families' to 'tables' (CASSANDRA-4369)
 * Shorten SSTable path (CASSANDRA-6962)
 * Use unsafe mutations for most unit tests (CASSANDRA-6969)
 * Fix race condition during calculation of pending ranges (CASSANDRA-7390)
 * Fail on very large batch sizes (CASSANDRA-8011)
 * Improve concurrency of repair (CASSANDRA-6455, 8208, 9145)
 * Select optimal CRC32 implementation at runtime (CASSANDRA-8614)
 * Evaluate MurmurHash of Token once per query (CASSANDRA-7096)
 * Generalize progress reporting (CASSANDRA-8901)
 * Resumable bootstrap streaming (CASSANDRA-8838, CASSANDRA-8942)
 * Allow scrub for secondary index (CASSANDRA-5174)
 * Save repair data to system table (CASSANDRA-5839)
 * fix nodetool names that reference column families (CASSANDRA-8872)
 Merged from 2.1:
 * Warn on misuse of unlogged batches (CASSANDRA-9282)
 * Failure detector detects and ignores local pauses (CASSANDRA-9183)
 * Add utility class to support for rate limiting a given log statement (CASSANDRA-9029)
 * Add missing consistency levels to cassandra-stess (CASSANDRA-9361)
 * Fix commitlog getCompletedTasks to not increment (CASSANDRA-9339)
 * Fix for harmless exceptions logged as ERROR (CASSANDRA-8564)
 * Delete processed sstables in sstablesplit/sstableupgrade (CASSANDRA-8606)
 * Improve sstable exclusion from partition tombstones (CASSANDRA-9298)
 * Validate the indexed column rather than the cell's contents for 2i (CASSANDRA-9057)
 * Add support for top-k custom 2i queries (CASSANDRA-8717)
 * Fix error when dropping table during compaction (CASSANDRA-9251)
 * cassandra-stress supports validation operations over user profiles (CASSANDRA-8773)
 * Add support for rate limiting log messages (CASSANDRA-9029)
 * Log the partition key with tombstone warnings (CASSANDRA-8561)
 * Reduce runWithCompactionsDisabled poll interval to 1ms (CASSANDRA-9271)
 * Fix PITR commitlog replay (CASSANDRA-9195)
 * GCInspector logs very different times (CASSANDRA-9124)
 * Fix deleting from an empty list (CASSANDRA-9198)
 * Update tuple and collection types that use a user-defined type when that UDT
   is modified (CASSANDRA-9148, CASSANDRA-9192)
 * Use higher timeout for prepair and snapshot in repair (CASSANDRA-9261)
 * Fix anticompaction blocking ANTI_ENTROPY stage (CASSANDRA-9151)
 * Repair waits for anticompaction to finish (CASSANDRA-9097)
 * Fix streaming not holding ref when stream error (CASSANDRA-9295)
 * Fix canonical view returning early opened SSTables (CASSANDRA-9396)
Merged from 2.0:
 * (cqlsh) Add LOGIN command to switch users (CASSANDRA-7212)
 * Clone SliceQueryFilter in AbstractReadCommand implementations (CASSANDRA-8940)
 * Push correct protocol notification for DROP INDEX (CASSANDRA-9310)
 * token-generator - generated tokens too long (CASSANDRA-9300)
 * Fix counting of tombstones for TombstoneOverwhelmingException (CASSANDRA-9299)
 * Fix ReconnectableSnitch reconnecting to peers during upgrade (CASSANDRA-6702)
 * Include keyspace and table name in error log for collections over the size
   limit (CASSANDRA-9286)
 * Avoid potential overlap in LCS with single-partition sstables (CASSANDRA-9322)
 * Log warning message when a table is queried before the schema has fully
   propagated (CASSANDRA-9136)
 * Overload SecondaryIndex#indexes to accept the column definition (CASSANDRA-9314)
 * (cqlsh) Add SERIAL and LOCAL_SERIAL consistency levels (CASSANDRA-8051)
 * Fix index selection during rebuild with certain table layouts (CASSANDRA-9281)
 * Fix partition-level-delete-only workload accounting (CASSANDRA-9194)
 * Allow scrub to handle corrupted compressed chunks (CASSANDRA-9140)
 * Fix assertion error when resetlocalschema is run during repair (CASSANDRA-9249)
 * Disable single sstable tombstone compactions for DTCS by default (CASSANDRA-9234)
 * IncomingTcpConnection thread is not named (CASSANDRA-9262)
 * Close incoming connections when MessagingService is stopped (CASSANDRA-9238)
 * Fix streaming hang when retrying (CASSANDRA-9132)


2.1.5
 * Re-add deprecated cold_reads_to_omit param for backwards compat (CASSANDRA-9203)
 * Make anticompaction visible in compactionstats (CASSANDRA-9098)
 * Improve nodetool getendpoints documentation about the partition
   key parameter (CASSANDRA-6458)
 * Don't check other keyspaces for schema changes when an user-defined
   type is altered (CASSANDRA-9187)
 * Add generate-idea-files target to build.xml (CASSANDRA-9123)
 * Allow takeColumnFamilySnapshot to take a list of tables (CASSANDRA-8348)
 * Limit major sstable operations to their canonical representation (CASSANDRA-8669)
 * cqlsh: Add tests for INSERT and UPDATE tab completion (CASSANDRA-9125)
 * cqlsh: quote column names when needed in COPY FROM inserts (CASSANDRA-9080)
 * Do not load read meter for offline operations (CASSANDRA-9082)
 * cqlsh: Make CompositeType data readable (CASSANDRA-8919)
 * cqlsh: Fix display of triggers (CASSANDRA-9081)
 * Fix NullPointerException when deleting or setting an element by index on
   a null list collection (CASSANDRA-9077)
 * Buffer bloom filter serialization (CASSANDRA-9066)
 * Fix anti-compaction target bloom filter size (CASSANDRA-9060)
 * Make FROZEN and TUPLE unreserved keywords in CQL (CASSANDRA-9047)
 * Prevent AssertionError from SizeEstimatesRecorder (CASSANDRA-9034)
 * Avoid overwriting index summaries for sstables with an older format that
   does not support downsampling; rebuild summaries on startup when this
   is detected (CASSANDRA-8993)
 * Fix potential data loss in CompressedSequentialWriter (CASSANDRA-8949)
 * Make PasswordAuthenticator number of hashing rounds configurable (CASSANDRA-8085)
 * Fix AssertionError when binding nested collections in DELETE (CASSANDRA-8900)
 * Check for overlap with non-early sstables in LCS (CASSANDRA-8739)
 * Only calculate max purgable timestamp if we have to (CASSANDRA-8914)
 * (cqlsh) Greatly improve performance of COPY FROM (CASSANDRA-8225)
 * IndexSummary effectiveIndexInterval is now a guideline, not a rule (CASSANDRA-8993)
 * Use correct bounds for page cache eviction of compressed files (CASSANDRA-8746)
 * SSTableScanner enforces its bounds (CASSANDRA-8946)
 * Cleanup cell equality (CASSANDRA-8947)
 * Introduce intra-cluster message coalescing (CASSANDRA-8692)
 * DatabaseDescriptor throws NPE when rpc_interface is used (CASSANDRA-8839)
 * Don't check if an sstable is live for offline compactions (CASSANDRA-8841)
 * Don't set clientMode in SSTableLoader (CASSANDRA-8238)
 * Fix SSTableRewriter with disabled early open (CASSANDRA-8535)
 * Fix cassandra-stress so it respects the CL passed in user mode (CASSANDRA-8948)
 * Fix rare NPE in ColumnDefinition#hasIndexOption() (CASSANDRA-8786)
 * cassandra-stress reports per-operation statistics, plus misc (CASSANDRA-8769)
 * Add SimpleDate (cql date) and Time (cql time) types (CASSANDRA-7523)
 * Use long for key count in cfstats (CASSANDRA-8913)
 * Make SSTableRewriter.abort() more robust to failure (CASSANDRA-8832)
 * Remove cold_reads_to_omit from STCS (CASSANDRA-8860)
 * Make EstimatedHistogram#percentile() use ceil instead of floor (CASSANDRA-8883)
 * Fix top partitions reporting wrong cardinality (CASSANDRA-8834)
 * Fix rare NPE in KeyCacheSerializer (CASSANDRA-8067)
 * Pick sstables for validation as late as possible inc repairs (CASSANDRA-8366)
 * Fix commitlog getPendingTasks to not increment (CASSANDRA-8862)
 * Fix parallelism adjustment in range and secondary index queries
   when the first fetch does not satisfy the limit (CASSANDRA-8856)
 * Check if the filtered sstables is non-empty in STCS (CASSANDRA-8843)
 * Upgrade java-driver used for cassandra-stress (CASSANDRA-8842)
 * Fix CommitLog.forceRecycleAllSegments() memory access error (CASSANDRA-8812)
 * Improve assertions in Memory (CASSANDRA-8792)
 * Fix SSTableRewriter cleanup (CASSANDRA-8802)
 * Introduce SafeMemory for CompressionMetadata.Writer (CASSANDRA-8758)
 * 'nodetool info' prints exception against older node (CASSANDRA-8796)
 * Ensure SSTableReader.last corresponds exactly with the file end (CASSANDRA-8750)
 * Make SSTableWriter.openEarly more robust and obvious (CASSANDRA-8747)
 * Enforce SSTableReader.first/last (CASSANDRA-8744)
 * Cleanup SegmentedFile API (CASSANDRA-8749)
 * Avoid overlap with early compaction replacement (CASSANDRA-8683)
 * Safer Resource Management++ (CASSANDRA-8707)
 * Write partition size estimates into a system table (CASSANDRA-7688)
 * cqlsh: Fix keys() and full() collection indexes in DESCRIBE output
   (CASSANDRA-8154)
 * Show progress of streaming in nodetool netstats (CASSANDRA-8886)
 * IndexSummaryBuilder utilises offheap memory, and shares data between
   each IndexSummary opened from it (CASSANDRA-8757)
 * markCompacting only succeeds if the exact SSTableReader instances being
   marked are in the live set (CASSANDRA-8689)
 * cassandra-stress support for varint (CASSANDRA-8882)
 * Fix Adler32 digest for compressed sstables (CASSANDRA-8778)
 * Add nodetool statushandoff/statusbackup (CASSANDRA-8912)
 * Use stdout for progress and stats in sstableloader (CASSANDRA-8982)
 * Correctly identify 2i datadir from older versions (CASSANDRA-9116)
Merged from 2.0:
 * Ignore gossip SYNs after shutdown (CASSANDRA-9238)
 * Avoid overflow when calculating max sstable size in LCS (CASSANDRA-9235)
 * Make sstable blacklisting work with compression (CASSANDRA-9138)
 * Do not attempt to rebuild indexes if no index accepts any column (CASSANDRA-9196)
 * Don't initiate snitch reconnection for dead states (CASSANDRA-7292)
 * Fix ArrayIndexOutOfBoundsException in CQLSSTableWriter (CASSANDRA-8978)
 * Add shutdown gossip state to prevent timeouts during rolling restarts (CASSANDRA-8336)
 * Fix running with java.net.preferIPv6Addresses=true (CASSANDRA-9137)
 * Fix failed bootstrap/replace attempts being persisted in system.peers (CASSANDRA-9180)
 * Flush system.IndexInfo after marking index built (CASSANDRA-9128)
 * Fix updates to min/max_compaction_threshold through cassandra-cli
   (CASSANDRA-8102)
 * Don't include tmp files when doing offline relevel (CASSANDRA-9088)
 * Use the proper CAS WriteType when finishing a previous round during Paxos
   preparation (CASSANDRA-8672)
 * Avoid race in cancelling compactions (CASSANDRA-9070)
 * More aggressive check for expired sstables in DTCS (CASSANDRA-8359)
 * Fix ignored index_interval change in ALTER TABLE statements (CASSANDRA-7976)
 * Do more aggressive compaction in old time windows in DTCS (CASSANDRA-8360)
 * java.lang.AssertionError when reading saved cache (CASSANDRA-8740)
 * "disk full" when running cleanup (CASSANDRA-9036)
 * Lower logging level from ERROR to DEBUG when a scheduled schema pull
   cannot be completed due to a node being down (CASSANDRA-9032)
 * Fix MOVED_NODE client event (CASSANDRA-8516)
 * Allow overriding MAX_OUTSTANDING_REPLAY_COUNT (CASSANDRA-7533)
 * Fix malformed JMX ObjectName containing IPv6 addresses (CASSANDRA-9027)
 * (cqlsh) Allow increasing CSV field size limit through
   cqlshrc config option (CASSANDRA-8934)
 * Stop logging range tombstones when exceeding the threshold
   (CASSANDRA-8559)
 * Fix NullPointerException when nodetool getendpoints is run
   against invalid keyspaces or tables (CASSANDRA-8950)
 * Allow specifying the tmp dir (CASSANDRA-7712)
 * Improve compaction estimated tasks estimation (CASSANDRA-8904)
 * Fix duplicate up/down messages sent to native clients (CASSANDRA-7816)
 * Expose commit log archive status via JMX (CASSANDRA-8734)
 * Provide better exceptions for invalid replication strategy parameters
   (CASSANDRA-8909)
 * Fix regression in mixed single and multi-column relation support for
   SELECT statements (CASSANDRA-8613)
 * Add ability to limit number of native connections (CASSANDRA-8086)
 * Fix CQLSSTableWriter throwing exception and spawning threads
   (CASSANDRA-8808)
 * Fix MT mismatch between empty and GC-able data (CASSANDRA-8979)
 * Fix incorrect validation when snapshotting single table (CASSANDRA-8056)
 * Add offline tool to relevel sstables (CASSANDRA-8301)
 * Preserve stream ID for more protocol errors (CASSANDRA-8848)
 * Fix combining token() function with multi-column relations on
   clustering columns (CASSANDRA-8797)
 * Make CFS.markReferenced() resistant to bad refcounting (CASSANDRA-8829)
 * Fix StreamTransferTask abort/complete bad refcounting (CASSANDRA-8815)
 * Fix AssertionError when querying a DESC clustering ordered
   table with ASC ordering and paging (CASSANDRA-8767)
 * AssertionError: "Memory was freed" when running cleanup (CASSANDRA-8716)
 * Make it possible to set max_sstable_age to fractional days (CASSANDRA-8406)
 * Fix some multi-column relations with indexes on some clustering
   columns (CASSANDRA-8275)
 * Fix memory leak in SSTableSimple*Writer and SSTableReader.validate()
   (CASSANDRA-8748)
 * Throw OOM if allocating memory fails to return a valid pointer (CASSANDRA-8726)
 * Fix SSTableSimpleUnsortedWriter ConcurrentModificationException (CASSANDRA-8619)
 * 'nodetool info' prints exception against older node (CASSANDRA-8796)
 * Ensure SSTableSimpleUnsortedWriter.close() terminates if
   disk writer has crashed (CASSANDRA-8807)


2.1.4
 * Bind JMX to localhost unless explicitly configured otherwise (CASSANDRA-9085)


2.1.3
 * Fix HSHA/offheap_objects corruption (CASSANDRA-8719)
 * Upgrade libthrift to 0.9.2 (CASSANDRA-8685)
 * Don't use the shared ref in sstableloader (CASSANDRA-8704)
 * Purge internal prepared statements if related tables or
   keyspaces are dropped (CASSANDRA-8693)
 * (cqlsh) Handle unicode BOM at start of files (CASSANDRA-8638)
 * Stop compactions before exiting offline tools (CASSANDRA-8623)
 * Update tools/stress/README.txt to match current behaviour (CASSANDRA-7933)
 * Fix schema from Thrift conversion with empty metadata (CASSANDRA-8695)
 * Safer Resource Management (CASSANDRA-7705)
 * Make sure we compact highly overlapping cold sstables with
   STCS (CASSANDRA-8635)
 * rpc_interface and listen_interface generate NPE on startup when specified
   interface doesn't exist (CASSANDRA-8677)
 * Fix ArrayIndexOutOfBoundsException in nodetool cfhistograms (CASSANDRA-8514)
 * Switch from yammer metrics for nodetool cf/proxy histograms (CASSANDRA-8662)
 * Make sure we don't add tmplink files to the compaction
   strategy (CASSANDRA-8580)
 * (cqlsh) Handle maps with blob keys (CASSANDRA-8372)
 * (cqlsh) Handle DynamicCompositeType schemas correctly (CASSANDRA-8563)
 * Duplicate rows returned when in clause has repeated values (CASSANDRA-6706)
 * Add tooling to detect hot partitions (CASSANDRA-7974)
 * Fix cassandra-stress user-mode truncation of partition generation (CASSANDRA-8608)
 * Only stream from unrepaired sstables during inc repair (CASSANDRA-8267)
 * Don't allow starting multiple inc repairs on the same sstables (CASSANDRA-8316)
 * Invalidate prepared BATCH statements when related tables
   or keyspaces are dropped (CASSANDRA-8652)
 * Fix missing results in secondary index queries on collections
   with ALLOW FILTERING (CASSANDRA-8421)
 * Expose EstimatedHistogram metrics for range slices (CASSANDRA-8627)
 * (cqlsh) Escape clqshrc passwords properly (CASSANDRA-8618)
 * Fix NPE when passing wrong argument in ALTER TABLE statement (CASSANDRA-8355)
 * Pig: Refactor and deprecate CqlStorage (CASSANDRA-8599)
 * Don't reuse the same cleanup strategy for all sstables (CASSANDRA-8537)
 * Fix case-sensitivity of index name on CREATE and DROP INDEX
   statements (CASSANDRA-8365)
 * Better detection/logging for corruption in compressed sstables (CASSANDRA-8192)
 * Use the correct repairedAt value when closing writer (CASSANDRA-8570)
 * (cqlsh) Handle a schema mismatch being detected on startup (CASSANDRA-8512)
 * Properly calculate expected write size during compaction (CASSANDRA-8532)
 * Invalidate affected prepared statements when a table's columns
   are altered (CASSANDRA-7910)
 * Stress - user defined writes should populate sequentally (CASSANDRA-8524)
 * Fix regression in SSTableRewriter causing some rows to become unreadable
   during compaction (CASSANDRA-8429)
 * Run major compactions for repaired/unrepaired in parallel (CASSANDRA-8510)
 * (cqlsh) Fix compression options in DESCRIBE TABLE output when compression
   is disabled (CASSANDRA-8288)
 * (cqlsh) Fix DESCRIBE output after keyspaces are altered (CASSANDRA-7623)
 * Make sure we set lastCompactedKey correctly (CASSANDRA-8463)
 * (cqlsh) Fix output of CONSISTENCY command (CASSANDRA-8507)
 * (cqlsh) Fixed the handling of LIST statements (CASSANDRA-8370)
 * Make sstablescrub check leveled manifest again (CASSANDRA-8432)
 * Check first/last keys in sstable when giving out positions (CASSANDRA-8458)
 * Disable mmap on Windows (CASSANDRA-6993)
 * Add missing ConsistencyLevels to cassandra-stress (CASSANDRA-8253)
 * Add auth support to cassandra-stress (CASSANDRA-7985)
 * Fix ArrayIndexOutOfBoundsException when generating error message
   for some CQL syntax errors (CASSANDRA-8455)
 * Scale memtable slab allocation logarithmically (CASSANDRA-7882)
 * cassandra-stress simultaneous inserts over same seed (CASSANDRA-7964)
 * Reduce cassandra-stress sampling memory requirements (CASSANDRA-7926)
 * Ensure memtable flush cannot expire commit log entries from its future (CASSANDRA-8383)
 * Make read "defrag" async to reclaim memtables (CASSANDRA-8459)
 * Remove tmplink files for offline compactions (CASSANDRA-8321)
 * Reduce maxHintsInProgress (CASSANDRA-8415)
 * BTree updates may call provided update function twice (CASSANDRA-8018)
 * Release sstable references after anticompaction (CASSANDRA-8386)
 * Handle abort() in SSTableRewriter properly (CASSANDRA-8320)
 * Centralize shared executors (CASSANDRA-8055)
 * Fix filtering for CONTAINS (KEY) relations on frozen collection
   clustering columns when the query is restricted to a single
   partition (CASSANDRA-8203)
 * Do more aggressive entire-sstable TTL expiry checks (CASSANDRA-8243)
 * Add more log info if readMeter is null (CASSANDRA-8238)
 * add check of the system wall clock time at startup (CASSANDRA-8305)
 * Support for frozen collections (CASSANDRA-7859)
 * Fix overflow on histogram computation (CASSANDRA-8028)
 * Have paxos reuse the timestamp generation of normal queries (CASSANDRA-7801)
 * Fix incremental repair not remove parent session on remote (CASSANDRA-8291)
 * Improve JBOD disk utilization (CASSANDRA-7386)
 * Log failed host when preparing incremental repair (CASSANDRA-8228)
 * Force config client mode in CQLSSTableWriter (CASSANDRA-8281)
 * Fix sstableupgrade throws exception (CASSANDRA-8688)
 * Fix hang when repairing empty keyspace (CASSANDRA-8694)
Merged from 2.0:
 * Fix IllegalArgumentException in dynamic snitch (CASSANDRA-8448)
 * Add support for UPDATE ... IF EXISTS (CASSANDRA-8610)
 * Fix reversal of list prepends (CASSANDRA-8733)
 * Prevent non-zero default_time_to_live on tables with counters
   (CASSANDRA-8678)
 * Fix SSTableSimpleUnsortedWriter ConcurrentModificationException
   (CASSANDRA-8619)
 * Round up time deltas lower than 1ms in BulkLoader (CASSANDRA-8645)
 * Add batch remove iterator to ABSC (CASSANDRA-8414, 8666)
 * Round up time deltas lower than 1ms in BulkLoader (CASSANDRA-8645)
 * Fix isClientMode check in Keyspace (CASSANDRA-8687)
 * Use more efficient slice size for querying internal secondary
   index tables (CASSANDRA-8550)
 * Fix potentially returning deleted rows with range tombstone (CASSANDRA-8558)
 * Check for available disk space before starting a compaction (CASSANDRA-8562)
 * Fix DISTINCT queries with LIMITs or paging when some partitions
   contain only tombstones (CASSANDRA-8490)
 * Introduce background cache refreshing to permissions cache
   (CASSANDRA-8194)
 * Fix race condition in StreamTransferTask that could lead to
   infinite loops and premature sstable deletion (CASSANDRA-7704)
 * Add an extra version check to MigrationTask (CASSANDRA-8462)
 * Ensure SSTableWriter cleans up properly after failure (CASSANDRA-8499)
 * Increase bf true positive count on key cache hit (CASSANDRA-8525)
 * Move MeteredFlusher to its own thread (CASSANDRA-8485)
 * Fix non-distinct results in DISTNCT queries on static columns when
   paging is enabled (CASSANDRA-8087)
 * Move all hints related tasks to hints internal executor (CASSANDRA-8285)
 * Fix paging for multi-partition IN queries (CASSANDRA-8408)
 * Fix MOVED_NODE topology event never being emitted when a node
   moves its token (CASSANDRA-8373)
 * Fix validation of indexes in COMPACT tables (CASSANDRA-8156)
 * Avoid StackOverflowError when a large list of IN values
   is used for a clustering column (CASSANDRA-8410)
 * Fix NPE when writetime() or ttl() calls are wrapped by
   another function call (CASSANDRA-8451)
 * Fix NPE after dropping a keyspace (CASSANDRA-8332)
 * Fix error message on read repair timeouts (CASSANDRA-7947)
 * Default DTCS base_time_seconds changed to 60 (CASSANDRA-8417)
 * Refuse Paxos operation with more than one pending endpoint (CASSANDRA-8346, 8640)
 * Throw correct exception when trying to bind a keyspace or table
   name (CASSANDRA-6952)
 * Make HHOM.compact synchronized (CASSANDRA-8416)
 * cancel latency-sampling task when CF is dropped (CASSANDRA-8401)
 * don't block SocketThread for MessagingService (CASSANDRA-8188)
 * Increase quarantine delay on replacement (CASSANDRA-8260)
 * Expose off-heap memory usage stats (CASSANDRA-7897)
 * Ignore Paxos commits for truncated tables (CASSANDRA-7538)
 * Validate size of indexed column values (CASSANDRA-8280)
 * Make LCS split compaction results over all data directories (CASSANDRA-8329)
 * Fix some failing queries that use multi-column relations
   on COMPACT STORAGE tables (CASSANDRA-8264)
 * Fix InvalidRequestException with ORDER BY (CASSANDRA-8286)
 * Disable SSLv3 for POODLE (CASSANDRA-8265)
 * Fix millisecond timestamps in Tracing (CASSANDRA-8297)
 * Include keyspace name in error message when there are insufficient
   live nodes to stream from (CASSANDRA-8221)
 * Avoid overlap in L1 when L0 contains many nonoverlapping
   sstables (CASSANDRA-8211)
 * Improve PropertyFileSnitch logging (CASSANDRA-8183)
 * Add DC-aware sequential repair (CASSANDRA-8193)
 * Use live sstables in snapshot repair if possible (CASSANDRA-8312)
 * Fix hints serialized size calculation (CASSANDRA-8587)


2.1.2
 * (cqlsh) parse_for_table_meta errors out on queries with undefined
   grammars (CASSANDRA-8262)
 * (cqlsh) Fix SELECT ... TOKEN() function broken in C* 2.1.1 (CASSANDRA-8258)
 * Fix Cassandra crash when running on JDK8 update 40 (CASSANDRA-8209)
 * Optimize partitioner tokens (CASSANDRA-8230)
 * Improve compaction of repaired/unrepaired sstables (CASSANDRA-8004)
 * Make cache serializers pluggable (CASSANDRA-8096)
 * Fix issues with CONTAINS (KEY) queries on secondary indexes
   (CASSANDRA-8147)
 * Fix read-rate tracking of sstables for some queries (CASSANDRA-8239)
 * Fix default timestamp in QueryOptions (CASSANDRA-8246)
 * Set socket timeout when reading remote version (CASSANDRA-8188)
 * Refactor how we track live size (CASSANDRA-7852)
 * Make sure unfinished compaction files are removed (CASSANDRA-8124)
 * Fix shutdown when run as Windows service (CASSANDRA-8136)
 * Fix DESCRIBE TABLE with custom indexes (CASSANDRA-8031)
 * Fix race in RecoveryManagerTest (CASSANDRA-8176)
 * Avoid IllegalArgumentException while sorting sstables in
   IndexSummaryManager (CASSANDRA-8182)
 * Shutdown JVM on file descriptor exhaustion (CASSANDRA-7579)
 * Add 'die' policy for commit log and disk failure (CASSANDRA-7927)
 * Fix installing as service on Windows (CASSANDRA-8115)
 * Fix CREATE TABLE for CQL2 (CASSANDRA-8144)
 * Avoid boxing in ColumnStats min/max trackers (CASSANDRA-8109)
Merged from 2.0:
 * Correctly handle non-text column names in cql3 (CASSANDRA-8178)
 * Fix deletion for indexes on primary key columns (CASSANDRA-8206)
 * Add 'nodetool statusgossip' (CASSANDRA-8125)
 * Improve client notification that nodes are ready for requests (CASSANDRA-7510)
 * Handle negative timestamp in writetime method (CASSANDRA-8139)
 * Pig: Remove errant LIMIT clause in CqlNativeStorage (CASSANDRA-8166)
 * Throw ConfigurationException when hsha is used with the default
   rpc_max_threads setting of 'unlimited' (CASSANDRA-8116)
 * Allow concurrent writing of the same table in the same JVM using
   CQLSSTableWriter (CASSANDRA-7463)
 * Fix totalDiskSpaceUsed calculation (CASSANDRA-8205)


2.1.1
 * Fix spin loop in AtomicSortedColumns (CASSANDRA-7546)
 * Dont notify when replacing tmplink files (CASSANDRA-8157)
 * Fix validation with multiple CONTAINS clause (CASSANDRA-8131)
 * Fix validation of collections in TriggerExecutor (CASSANDRA-8146)
 * Fix IllegalArgumentException when a list of IN values containing tuples
   is passed as a single arg to a prepared statement with the v1 or v2
   protocol (CASSANDRA-8062)
 * Fix ClassCastException in DISTINCT query on static columns with
   query paging (CASSANDRA-8108)
 * Fix NPE on null nested UDT inside a set (CASSANDRA-8105)
 * Fix exception when querying secondary index on set items or map keys
   when some clustering columns are specified (CASSANDRA-8073)
 * Send proper error response when there is an error during native
   protocol message decode (CASSANDRA-8118)
 * Gossip should ignore generation numbers too far in the future (CASSANDRA-8113)
 * Fix NPE when creating a table with frozen sets, lists (CASSANDRA-8104)
 * Fix high memory use due to tracking reads on incrementally opened sstable
   readers (CASSANDRA-8066)
 * Fix EXECUTE request with skipMetadata=false returning no metadata
   (CASSANDRA-8054)
 * Allow concurrent use of CQLBulkOutputFormat (CASSANDRA-7776)
 * Shutdown JVM on OOM (CASSANDRA-7507)
 * Upgrade netty version and enable epoll event loop (CASSANDRA-7761)
 * Don't duplicate sstables smaller than split size when using
   the sstablesplitter tool (CASSANDRA-7616)
 * Avoid re-parsing already prepared statements (CASSANDRA-7923)
 * Fix some Thrift slice deletions and updates of COMPACT STORAGE
   tables with some clustering columns omitted (CASSANDRA-7990)
 * Fix filtering for CONTAINS on sets (CASSANDRA-8033)
 * Properly track added size (CASSANDRA-7239)
 * Allow compilation in java 8 (CASSANDRA-7208)
 * Fix Assertion error on RangeTombstoneList diff (CASSANDRA-8013)
 * Release references to overlapping sstables during compaction (CASSANDRA-7819)
 * Send notification when opening compaction results early (CASSANDRA-8034)
 * Make native server start block until properly bound (CASSANDRA-7885)
 * (cqlsh) Fix IPv6 support (CASSANDRA-7988)
 * Ignore fat clients when checking for endpoint collision (CASSANDRA-7939)
 * Make sstablerepairedset take a list of files (CASSANDRA-7995)
 * (cqlsh) Tab completeion for indexes on map keys (CASSANDRA-7972)
 * (cqlsh) Fix UDT field selection in select clause (CASSANDRA-7891)
 * Fix resource leak in event of corrupt sstable
 * (cqlsh) Add command line option for cqlshrc file path (CASSANDRA-7131)
 * Provide visibility into prepared statements churn (CASSANDRA-7921, CASSANDRA-7930)
 * Invalidate prepared statements when their keyspace or table is
   dropped (CASSANDRA-7566)
 * cassandra-stress: fix support for NetworkTopologyStrategy (CASSANDRA-7945)
 * Fix saving caches when a table is dropped (CASSANDRA-7784)
 * Add better error checking of new stress profile (CASSANDRA-7716)
 * Use ThreadLocalRandom and remove FBUtilities.threadLocalRandom (CASSANDRA-7934)
 * Prevent operator mistakes due to simultaneous bootstrap (CASSANDRA-7069)
 * cassandra-stress supports whitelist mode for node config (CASSANDRA-7658)
 * GCInspector more closely tracks GC; cassandra-stress and nodetool report it (CASSANDRA-7916)
 * nodetool won't output bogus ownership info without a keyspace (CASSANDRA-7173)
 * Add human readable option to nodetool commands (CASSANDRA-5433)
 * Don't try to set repairedAt on old sstables (CASSANDRA-7913)
 * Add metrics for tracking PreparedStatement use (CASSANDRA-7719)
 * (cqlsh) tab-completion for triggers (CASSANDRA-7824)
 * (cqlsh) Support for query paging (CASSANDRA-7514)
 * (cqlsh) Show progress of COPY operations (CASSANDRA-7789)
 * Add syntax to remove multiple elements from a map (CASSANDRA-6599)
 * Support non-equals conditions in lightweight transactions (CASSANDRA-6839)
 * Add IF [NOT] EXISTS to create/drop triggers (CASSANDRA-7606)
 * (cqlsh) Display the current logged-in user (CASSANDRA-7785)
 * (cqlsh) Don't ignore CTRL-C during COPY FROM execution (CASSANDRA-7815)
 * (cqlsh) Order UDTs according to cross-type dependencies in DESCRIBE
   output (CASSANDRA-7659)
 * (cqlsh) Fix handling of CAS statement results (CASSANDRA-7671)
 * (cqlsh) COPY TO/FROM improvements (CASSANDRA-7405)
 * Support list index operations with conditions (CASSANDRA-7499)
 * Add max live/tombstoned cells to nodetool cfstats output (CASSANDRA-7731)
 * Validate IPv6 wildcard addresses properly (CASSANDRA-7680)
 * (cqlsh) Error when tracing query (CASSANDRA-7613)
 * Avoid IOOBE when building SyntaxError message snippet (CASSANDRA-7569)
 * SSTableExport uses correct validator to create string representation of partition
   keys (CASSANDRA-7498)
 * Avoid NPEs when receiving type changes for an unknown keyspace (CASSANDRA-7689)
 * Add support for custom 2i validation (CASSANDRA-7575)
 * Pig support for hadoop CqlInputFormat (CASSANDRA-6454)
 * Add duration mode to cassandra-stress (CASSANDRA-7468)
 * Add listen_interface and rpc_interface options (CASSANDRA-7417)
 * Improve schema merge performance (CASSANDRA-7444)
 * Adjust MT depth based on # of partition validating (CASSANDRA-5263)
 * Optimise NativeCell comparisons (CASSANDRA-6755)
 * Configurable client timeout for cqlsh (CASSANDRA-7516)
 * Include snippet of CQL query near syntax error in messages (CASSANDRA-7111)
 * Make repair -pr work with -local (CASSANDRA-7450)
 * Fix error in sstableloader with -cph > 1 (CASSANDRA-8007)
 * Fix snapshot repair error on indexed tables (CASSANDRA-8020)
 * Do not exit nodetool repair when receiving JMX NOTIF_LOST (CASSANDRA-7909)
 * Stream to private IP when available (CASSANDRA-8084)
Merged from 2.0:
 * Reject conditions on DELETE unless full PK is given (CASSANDRA-6430)
 * Properly reject the token function DELETE (CASSANDRA-7747)
 * Force batchlog replay before decommissioning a node (CASSANDRA-7446)
 * Fix hint replay with many accumulated expired hints (CASSANDRA-6998)
 * Fix duplicate results in DISTINCT queries on static columns with query
   paging (CASSANDRA-8108)
 * Add DateTieredCompactionStrategy (CASSANDRA-6602)
 * Properly validate ascii and utf8 string literals in CQL queries (CASSANDRA-8101)
 * (cqlsh) Fix autocompletion for alter keyspace (CASSANDRA-8021)
 * Create backup directories for commitlog archiving during startup (CASSANDRA-8111)
 * Reduce totalBlockFor() for LOCAL_* consistency levels (CASSANDRA-8058)
 * Fix merging schemas with re-dropped keyspaces (CASSANDRA-7256)
 * Fix counters in supercolumns during live upgrades from 1.2 (CASSANDRA-7188)
 * Notify DT subscribers when a column family is truncated (CASSANDRA-8088)
 * Add sanity check of $JAVA on startup (CASSANDRA-7676)
 * Schedule fat client schema pull on join (CASSANDRA-7993)
 * Don't reset nodes' versions when closing IncomingTcpConnections
   (CASSANDRA-7734)
 * Record the real messaging version in all cases in OutboundTcpConnection
   (CASSANDRA-8057)
 * SSL does not work in cassandra-cli (CASSANDRA-7899)
 * Fix potential exception when using ReversedType in DynamicCompositeType
   (CASSANDRA-7898)
 * Better validation of collection values (CASSANDRA-7833)
 * Track min/max timestamps correctly (CASSANDRA-7969)
 * Fix possible overflow while sorting CL segments for replay (CASSANDRA-7992)
 * Increase nodetool Xmx (CASSANDRA-7956)
 * Archive any commitlog segments present at startup (CASSANDRA-6904)
 * CrcCheckChance should adjust based on live CFMetadata not
   sstable metadata (CASSANDRA-7978)
 * token() should only accept columns in the partitioning
   key order (CASSANDRA-6075)
 * Add method to invalidate permission cache via JMX (CASSANDRA-7977)
 * Allow propagating multiple gossip states atomically (CASSANDRA-6125)
 * Log exceptions related to unclean native protocol client disconnects
   at DEBUG or INFO (CASSANDRA-7849)
 * Allow permissions cache to be set via JMX (CASSANDRA-7698)
 * Include schema_triggers CF in readable system resources (CASSANDRA-7967)
 * Fix RowIndexEntry to report correct serializedSize (CASSANDRA-7948)
 * Make CQLSSTableWriter sync within partitions (CASSANDRA-7360)
 * Potentially use non-local replicas in CqlConfigHelper (CASSANDRA-7906)
 * Explicitly disallow mixing multi-column and single-column
   relations on clustering columns (CASSANDRA-7711)
 * Better error message when condition is set on PK column (CASSANDRA-7804)
 * Don't send schema change responses and events for no-op DDL
   statements (CASSANDRA-7600)
 * (Hadoop) fix cluster initialisation for a split fetching (CASSANDRA-7774)
 * Throw InvalidRequestException when queries contain relations on entire
   collection columns (CASSANDRA-7506)
 * (cqlsh) enable CTRL-R history search with libedit (CASSANDRA-7577)
 * (Hadoop) allow ACFRW to limit nodes to local DC (CASSANDRA-7252)
 * (cqlsh) cqlsh should automatically disable tracing when selecting
   from system_traces (CASSANDRA-7641)
 * (Hadoop) Add CqlOutputFormat (CASSANDRA-6927)
 * Don't depend on cassandra config for nodetool ring (CASSANDRA-7508)
 * (cqlsh) Fix failing cqlsh formatting tests (CASSANDRA-7703)
 * Fix IncompatibleClassChangeError from hadoop2 (CASSANDRA-7229)
 * Add 'nodetool sethintedhandoffthrottlekb' (CASSANDRA-7635)
 * (cqlsh) Add tab-completion for CREATE/DROP USER IF [NOT] EXISTS (CASSANDRA-7611)
 * Catch errors when the JVM pulls the rug out from GCInspector (CASSANDRA-5345)
 * cqlsh fails when version number parts are not int (CASSANDRA-7524)
 * Fix NPE when table dropped during streaming (CASSANDRA-7946)
 * Fix wrong progress when streaming uncompressed (CASSANDRA-7878)
 * Fix possible infinite loop in creating repair range (CASSANDRA-7983)
 * Fix unit in nodetool for streaming throughput (CASSANDRA-7375)
Merged from 1.2:
 * Don't index tombstones (CASSANDRA-7828)
 * Improve PasswordAuthenticator default super user setup (CASSANDRA-7788)


2.1.0
 * (cqlsh) Removed "ALTER TYPE <name> RENAME TO <name>" from tab-completion
   (CASSANDRA-7895)
 * Fixed IllegalStateException in anticompaction (CASSANDRA-7892)
 * cqlsh: DESCRIBE support for frozen UDTs, tuples (CASSANDRA-7863)
 * Avoid exposing internal classes over JMX (CASSANDRA-7879)
 * Add null check for keys when freezing collection (CASSANDRA-7869)
 * Improve stress workload realism (CASSANDRA-7519)
Merged from 2.0:
 * Configure system.paxos with LeveledCompactionStrategy (CASSANDRA-7753)
 * Fix ALTER clustering column type from DateType to TimestampType when
   using DESC clustering order (CASSANRDA-7797)
 * Throw EOFException if we run out of chunks in compressed datafile
   (CASSANDRA-7664)
 * Fix PRSI handling of CQL3 row markers for row cleanup (CASSANDRA-7787)
 * Fix dropping collection when it's the last regular column (CASSANDRA-7744)
 * Make StreamReceiveTask thread safe and gc friendly (CASSANDRA-7795)
 * Validate empty cell names from counter updates (CASSANDRA-7798)
Merged from 1.2:
 * Don't allow compacted sstables to be marked as compacting (CASSANDRA-7145)
 * Track expired tombstones (CASSANDRA-7810)


2.1.0-rc7
 * Add frozen keyword and require UDT to be frozen (CASSANDRA-7857)
 * Track added sstable size correctly (CASSANDRA-7239)
 * (cqlsh) Fix case insensitivity (CASSANDRA-7834)
 * Fix failure to stream ranges when moving (CASSANDRA-7836)
 * Correctly remove tmplink files (CASSANDRA-7803)
 * (cqlsh) Fix column name formatting for functions, CAS operations,
   and UDT field selections (CASSANDRA-7806)
 * (cqlsh) Fix COPY FROM handling of null/empty primary key
   values (CASSANDRA-7792)
 * Fix ordering of static cells (CASSANDRA-7763)
Merged from 2.0:
 * Forbid re-adding dropped counter columns (CASSANDRA-7831)
 * Fix CFMetaData#isThriftCompatible() for PK-only tables (CASSANDRA-7832)
 * Always reject inequality on the partition key without token()
   (CASSANDRA-7722)
 * Always send Paxos commit to all replicas (CASSANDRA-7479)
 * Make disruptor_thrift_server invocation pool configurable (CASSANDRA-7594)
 * Make repair no-op when RF=1 (CASSANDRA-7864)


2.1.0-rc6
 * Fix OOM issue from netty caching over time (CASSANDRA-7743)
 * json2sstable couldn't import JSON for CQL table (CASSANDRA-7477)
 * Invalidate all caches on table drop (CASSANDRA-7561)
 * Skip strict endpoint selection for ranges if RF == nodes (CASSANRA-7765)
 * Fix Thrift range filtering without 2ary index lookups (CASSANDRA-7741)
 * Add tracing entries about concurrent range requests (CASSANDRA-7599)
 * (cqlsh) Fix DESCRIBE for NTS keyspaces (CASSANDRA-7729)
 * Remove netty buffer ref-counting (CASSANDRA-7735)
 * Pass mutated cf to index updater for use by PRSI (CASSANDRA-7742)
 * Include stress yaml example in release and deb (CASSANDRA-7717)
 * workaround for netty issue causing corrupted data off the wire (CASSANDRA-7695)
 * cqlsh DESC CLUSTER fails retrieving ring information (CASSANDRA-7687)
 * Fix binding null values inside UDT (CASSANDRA-7685)
 * Fix UDT field selection with empty fields (CASSANDRA-7670)
 * Bogus deserialization of static cells from sstable (CASSANDRA-7684)
 * Fix NPE on compaction leftover cleanup for dropped table (CASSANDRA-7770)
Merged from 2.0:
 * Fix race condition in StreamTransferTask that could lead to
   infinite loops and premature sstable deletion (CASSANDRA-7704)
 * (cqlsh) Wait up to 10 sec for a tracing session (CASSANDRA-7222)
 * Fix NPE in FileCacheService.sizeInBytes (CASSANDRA-7756)
 * Remove duplicates from StorageService.getJoiningNodes (CASSANDRA-7478)
 * Clone token map outside of hot gossip loops (CASSANDRA-7758)
 * Fix MS expiring map timeout for Paxos messages (CASSANDRA-7752)
 * Do not flush on truncate if durable_writes is false (CASSANDRA-7750)
 * Give CRR a default input_cql Statement (CASSANDRA-7226)
 * Better error message when adding a collection with the same name
   than a previously dropped one (CASSANDRA-6276)
 * Fix validation when adding static columns (CASSANDRA-7730)
 * (Thrift) fix range deletion of supercolumns (CASSANDRA-7733)
 * Fix potential AssertionError in RangeTombstoneList (CASSANDRA-7700)
 * Validate arguments of blobAs* functions (CASSANDRA-7707)
 * Fix potential AssertionError with 2ndary indexes (CASSANDRA-6612)
 * Avoid logging CompactionInterrupted at ERROR (CASSANDRA-7694)
 * Minor leak in sstable2jon (CASSANDRA-7709)
 * Add cassandra.auto_bootstrap system property (CASSANDRA-7650)
 * Update java driver (for hadoop) (CASSANDRA-7618)
 * Remove CqlPagingRecordReader/CqlPagingInputFormat (CASSANDRA-7570)
 * Support connecting to ipv6 jmx with nodetool (CASSANDRA-7669)


2.1.0-rc5
 * Reject counters inside user types (CASSANDRA-7672)
 * Switch to notification-based GCInspector (CASSANDRA-7638)
 * (cqlsh) Handle nulls in UDTs and tuples correctly (CASSANDRA-7656)
 * Don't use strict consistency when replacing (CASSANDRA-7568)
 * Fix min/max cell name collection on 2.0 SSTables with range
   tombstones (CASSANDRA-7593)
 * Tolerate min/max cell names of different lengths (CASSANDRA-7651)
 * Filter cached results correctly (CASSANDRA-7636)
 * Fix tracing on the new SEPExecutor (CASSANDRA-7644)
 * Remove shuffle and taketoken (CASSANDRA-7601)
 * Clean up Windows batch scripts (CASSANDRA-7619)
 * Fix native protocol drop user type notification (CASSANDRA-7571)
 * Give read access to system.schema_usertypes to all authenticated users
   (CASSANDRA-7578)
 * (cqlsh) Fix cqlsh display when zero rows are returned (CASSANDRA-7580)
 * Get java version correctly when JAVA_TOOL_OPTIONS is set (CASSANDRA-7572)
 * Fix NPE when dropping index from non-existent keyspace, AssertionError when
   dropping non-existent index with IF EXISTS (CASSANDRA-7590)
 * Fix sstablelevelresetter hang (CASSANDRA-7614)
 * (cqlsh) Fix deserialization of blobs (CASSANDRA-7603)
 * Use "keyspace updated" schema change message for UDT changes in v1 and
   v2 protocols (CASSANDRA-7617)
 * Fix tracing of range slices and secondary index lookups that are local
   to the coordinator (CASSANDRA-7599)
 * Set -Dcassandra.storagedir for all tool shell scripts (CASSANDRA-7587)
 * Don't swap max/min col names when mutating sstable metadata (CASSANDRA-7596)
 * (cqlsh) Correctly handle paged result sets (CASSANDRA-7625)
 * (cqlsh) Improve waiting for a trace to complete (CASSANDRA-7626)
 * Fix tracing of concurrent range slices and 2ary index queries (CASSANDRA-7626)
 * Fix scrub against collection type (CASSANDRA-7665)
Merged from 2.0:
 * Set gc_grace_seconds to seven days for system schema tables (CASSANDRA-7668)
 * SimpleSeedProvider no longer caches seeds forever (CASSANDRA-7663)
 * Always flush on truncate (CASSANDRA-7511)
 * Fix ReversedType(DateType) mapping to native protocol (CASSANDRA-7576)
 * Always merge ranges owned by a single node (CASSANDRA-6930)
 * Track max/min timestamps for range tombstones (CASSANDRA-7647)
 * Fix NPE when listing saved caches dir (CASSANDRA-7632)


2.1.0-rc4
 * Fix word count hadoop example (CASSANDRA-7200)
 * Updated memtable_cleanup_threshold and memtable_flush_writers defaults
   (CASSANDRA-7551)
 * (Windows) fix startup when WMI memory query fails (CASSANDRA-7505)
 * Anti-compaction proceeds if any part of the repair failed (CASSANDRA-7521)
 * Add missing table name to DROP INDEX responses and notifications (CASSANDRA-7539)
 * Bump CQL version to 3.2.0 and update CQL documentation (CASSANDRA-7527)
 * Fix configuration error message when running nodetool ring (CASSANDRA-7508)
 * Support conditional updates, tuple type, and the v3 protocol in cqlsh (CASSANDRA-7509)
 * Handle queries on multiple secondary index types (CASSANDRA-7525)
 * Fix cqlsh authentication with v3 native protocol (CASSANDRA-7564)
 * Fix NPE when unknown prepared statement ID is used (CASSANDRA-7454)
Merged from 2.0:
 * (Windows) force range-based repair to non-sequential mode (CASSANDRA-7541)
 * Fix range merging when DES scores are zero (CASSANDRA-7535)
 * Warn when SSL certificates have expired (CASSANDRA-7528)
 * Fix error when doing reversed queries with static columns (CASSANDRA-7490)
Merged from 1.2:
 * Set correct stream ID on responses when non-Exception Throwables
   are thrown while handling native protocol messages (CASSANDRA-7470)


2.1.0-rc3
 * Consider expiry when reconciling otherwise equal cells (CASSANDRA-7403)
 * Introduce CQL support for stress tool (CASSANDRA-6146)
 * Fix ClassCastException processing expired messages (CASSANDRA-7496)
 * Fix prepared marker for collections inside UDT (CASSANDRA-7472)
 * Remove left-over populate_io_cache_on_flush and replicate_on_write
   uses (CASSANDRA-7493)
 * (Windows) handle spaces in path names (CASSANDRA-7451)
 * Ensure writes have completed after dropping a table, before recycling
   commit log segments (CASSANDRA-7437)
 * Remove left-over rows_per_partition_to_cache (CASSANDRA-7493)
 * Fix error when CONTAINS is used with a bind marker (CASSANDRA-7502)
 * Properly reject unknown UDT field (CASSANDRA-7484)
Merged from 2.0:
 * Fix CC#collectTimeOrderedData() tombstone optimisations (CASSANDRA-7394)
 * Support DISTINCT for static columns and fix behaviour when DISTINC is
   not use (CASSANDRA-7305).
 * Workaround JVM NPE on JMX bind failure (CASSANDRA-7254)
 * Fix race in FileCacheService RemovalListener (CASSANDRA-7278)
 * Fix inconsistent use of consistencyForCommit that allowed LOCAL_QUORUM
   operations to incorrect become full QUORUM (CASSANDRA-7345)
 * Properly handle unrecognized opcodes and flags (CASSANDRA-7440)
 * (Hadoop) close CqlRecordWriter clients when finished (CASSANDRA-7459)
 * Commit disk failure policy (CASSANDRA-7429)
 * Make sure high level sstables get compacted (CASSANDRA-7414)
 * Fix AssertionError when using empty clustering columns and static columns
   (CASSANDRA-7455)
 * Add option to disable STCS in L0 (CASSANDRA-6621)
 * Upgrade to snappy-java 1.0.5.2 (CASSANDRA-7476)


2.1.0-rc2
 * Fix heap size calculation for CompoundSparseCellName and
   CompoundSparseCellName.WithCollection (CASSANDRA-7421)
 * Allow counter mutations in UNLOGGED batches (CASSANDRA-7351)
 * Modify reconcile logic to always pick a tombstone over a counter cell
   (CASSANDRA-7346)
 * Avoid incremental compaction on Windows (CASSANDRA-7365)
 * Fix exception when querying a composite-keyed table with a collection index
   (CASSANDRA-7372)
 * Use node's host id in place of counter ids (CASSANDRA-7366)
 * Fix error when doing reversed queries with static columns (CASSANDRA-7490)
 * Backport CASSANDRA-6747 (CASSANDRA-7560)
 * Track max/min timestamps for range tombstones (CASSANDRA-7647)
 * Fix NPE when listing saved caches dir (CASSANDRA-7632)
 * Fix sstableloader unable to connect encrypted node (CASSANDRA-7585)
Merged from 1.2:
 * Clone token map outside of hot gossip loops (CASSANDRA-7758)
 * Add stop method to EmbeddedCassandraService (CASSANDRA-7595)
 * Support connecting to ipv6 jmx with nodetool (CASSANDRA-7669)
 * Set gc_grace_seconds to seven days for system schema tables (CASSANDRA-7668)
 * SimpleSeedProvider no longer caches seeds forever (CASSANDRA-7663)
 * Set correct stream ID on responses when non-Exception Throwables
   are thrown while handling native protocol messages (CASSANDRA-7470)
 * Fix row size miscalculation in LazilyCompactedRow (CASSANDRA-7543)
 * Fix race in background compaction check (CASSANDRA-7745)
 * Don't clear out range tombstones during compaction (CASSANDRA-7808)


2.1.0-rc1
 * Revert flush directory (CASSANDRA-6357)
 * More efficient executor service for fast operations (CASSANDRA-4718)
 * Move less common tools into a new cassandra-tools package (CASSANDRA-7160)
 * Support more concurrent requests in native protocol (CASSANDRA-7231)
 * Add tab-completion to debian nodetool packaging (CASSANDRA-6421)
 * Change concurrent_compactors defaults (CASSANDRA-7139)
 * Add PowerShell Windows launch scripts (CASSANDRA-7001)
 * Make commitlog archive+restore more robust (CASSANDRA-6974)
 * Fix marking commitlogsegments clean (CASSANDRA-6959)
 * Add snapshot "manifest" describing files included (CASSANDRA-6326)
 * Parallel streaming for sstableloader (CASSANDRA-3668)
 * Fix bugs in supercolumns handling (CASSANDRA-7138)
 * Fix ClassClassException on composite dense tables (CASSANDRA-7112)
 * Cleanup and optimize collation and slice iterators (CASSANDRA-7107)
 * Upgrade NBHM lib (CASSANDRA-7128)
 * Optimize netty server (CASSANDRA-6861)
 * Fix repair hang when given CF does not exist (CASSANDRA-7189)
 * Allow c* to be shutdown in an embedded mode (CASSANDRA-5635)
 * Add server side batching to native transport (CASSANDRA-5663)
 * Make batchlog replay asynchronous (CASSANDRA-6134)
 * remove unused classes (CASSANDRA-7197)
 * Limit user types to the keyspace they are defined in (CASSANDRA-6643)
 * Add validate method to CollectionType (CASSANDRA-7208)
 * New serialization format for UDT values (CASSANDRA-7209, CASSANDRA-7261)
 * Fix nodetool netstats (CASSANDRA-7270)
 * Fix potential ClassCastException in HintedHandoffManager (CASSANDRA-7284)
 * Use prepared statements internally (CASSANDRA-6975)
 * Fix broken paging state with prepared statement (CASSANDRA-7120)
 * Fix IllegalArgumentException in CqlStorage (CASSANDRA-7287)
 * Allow nulls/non-existant fields in UDT (CASSANDRA-7206)
 * Add Thrift MultiSliceRequest (CASSANDRA-6757, CASSANDRA-7027)
 * Handle overlapping MultiSlices (CASSANDRA-7279)
 * Fix DataOutputTest on Windows (CASSANDRA-7265)
 * Embedded sets in user defined data-types are not updating (CASSANDRA-7267)
 * Add tuple type to CQL/native protocol (CASSANDRA-7248)
 * Fix CqlPagingRecordReader on tables with few rows (CASSANDRA-7322)
Merged from 2.0:
 * Copy compaction options to make sure they are reloaded (CASSANDRA-7290)
 * Add option to do more aggressive tombstone compactions (CASSANDRA-6563)
 * Don't try to compact already-compacting files in HHOM (CASSANDRA-7288)
 * Always reallocate buffers in HSHA (CASSANDRA-6285)
 * (Hadoop) support authentication in CqlRecordReader (CASSANDRA-7221)
 * (Hadoop) Close java driver Cluster in CQLRR.close (CASSANDRA-7228)
 * Warn when 'USING TIMESTAMP' is used on a CAS BATCH (CASSANDRA-7067)
 * return all cpu values from BackgroundActivityMonitor.readAndCompute (CASSANDRA-7183)
 * Correctly delete scheduled range xfers (CASSANDRA-7143)
 * return all cpu values from BackgroundActivityMonitor.readAndCompute (CASSANDRA-7183)
 * reduce garbage creation in calculatePendingRanges (CASSANDRA-7191)
 * fix c* launch issues on Russian os's due to output of linux 'free' cmd (CASSANDRA-6162)
 * Fix disabling autocompaction (CASSANDRA-7187)
 * Fix potential NumberFormatException when deserializing IntegerType (CASSANDRA-7088)
 * cqlsh can't tab-complete disabling compaction (CASSANDRA-7185)
 * cqlsh: Accept and execute CQL statement(s) from command-line parameter (CASSANDRA-7172)
 * Fix IllegalStateException in CqlPagingRecordReader (CASSANDRA-7198)
 * Fix the InvertedIndex trigger example (CASSANDRA-7211)
 * Add --resolve-ip option to 'nodetool ring' (CASSANDRA-7210)
 * reduce garbage on codec flag deserialization (CASSANDRA-7244)
 * Fix duplicated error messages on directory creation error at startup (CASSANDRA-5818)
 * Proper null handle for IF with map element access (CASSANDRA-7155)
 * Improve compaction visibility (CASSANDRA-7242)
 * Correctly delete scheduled range xfers (CASSANDRA-7143)
 * Make batchlog replica selection rack-aware (CASSANDRA-6551)
 * Fix CFMetaData#getColumnDefinitionFromColumnName() (CASSANDRA-7074)
 * Fix writetime/ttl functions for static columns (CASSANDRA-7081)
 * Suggest CTRL-C or semicolon after three blank lines in cqlsh (CASSANDRA-7142)
 * Fix 2ndary index queries with DESC clustering order (CASSANDRA-6950)
 * Invalid key cache entries on DROP (CASSANDRA-6525)
 * Fix flapping RecoveryManagerTest (CASSANDRA-7084)
 * Add missing iso8601 patterns for date strings (CASSANDRA-6973)
 * Support selecting multiple rows in a partition using IN (CASSANDRA-6875)
 * Add authentication support to shuffle (CASSANDRA-6484)
 * Swap local and global default read repair chances (CASSANDRA-7320)
 * Add conditional CREATE/DROP USER support (CASSANDRA-7264)
 * Cqlsh counts non-empty lines for "Blank lines" warning (CASSANDRA-7325)
Merged from 1.2:
 * Add Cloudstack snitch (CASSANDRA-7147)
 * Update system.peers correctly when relocating tokens (CASSANDRA-7126)
 * Add Google Compute Engine snitch (CASSANDRA-7132)
 * remove duplicate query for local tokens (CASSANDRA-7182)
 * exit CQLSH with error status code if script fails (CASSANDRA-6344)
 * Fix bug with some IN queries missig results (CASSANDRA-7105)
 * Fix availability validation for LOCAL_ONE CL (CASSANDRA-7319)
 * Hint streaming can cause decommission to fail (CASSANDRA-7219)


2.1.0-beta2
 * Increase default CL space to 8GB (CASSANDRA-7031)
 * Add range tombstones to read repair digests (CASSANDRA-6863)
 * Fix BTree.clear for large updates (CASSANDRA-6943)
 * Fail write instead of logging a warning when unable to append to CL
   (CASSANDRA-6764)
 * Eliminate possibility of CL segment appearing twice in active list
   (CASSANDRA-6557)
 * Apply DONTNEED fadvise to commitlog segments (CASSANDRA-6759)
 * Switch CRC component to Adler and include it for compressed sstables
   (CASSANDRA-4165)
 * Allow cassandra-stress to set compaction strategy options (CASSANDRA-6451)
 * Add broadcast_rpc_address option to cassandra.yaml (CASSANDRA-5899)
 * Auto reload GossipingPropertyFileSnitch config (CASSANDRA-5897)
 * Fix overflow of memtable_total_space_in_mb (CASSANDRA-6573)
 * Fix ABTC NPE and apply update function correctly (CASSANDRA-6692)
 * Allow nodetool to use a file or prompt for password (CASSANDRA-6660)
 * Fix AIOOBE when concurrently accessing ABSC (CASSANDRA-6742)
 * Fix assertion error in ALTER TYPE RENAME (CASSANDRA-6705)
 * Scrub should not always clear out repaired status (CASSANDRA-5351)
 * Improve handling of range tombstone for wide partitions (CASSANDRA-6446)
 * Fix ClassCastException for compact table with composites (CASSANDRA-6738)
 * Fix potentially repairing with wrong nodes (CASSANDRA-6808)
 * Change caching option syntax (CASSANDRA-6745)
 * Fix stress to do proper counter reads (CASSANDRA-6835)
 * Fix help message for stress counter_write (CASSANDRA-6824)
 * Fix stress smart Thrift client to pick servers correctly (CASSANDRA-6848)
 * Add logging levels (minimal, normal or verbose) to stress tool (CASSANDRA-6849)
 * Fix race condition in Batch CLE (CASSANDRA-6860)
 * Improve cleanup/scrub/upgradesstables failure handling (CASSANDRA-6774)
 * ByteBuffer write() methods for serializing sstables (CASSANDRA-6781)
 * Proper compare function for CollectionType (CASSANDRA-6783)
 * Update native server to Netty 4 (CASSANDRA-6236)
 * Fix off-by-one error in stress (CASSANDRA-6883)
 * Make OpOrder AutoCloseable (CASSANDRA-6901)
 * Remove sync repair JMX interface (CASSANDRA-6900)
 * Add multiple memory allocation options for memtables (CASSANDRA-6689, 6694)
 * Remove adjusted op rate from stress output (CASSANDRA-6921)
 * Add optimized CF.hasColumns() implementations (CASSANDRA-6941)
 * Serialize batchlog mutations with the version of the target node
   (CASSANDRA-6931)
 * Optimize CounterColumn#reconcile() (CASSANDRA-6953)
 * Properly remove 1.2 sstable support in 2.1 (CASSANDRA-6869)
 * Lock counter cells, not partitions (CASSANDRA-6880)
 * Track presence of legacy counter shards in sstables (CASSANDRA-6888)
 * Ensure safe resource cleanup when replacing sstables (CASSANDRA-6912)
 * Add failure handler to async callback (CASSANDRA-6747)
 * Fix AE when closing SSTable without releasing reference (CASSANDRA-7000)
 * Clean up IndexInfo on keyspace/table drops (CASSANDRA-6924)
 * Only snapshot relative SSTables when sequential repair (CASSANDRA-7024)
 * Require nodetool rebuild_index to specify index names (CASSANDRA-7038)
 * fix cassandra stress errors on reads with native protocol (CASSANDRA-7033)
 * Use OpOrder to guard sstable references for reads (CASSANDRA-6919)
 * Preemptive opening of compaction result (CASSANDRA-6916)
 * Multi-threaded scrub/cleanup/upgradesstables (CASSANDRA-5547)
 * Optimize cellname comparison (CASSANDRA-6934)
 * Native protocol v3 (CASSANDRA-6855)
 * Optimize Cell liveness checks and clean up Cell (CASSANDRA-7119)
 * Support consistent range movements (CASSANDRA-2434)
 * Display min timestamp in sstablemetadata viewer (CASSANDRA-6767)
Merged from 2.0:
 * Avoid race-prone second "scrub" of system keyspace (CASSANDRA-6797)
 * Pool CqlRecordWriter clients by inetaddress rather than Range
   (CASSANDRA-6665)
 * Fix compaction_history timestamps (CASSANDRA-6784)
 * Compare scores of full replica ordering in DES (CASSANDRA-6683)
 * fix CME in SessionInfo updateProgress affecting netstats (CASSANDRA-6577)
 * Allow repairing between specific replicas (CASSANDRA-6440)
 * Allow per-dc enabling of hints (CASSANDRA-6157)
 * Add compatibility for Hadoop 0.2.x (CASSANDRA-5201)
 * Fix EstimatedHistogram races (CASSANDRA-6682)
 * Failure detector correctly converts initial value to nanos (CASSANDRA-6658)
 * Add nodetool taketoken to relocate vnodes (CASSANDRA-4445)
 * Expose bulk loading progress over JMX (CASSANDRA-4757)
 * Correctly handle null with IF conditions and TTL (CASSANDRA-6623)
 * Account for range/row tombstones in tombstone drop
   time histogram (CASSANDRA-6522)
 * Stop CommitLogSegment.close() from calling sync() (CASSANDRA-6652)
 * Make commitlog failure handling configurable (CASSANDRA-6364)
 * Avoid overlaps in LCS (CASSANDRA-6688)
 * Improve support for paginating over composites (CASSANDRA-4851)
 * Fix count(*) queries in a mixed cluster (CASSANDRA-6707)
 * Improve repair tasks(snapshot, differencing) concurrency (CASSANDRA-6566)
 * Fix replaying pre-2.0 commit logs (CASSANDRA-6714)
 * Add static columns to CQL3 (CASSANDRA-6561)
 * Optimize single partition batch statements (CASSANDRA-6737)
 * Disallow post-query re-ordering when paging (CASSANDRA-6722)
 * Fix potential paging bug with deleted columns (CASSANDRA-6748)
 * Fix NPE on BulkLoader caused by losing StreamEvent (CASSANDRA-6636)
 * Fix truncating compression metadata (CASSANDRA-6791)
 * Add CMSClassUnloadingEnabled JVM option (CASSANDRA-6541)
 * Catch memtable flush exceptions during shutdown (CASSANDRA-6735)
 * Fix upgradesstables NPE for non-CF-based indexes (CASSANDRA-6645)
 * Fix UPDATE updating PRIMARY KEY columns implicitly (CASSANDRA-6782)
 * Fix IllegalArgumentException when updating from 1.2 with SuperColumns
   (CASSANDRA-6733)
 * FBUtilities.singleton() should use the CF comparator (CASSANDRA-6778)
 * Fix CQLSStableWriter.addRow(Map<String, Object>) (CASSANDRA-6526)
 * Fix HSHA server introducing corrupt data (CASSANDRA-6285)
 * Fix CAS conditions for COMPACT STORAGE tables (CASSANDRA-6813)
 * Starting threads in OutboundTcpConnectionPool constructor causes race conditions (CASSANDRA-7177)
 * Allow overriding cassandra-rackdc.properties file (CASSANDRA-7072)
 * Set JMX RMI port to 7199 (CASSANDRA-7087)
 * Use LOCAL_QUORUM for data reads at LOCAL_SERIAL (CASSANDRA-6939)
 * Log a warning for large batches (CASSANDRA-6487)
 * Put nodes in hibernate when join_ring is false (CASSANDRA-6961)
 * Avoid early loading of non-system keyspaces before compaction-leftovers
   cleanup at startup (CASSANDRA-6913)
 * Restrict Windows to parallel repairs (CASSANDRA-6907)
 * (Hadoop) Allow manually specifying start/end tokens in CFIF (CASSANDRA-6436)
 * Fix NPE in MeteredFlusher (CASSANDRA-6820)
 * Fix race processing range scan responses (CASSANDRA-6820)
 * Allow deleting snapshots from dropped keyspaces (CASSANDRA-6821)
 * Add uuid() function (CASSANDRA-6473)
 * Omit tombstones from schema digests (CASSANDRA-6862)
 * Include correct consistencyLevel in LWT timeout (CASSANDRA-6884)
 * Lower chances for losing new SSTables during nodetool refresh and
   ColumnFamilyStore.loadNewSSTables (CASSANDRA-6514)
 * Add support for DELETE ... IF EXISTS to CQL3 (CASSANDRA-5708)
 * Update hadoop_cql3_word_count example (CASSANDRA-6793)
 * Fix handling of RejectedExecution in sync Thrift server (CASSANDRA-6788)
 * Log more information when exceeding tombstone_warn_threshold (CASSANDRA-6865)
 * Fix truncate to not abort due to unreachable fat clients (CASSANDRA-6864)
 * Fix schema concurrency exceptions (CASSANDRA-6841)
 * Fix leaking validator FH in StreamWriter (CASSANDRA-6832)
 * Fix saving triggers to schema (CASSANDRA-6789)
 * Fix trigger mutations when base mutation list is immutable (CASSANDRA-6790)
 * Fix accounting in FileCacheService to allow re-using RAR (CASSANDRA-6838)
 * Fix static counter columns (CASSANDRA-6827)
 * Restore expiring->deleted (cell) compaction optimization (CASSANDRA-6844)
 * Fix CompactionManager.needsCleanup (CASSANDRA-6845)
 * Correctly compare BooleanType values other than 0 and 1 (CASSANDRA-6779)
 * Read message id as string from earlier versions (CASSANDRA-6840)
 * Properly use the Paxos consistency for (non-protocol) batch (CASSANDRA-6837)
 * Add paranoid disk failure option (CASSANDRA-6646)
 * Improve PerRowSecondaryIndex performance (CASSANDRA-6876)
 * Extend triggers to support CAS updates (CASSANDRA-6882)
 * Static columns with IF NOT EXISTS don't always work as expected (CASSANDRA-6873)
 * Fix paging with SELECT DISTINCT (CASSANDRA-6857)
 * Fix UnsupportedOperationException on CAS timeout (CASSANDRA-6923)
 * Improve MeteredFlusher handling of MF-unaffected column families
   (CASSANDRA-6867)
 * Add CqlRecordReader using native pagination (CASSANDRA-6311)
 * Add QueryHandler interface (CASSANDRA-6659)
 * Track liveRatio per-memtable, not per-CF (CASSANDRA-6945)
 * Make sure upgradesstables keeps sstable level (CASSANDRA-6958)
 * Fix LIMIT with static columns (CASSANDRA-6956)
 * Fix clash with CQL column name in thrift validation (CASSANDRA-6892)
 * Fix error with super columns in mixed 1.2-2.0 clusters (CASSANDRA-6966)
 * Fix bad skip of sstables on slice query with composite start/finish (CASSANDRA-6825)
 * Fix unintended update with conditional statement (CASSANDRA-6893)
 * Fix map element access in IF (CASSANDRA-6914)
 * Avoid costly range calculations for range queries on system keyspaces
   (CASSANDRA-6906)
 * Fix SSTable not released if stream session fails (CASSANDRA-6818)
 * Avoid build failure due to ANTLR timeout (CASSANDRA-6991)
 * Queries on compact tables can return more rows that requested (CASSANDRA-7052)
 * USING TIMESTAMP for batches does not work (CASSANDRA-7053)
 * Fix performance regression from CASSANDRA-5614 (CASSANDRA-6949)
 * Ensure that batchlog and hint timeouts do not produce hints (CASSANDRA-7058)
 * Merge groupable mutations in TriggerExecutor#execute() (CASSANDRA-7047)
 * Plug holes in resource release when wiring up StreamSession (CASSANDRA-7073)
 * Re-add parameter columns to tracing session (CASSANDRA-6942)
 * Preserves CQL metadata when updating table from thrift (CASSANDRA-6831)
Merged from 1.2:
 * Fix nodetool display with vnodes (CASSANDRA-7082)
 * Add UNLOGGED, COUNTER options to BATCH documentation (CASSANDRA-6816)
 * add extra SSL cipher suites (CASSANDRA-6613)
 * fix nodetool getsstables for blob PK (CASSANDRA-6803)
 * Fix BatchlogManager#deleteBatch() use of millisecond timestamps
   (CASSANDRA-6822)
 * Continue assassinating even if the endpoint vanishes (CASSANDRA-6787)
 * Schedule schema pulls on change (CASSANDRA-6971)
 * Non-droppable verbs shouldn't be dropped from OTC (CASSANDRA-6980)
 * Shutdown batchlog executor in SS#drain() (CASSANDRA-7025)
 * Fix batchlog to account for CF truncation records (CASSANDRA-6999)
 * Fix CQLSH parsing of functions and BLOB literals (CASSANDRA-7018)
 * Properly load trustore in the native protocol (CASSANDRA-6847)
 * Always clean up references in SerializingCache (CASSANDRA-6994)
 * Don't shut MessagingService down when replacing a node (CASSANDRA-6476)
 * fix npe when doing -Dcassandra.fd_initial_value_ms (CASSANDRA-6751)


2.1.0-beta1
 * Add flush directory distinct from compaction directories (CASSANDRA-6357)
 * Require JNA by default (CASSANDRA-6575)
 * add listsnapshots command to nodetool (CASSANDRA-5742)
 * Introduce AtomicBTreeColumns (CASSANDRA-6271, 6692)
 * Multithreaded commitlog (CASSANDRA-3578)
 * allocate fixed index summary memory pool and resample cold index summaries
   to use less memory (CASSANDRA-5519)
 * Removed multithreaded compaction (CASSANDRA-6142)
 * Parallelize fetching rows for low-cardinality indexes (CASSANDRA-1337)
 * change logging from log4j to logback (CASSANDRA-5883)
 * switch to LZ4 compression for internode communication (CASSANDRA-5887)
 * Stop using Thrift-generated Index* classes internally (CASSANDRA-5971)
 * Remove 1.2 network compatibility code (CASSANDRA-5960)
 * Remove leveled json manifest migration code (CASSANDRA-5996)
 * Remove CFDefinition (CASSANDRA-6253)
 * Use AtomicIntegerFieldUpdater in RefCountedMemory (CASSANDRA-6278)
 * User-defined types for CQL3 (CASSANDRA-5590)
 * Use of o.a.c.metrics in nodetool (CASSANDRA-5871, 6406)
 * Batch read from OTC's queue and cleanup (CASSANDRA-1632)
 * Secondary index support for collections (CASSANDRA-4511, 6383)
 * SSTable metadata(Stats.db) format change (CASSANDRA-6356)
 * Push composites support in the storage engine
   (CASSANDRA-5417, CASSANDRA-6520)
 * Add snapshot space used to cfstats (CASSANDRA-6231)
 * Add cardinality estimator for key count estimation (CASSANDRA-5906)
 * CF id is changed to be non-deterministic. Data dir/key cache are created
   uniquely for CF id (CASSANDRA-5202)
 * New counters implementation (CASSANDRA-6504)
 * Replace UnsortedColumns, EmptyColumns, TreeMapBackedSortedColumns with new
   ArrayBackedSortedColumns (CASSANDRA-6630, CASSANDRA-6662, CASSANDRA-6690)
 * Add option to use row cache with a given amount of rows (CASSANDRA-5357)
 * Avoid repairing already repaired data (CASSANDRA-5351)
 * Reject counter updates with USING TTL/TIMESTAMP (CASSANDRA-6649)
 * Replace index_interval with min/max_index_interval (CASSANDRA-6379)
 * Lift limitation that order by columns must be selected for IN queries (CASSANDRA-4911)


2.0.5
 * Reduce garbage generated by bloom filter lookups (CASSANDRA-6609)
 * Add ks.cf names to tombstone logging (CASSANDRA-6597)
 * Use LOCAL_QUORUM for LWT operations at LOCAL_SERIAL (CASSANDRA-6495)
 * Wait for gossip to settle before accepting client connections (CASSANDRA-4288)
 * Delete unfinished compaction incrementally (CASSANDRA-6086)
 * Allow specifying custom secondary index options in CQL3 (CASSANDRA-6480)
 * Improve replica pinning for cache efficiency in DES (CASSANDRA-6485)
 * Fix LOCAL_SERIAL from thrift (CASSANDRA-6584)
 * Don't special case received counts in CAS timeout exceptions (CASSANDRA-6595)
 * Add support for 2.1 global counter shards (CASSANDRA-6505)
 * Fix NPE when streaming connection is not yet established (CASSANDRA-6210)
 * Avoid rare duplicate read repair triggering (CASSANDRA-6606)
 * Fix paging discardFirst (CASSANDRA-6555)
 * Fix ArrayIndexOutOfBoundsException in 2ndary index query (CASSANDRA-6470)
 * Release sstables upon rebuilding 2i (CASSANDRA-6635)
 * Add AbstractCompactionStrategy.startup() method (CASSANDRA-6637)
 * SSTableScanner may skip rows during cleanup (CASSANDRA-6638)
 * sstables from stalled repair sessions can resurrect deleted data (CASSANDRA-6503)
 * Switch stress to use ITransportFactory (CASSANDRA-6641)
 * Fix IllegalArgumentException during prepare (CASSANDRA-6592)
 * Fix possible loss of 2ndary index entries during compaction (CASSANDRA-6517)
 * Fix direct Memory on architectures that do not support unaligned long access
   (CASSANDRA-6628)
 * Let scrub optionally skip broken counter partitions (CASSANDRA-5930)
Merged from 1.2:
 * fsync compression metadata (CASSANDRA-6531)
 * Validate CF existence on execution for prepared statement (CASSANDRA-6535)
 * Add ability to throttle batchlog replay (CASSANDRA-6550)
 * Fix executing LOCAL_QUORUM with SimpleStrategy (CASSANDRA-6545)
 * Avoid StackOverflow when using large IN queries (CASSANDRA-6567)
 * Nodetool upgradesstables includes secondary indexes (CASSANDRA-6598)
 * Paginate batchlog replay (CASSANDRA-6569)
 * skip blocking on streaming during drain (CASSANDRA-6603)
 * Improve error message when schema doesn't match loaded sstable (CASSANDRA-6262)
 * Add properties to adjust FD initial value and max interval (CASSANDRA-4375)
 * Fix preparing with batch and delete from collection (CASSANDRA-6607)
 * Fix ABSC reverse iterator's remove() method (CASSANDRA-6629)
 * Handle host ID conflicts properly (CASSANDRA-6615)
 * Move handling of migration event source to solve bootstrap race. (CASSANDRA-6648)
 * Make sure compaction throughput value doesn't overflow with int math (CASSANDRA-6647)


2.0.4
 * Allow removing snapshots of no-longer-existing CFs (CASSANDRA-6418)
 * add StorageService.stopDaemon() (CASSANDRA-4268)
 * add IRE for invalid CF supplied to get_count (CASSANDRA-5701)
 * add client encryption support to sstableloader (CASSANDRA-6378)
 * Fix accept() loop for SSL sockets post-shutdown (CASSANDRA-6468)
 * Fix size-tiered compaction in LCS L0 (CASSANDRA-6496)
 * Fix assertion failure in filterColdSSTables (CASSANDRA-6483)
 * Fix row tombstones in larger-than-memory compactions (CASSANDRA-6008)
 * Fix cleanup ClassCastException (CASSANDRA-6462)
 * Reduce gossip memory use by interning VersionedValue strings (CASSANDRA-6410)
 * Allow specifying datacenters to participate in a repair (CASSANDRA-6218)
 * Fix divide-by-zero in PCI (CASSANDRA-6403)
 * Fix setting last compacted key in the wrong level for LCS (CASSANDRA-6284)
 * Add millisecond precision formats to the timestamp parser (CASSANDRA-6395)
 * Expose a total memtable size metric for a CF (CASSANDRA-6391)
 * cqlsh: handle symlinks properly (CASSANDRA-6425)
 * Fix potential infinite loop when paging query with IN (CASSANDRA-6464)
 * Fix assertion error in AbstractQueryPager.discardFirst (CASSANDRA-6447)
 * Fix streaming older SSTable yields unnecessary tombstones (CASSANDRA-6527)
Merged from 1.2:
 * Improved error message on bad properties in DDL queries (CASSANDRA-6453)
 * Randomize batchlog candidates selection (CASSANDRA-6481)
 * Fix thundering herd on endpoint cache invalidation (CASSANDRA-6345, 6485)
 * Improve batchlog write performance with vnodes (CASSANDRA-6488)
 * cqlsh: quote single quotes in strings inside collections (CASSANDRA-6172)
 * Improve gossip performance for typical messages (CASSANDRA-6409)
 * Throw IRE if a prepared statement has more markers than supported
   (CASSANDRA-5598)
 * Expose Thread metrics for the native protocol server (CASSANDRA-6234)
 * Change snapshot response message verb to INTERNAL to avoid dropping it
   (CASSANDRA-6415)
 * Warn when collection read has > 65K elements (CASSANDRA-5428)
 * Fix cache persistence when both row and key cache are enabled
   (CASSANDRA-6413)
 * (Hadoop) add describe_local_ring (CASSANDRA-6268)
 * Fix handling of concurrent directory creation failure (CASSANDRA-6459)
 * Allow executing CREATE statements multiple times (CASSANDRA-6471)
 * Don't send confusing info with timeouts (CASSANDRA-6491)
 * Don't resubmit counter mutation runnables internally (CASSANDRA-6427)
 * Don't drop local mutations without a hint (CASSANDRA-6510)
 * Don't allow null max_hint_window_in_ms (CASSANDRA-6419)
 * Validate SliceRange start and finish lengths (CASSANDRA-6521)


2.0.3
 * Fix FD leak on slice read path (CASSANDRA-6275)
 * Cancel read meter task when closing SSTR (CASSANDRA-6358)
 * free off-heap IndexSummary during bulk (CASSANDRA-6359)
 * Recover from IOException in accept() thread (CASSANDRA-6349)
 * Improve Gossip tolerance of abnormally slow tasks (CASSANDRA-6338)
 * Fix trying to hint timed out counter writes (CASSANDRA-6322)
 * Allow restoring specific columnfamilies from archived CL (CASSANDRA-4809)
 * Avoid flushing compaction_history after each operation (CASSANDRA-6287)
 * Fix repair assertion error when tombstones expire (CASSANDRA-6277)
 * Skip loading corrupt key cache (CASSANDRA-6260)
 * Fixes for compacting larger-than-memory rows (CASSANDRA-6274)
 * Compact hottest sstables first and optionally omit coldest from
   compaction entirely (CASSANDRA-6109)
 * Fix modifying column_metadata from thrift (CASSANDRA-6182)
 * cqlsh: fix LIST USERS output (CASSANDRA-6242)
 * Add IRequestSink interface (CASSANDRA-6248)
 * Update memtable size while flushing (CASSANDRA-6249)
 * Provide hooks around CQL2/CQL3 statement execution (CASSANDRA-6252)
 * Require Permission.SELECT for CAS updates (CASSANDRA-6247)
 * New CQL-aware SSTableWriter (CASSANDRA-5894)
 * Reject CAS operation when the protocol v1 is used (CASSANDRA-6270)
 * Correctly throw error when frame too large (CASSANDRA-5981)
 * Fix serialization bug in PagedRange with 2ndary indexes (CASSANDRA-6299)
 * Fix CQL3 table validation in Thrift (CASSANDRA-6140)
 * Fix bug missing results with IN clauses (CASSANDRA-6327)
 * Fix paging with reversed slices (CASSANDRA-6343)
 * Set minTimestamp correctly to be able to drop expired sstables (CASSANDRA-6337)
 * Support NaN and Infinity as float literals (CASSANDRA-6003)
 * Remove RF from nodetool ring output (CASSANDRA-6289)
 * Fix attempting to flush empty rows (CASSANDRA-6374)
 * Fix potential out of bounds exception when paging (CASSANDRA-6333)
Merged from 1.2:
 * Optimize FD phi calculation (CASSANDRA-6386)
 * Improve initial FD phi estimate when starting up (CASSANDRA-6385)
 * Don't list CQL3 table in CLI describe even if named explicitely
   (CASSANDRA-5750)
 * Invalidate row cache when dropping CF (CASSANDRA-6351)
 * add non-jamm path for cached statements (CASSANDRA-6293)
 * add windows bat files for shell commands (CASSANDRA-6145)
 * Require logging in for Thrift CQL2/3 statement preparation (CASSANDRA-6254)
 * restrict max_num_tokens to 1536 (CASSANDRA-6267)
 * Nodetool gets default JMX port from cassandra-env.sh (CASSANDRA-6273)
 * make calculatePendingRanges asynchronous (CASSANDRA-6244)
 * Remove blocking flushes in gossip thread (CASSANDRA-6297)
 * Fix potential socket leak in connectionpool creation (CASSANDRA-6308)
 * Allow LOCAL_ONE/LOCAL_QUORUM to work with SimpleStrategy (CASSANDRA-6238)
 * cqlsh: handle 'null' as session duration (CASSANDRA-6317)
 * Fix json2sstable handling of range tombstones (CASSANDRA-6316)
 * Fix missing one row in reverse query (CASSANDRA-6330)
 * Fix reading expired row value from row cache (CASSANDRA-6325)
 * Fix AssertionError when doing set element deletion (CASSANDRA-6341)
 * Make CL code for the native protocol match the one in C* 2.0
   (CASSANDRA-6347)
 * Disallow altering CQL3 table from thrift (CASSANDRA-6370)
 * Fix size computation of prepared statement (CASSANDRA-6369)


2.0.2
 * Update FailureDetector to use nanontime (CASSANDRA-4925)
 * Fix FileCacheService regressions (CASSANDRA-6149)
 * Never return WriteTimeout for CL.ANY (CASSANDRA-6132)
 * Fix race conditions in bulk loader (CASSANDRA-6129)
 * Add configurable metrics reporting (CASSANDRA-4430)
 * drop queries exceeding a configurable number of tombstones (CASSANDRA-6117)
 * Track and persist sstable read activity (CASSANDRA-5515)
 * Fixes for speculative retry (CASSANDRA-5932, CASSANDRA-6194)
 * Improve memory usage of metadata min/max column names (CASSANDRA-6077)
 * Fix thrift validation refusing row markers on CQL3 tables (CASSANDRA-6081)
 * Fix insertion of collections with CAS (CASSANDRA-6069)
 * Correctly send metadata on SELECT COUNT (CASSANDRA-6080)
 * Track clients' remote addresses in ClientState (CASSANDRA-6070)
 * Create snapshot dir if it does not exist when migrating
   leveled manifest (CASSANDRA-6093)
 * make sequential nodetool repair the default (CASSANDRA-5950)
 * Add more hooks for compaction strategy implementations (CASSANDRA-6111)
 * Fix potential NPE on composite 2ndary indexes (CASSANDRA-6098)
 * Delete can potentially be skipped in batch (CASSANDRA-6115)
 * Allow alter keyspace on system_traces (CASSANDRA-6016)
 * Disallow empty column names in cql (CASSANDRA-6136)
 * Use Java7 file-handling APIs and fix file moving on Windows (CASSANDRA-5383)
 * Save compaction history to system keyspace (CASSANDRA-5078)
 * Fix NPE if StorageService.getOperationMode() is executed before full startup (CASSANDRA-6166)
 * CQL3: support pre-epoch longs for TimestampType (CASSANDRA-6212)
 * Add reloadtriggers command to nodetool (CASSANDRA-4949)
 * cqlsh: ignore empty 'value alias' in DESCRIBE (CASSANDRA-6139)
 * Fix sstable loader (CASSANDRA-6205)
 * Reject bootstrapping if the node already exists in gossip (CASSANDRA-5571)
 * Fix NPE while loading paxos state (CASSANDRA-6211)
 * cqlsh: add SHOW SESSION <tracing-session> command (CASSANDRA-6228)
Merged from 1.2:
 * (Hadoop) Require CFRR batchSize to be at least 2 (CASSANDRA-6114)
 * Add a warning for small LCS sstable size (CASSANDRA-6191)
 * Add ability to list specific KS/CF combinations in nodetool cfstats (CASSANDRA-4191)
 * Mark CF clean if a mutation raced the drop and got it marked dirty (CASSANDRA-5946)
 * Add a LOCAL_ONE consistency level (CASSANDRA-6202)
 * Limit CQL prepared statement cache by size instead of count (CASSANDRA-6107)
 * Tracing should log write failure rather than raw exceptions (CASSANDRA-6133)
 * lock access to TM.endpointToHostIdMap (CASSANDRA-6103)
 * Allow estimated memtable size to exceed slab allocator size (CASSANDRA-6078)
 * Start MeteredFlusher earlier to prevent OOM during CL replay (CASSANDRA-6087)
 * Avoid sending Truncate command to fat clients (CASSANDRA-6088)
 * Allow where clause conditions to be in parenthesis (CASSANDRA-6037)
 * Do not open non-ssl storage port if encryption option is all (CASSANDRA-3916)
 * Move batchlog replay to its own executor (CASSANDRA-6079)
 * Add tombstone debug threshold and histogram (CASSANDRA-6042, 6057)
 * Enable tcp keepalive on incoming connections (CASSANDRA-4053)
 * Fix fat client schema pull NPE (CASSANDRA-6089)
 * Fix memtable flushing for indexed tables (CASSANDRA-6112)
 * Fix skipping columns with multiple slices (CASSANDRA-6119)
 * Expose connected thrift + native client counts (CASSANDRA-5084)
 * Optimize auth setup (CASSANDRA-6122)
 * Trace index selection (CASSANDRA-6001)
 * Update sstablesPerReadHistogram to use biased sampling (CASSANDRA-6164)
 * Log UnknownColumnfamilyException when closing socket (CASSANDRA-5725)
 * Properly error out on CREATE INDEX for counters table (CASSANDRA-6160)
 * Handle JMX notification failure for repair (CASSANDRA-6097)
 * (Hadoop) Fetch no more than 128 splits in parallel (CASSANDRA-6169)
 * stress: add username/password authentication support (CASSANDRA-6068)
 * Fix indexed queries with row cache enabled on parent table (CASSANDRA-5732)
 * Fix compaction race during columnfamily drop (CASSANDRA-5957)
 * Fix validation of empty column names for compact tables (CASSANDRA-6152)
 * Skip replaying mutations that pass CRC but fail to deserialize (CASSANDRA-6183)
 * Rework token replacement to use replace_address (CASSANDRA-5916)
 * Fix altering column types (CASSANDRA-6185)
 * cqlsh: fix CREATE/ALTER WITH completion (CASSANDRA-6196)
 * add windows bat files for shell commands (CASSANDRA-6145)
 * Fix potential stack overflow during range tombstones insertion (CASSANDRA-6181)
 * (Hadoop) Make LOCAL_ONE the default consistency level (CASSANDRA-6214)


2.0.1
 * Fix bug that could allow reading deleted data temporarily (CASSANDRA-6025)
 * Improve memory use defaults (CASSANDRA-6059)
 * Make ThriftServer more easlly extensible (CASSANDRA-6058)
 * Remove Hadoop dependency from ITransportFactory (CASSANDRA-6062)
 * add file_cache_size_in_mb setting (CASSANDRA-5661)
 * Improve error message when yaml contains invalid properties (CASSANDRA-5958)
 * Improve leveled compaction's ability to find non-overlapping L0 compactions
   to work on concurrently (CASSANDRA-5921)
 * Notify indexer of columns shadowed by range tombstones (CASSANDRA-5614)
 * Log Merkle tree stats (CASSANDRA-2698)
 * Switch from crc32 to adler32 for compressed sstable checksums (CASSANDRA-5862)
 * Improve offheap memcpy performance (CASSANDRA-5884)
 * Use a range aware scanner for cleanup (CASSANDRA-2524)
 * Cleanup doesn't need to inspect sstables that contain only local data
   (CASSANDRA-5722)
 * Add ability for CQL3 to list partition keys (CASSANDRA-4536)
 * Improve native protocol serialization (CASSANDRA-5664)
 * Upgrade Thrift to 0.9.1 (CASSANDRA-5923)
 * Require superuser status for adding triggers (CASSANDRA-5963)
 * Make standalone scrubber handle old and new style leveled manifest
   (CASSANDRA-6005)
 * Fix paxos bugs (CASSANDRA-6012, 6013, 6023)
 * Fix paged ranges with multiple replicas (CASSANDRA-6004)
 * Fix potential AssertionError during tracing (CASSANDRA-6041)
 * Fix NPE in sstablesplit (CASSANDRA-6027)
 * Migrate pre-2.0 key/value/column aliases to system.schema_columns
   (CASSANDRA-6009)
 * Paging filter empty rows too agressively (CASSANDRA-6040)
 * Support variadic parameters for IN clauses (CASSANDRA-4210)
 * cqlsh: return the result of CAS writes (CASSANDRA-5796)
 * Fix validation of IN clauses with 2ndary indexes (CASSANDRA-6050)
 * Support named bind variables in CQL (CASSANDRA-6033)
Merged from 1.2:
 * Allow cache-keys-to-save to be set at runtime (CASSANDRA-5980)
 * Avoid second-guessing out-of-space state (CASSANDRA-5605)
 * Tuning knobs for dealing with large blobs and many CFs (CASSANDRA-5982)
 * (Hadoop) Fix CQLRW for thrift tables (CASSANDRA-6002)
 * Fix possible divide-by-zero in HHOM (CASSANDRA-5990)
 * Allow local batchlog writes for CL.ANY (CASSANDRA-5967)
 * Upgrade metrics-core to version 2.2.0 (CASSANDRA-5947)
 * Fix CqlRecordWriter with composite keys (CASSANDRA-5949)
 * Add snitch, schema version, cluster, partitioner to JMX (CASSANDRA-5881)
 * Allow disabling SlabAllocator (CASSANDRA-5935)
 * Make user-defined compaction JMX blocking (CASSANDRA-4952)
 * Fix streaming does not transfer wrapped range (CASSANDRA-5948)
 * Fix loading index summary containing empty key (CASSANDRA-5965)
 * Correctly handle limits in CompositesSearcher (CASSANDRA-5975)
 * Pig: handle CQL collections (CASSANDRA-5867)
 * Pass the updated cf to the PRSI index() method (CASSANDRA-5999)
 * Allow empty CQL3 batches (as no-op) (CASSANDRA-5994)
 * Support null in CQL3 functions (CASSANDRA-5910)
 * Replace the deprecated MapMaker with CacheLoader (CASSANDRA-6007)
 * Add SSTableDeletingNotification to DataTracker (CASSANDRA-6010)
 * Fix snapshots in use get deleted during snapshot repair (CASSANDRA-6011)
 * Move hints and exception count to o.a.c.metrics (CASSANDRA-6017)
 * Fix memory leak in snapshot repair (CASSANDRA-6047)
 * Fix sstable2sjon for CQL3 tables (CASSANDRA-5852)


2.0.0
 * Fix thrift validation when inserting into CQL3 tables (CASSANDRA-5138)
 * Fix periodic memtable flushing behavior with clean memtables (CASSANDRA-5931)
 * Fix dateOf() function for pre-2.0 timestamp columns (CASSANDRA-5928)
 * Fix SSTable unintentionally loads BF when opened for batch (CASSANDRA-5938)
 * Add stream session progress to JMX (CASSANDRA-4757)
 * Fix NPE during CAS operation (CASSANDRA-5925)
Merged from 1.2:
 * Fix getBloomFilterDiskSpaceUsed for AlwaysPresentFilter (CASSANDRA-5900)
 * Don't announce schema version until we've loaded the changes locally
   (CASSANDRA-5904)
 * Fix to support off heap bloom filters size greater than 2 GB (CASSANDRA-5903)
 * Properly handle parsing huge map and set literals (CASSANDRA-5893)


2.0.0-rc2
 * enable vnodes by default (CASSANDRA-5869)
 * fix CAS contention timeout (CASSANDRA-5830)
 * fix HsHa to respect max frame size (CASSANDRA-4573)
 * Fix (some) 2i on composite components omissions (CASSANDRA-5851)
 * cqlsh: add DESCRIBE FULL SCHEMA variant (CASSANDRA-5880)
Merged from 1.2:
 * Correctly validate sparse composite cells in scrub (CASSANDRA-5855)
 * Add KeyCacheHitRate metric to CF metrics (CASSANDRA-5868)
 * cqlsh: add support for multiline comments (CASSANDRA-5798)
 * Handle CQL3 SELECT duplicate IN restrictions on clustering columns
   (CASSANDRA-5856)


2.0.0-rc1
 * improve DecimalSerializer performance (CASSANDRA-5837)
 * fix potential spurious wakeup in AsyncOneResponse (CASSANDRA-5690)
 * fix schema-related trigger issues (CASSANDRA-5774)
 * Better validation when accessing CQL3 table from thrift (CASSANDRA-5138)
 * Fix assertion error during repair (CASSANDRA-5801)
 * Fix range tombstone bug (CASSANDRA-5805)
 * DC-local CAS (CASSANDRA-5797)
 * Add a native_protocol_version column to the system.local table (CASSANRDA-5819)
 * Use index_interval from cassandra.yaml when upgraded (CASSANDRA-5822)
 * Fix buffer underflow on socket close (CASSANDRA-5792)
Merged from 1.2:
 * Fix reading DeletionTime from 1.1-format sstables (CASSANDRA-5814)
 * cqlsh: add collections support to COPY (CASSANDRA-5698)
 * retry important messages for any IOException (CASSANDRA-5804)
 * Allow empty IN relations in SELECT/UPDATE/DELETE statements (CASSANDRA-5626)
 * cqlsh: fix crashing on Windows due to libedit detection (CASSANDRA-5812)
 * fix bulk-loading compressed sstables (CASSANDRA-5820)
 * (Hadoop) fix quoting in CqlPagingRecordReader and CqlRecordWriter
   (CASSANDRA-5824)
 * update default LCS sstable size to 160MB (CASSANDRA-5727)
 * Allow compacting 2Is via nodetool (CASSANDRA-5670)
 * Hex-encode non-String keys in OPP (CASSANDRA-5793)
 * nodetool history logging (CASSANDRA-5823)
 * (Hadoop) fix support for Thrift tables in CqlPagingRecordReader
   (CASSANDRA-5752)
 * add "all time blocked" to StatusLogger output (CASSANDRA-5825)
 * Future-proof inter-major-version schema migrations (CASSANDRA-5845)
 * (Hadoop) add CqlPagingRecordReader support for ReversedType in Thrift table
   (CASSANDRA-5718)
 * Add -no-snapshot option to scrub (CASSANDRA-5891)
 * Fix to support off heap bloom filters size greater than 2 GB (CASSANDRA-5903)
 * Properly handle parsing huge map and set literals (CASSANDRA-5893)
 * Fix LCS L0 compaction may overlap in L1 (CASSANDRA-5907)
 * New sstablesplit tool to split large sstables offline (CASSANDRA-4766)
 * Fix potential deadlock in native protocol server (CASSANDRA-5926)
 * Disallow incompatible type change in CQL3 (CASSANDRA-5882)
Merged from 1.1:
 * Correctly validate sparse composite cells in scrub (CASSANDRA-5855)


2.0.0-beta2
 * Replace countPendingHints with Hints Created metric (CASSANDRA-5746)
 * Allow nodetool with no args, and with help to run without a server (CASSANDRA-5734)
 * Cleanup AbstractType/TypeSerializer classes (CASSANDRA-5744)
 * Remove unimplemented cli option schema-mwt (CASSANDRA-5754)
 * Support range tombstones in thrift (CASSANDRA-5435)
 * Normalize table-manipulating CQL3 statements' class names (CASSANDRA-5759)
 * cqlsh: add missing table options to DESCRIBE output (CASSANDRA-5749)
 * Fix assertion error during repair (CASSANDRA-5757)
 * Fix bulkloader (CASSANDRA-5542)
 * Add LZ4 compression to the native protocol (CASSANDRA-5765)
 * Fix bugs in the native protocol v2 (CASSANDRA-5770)
 * CAS on 'primary key only' table (CASSANDRA-5715)
 * Support streaming SSTables of old versions (CASSANDRA-5772)
 * Always respect protocol version in native protocol (CASSANDRA-5778)
 * Fix ConcurrentModificationException during streaming (CASSANDRA-5782)
 * Update deletion timestamp in Commit#updatesWithPaxosTime (CASSANDRA-5787)
 * Thrift cas() method crashes if input columns are not sorted (CASSANDRA-5786)
 * Order columns names correctly when querying for CAS (CASSANDRA-5788)
 * Fix streaming retry (CASSANDRA-5775)
Merged from 1.2:
 * if no seeds can be a reached a node won't start in a ring by itself (CASSANDRA-5768)
 * add cassandra.unsafesystem property (CASSANDRA-5704)
 * (Hadoop) quote identifiers in CqlPagingRecordReader (CASSANDRA-5763)
 * Add replace_node functionality for vnodes (CASSANDRA-5337)
 * Add timeout events to query traces (CASSANDRA-5520)
 * Fix serialization of the LEFT gossip value (CASSANDRA-5696)
 * Pig: support for cql3 tables (CASSANDRA-5234)
 * Fix skipping range tombstones with reverse queries (CASSANDRA-5712)
 * Expire entries out of ThriftSessionManager (CASSANDRA-5719)
 * Don't keep ancestor information in memory (CASSANDRA-5342)
 * Expose native protocol server status in nodetool info (CASSANDRA-5735)
 * Fix pathetic performance of range tombstones (CASSANDRA-5677)
 * Fix querying with an empty (impossible) range (CASSANDRA-5573)
 * cqlsh: handle CUSTOM 2i in DESCRIBE output (CASSANDRA-5760)
 * Fix minor bug in Range.intersects(Bound) (CASSANDRA-5771)
 * cqlsh: handle disabled compression in DESCRIBE output (CASSANDRA-5766)
 * Ensure all UP events are notified on the native protocol (CASSANDRA-5769)
 * Fix formatting of sstable2json with multiple -k arguments (CASSANDRA-5781)
 * Don't rely on row marker for queries in general to hide lost markers
   after TTL expires (CASSANDRA-5762)
 * Sort nodetool help output (CASSANDRA-5776)
 * Fix column expiring during 2 phases compaction (CASSANDRA-5799)
 * now() is being rejected in INSERTs when inside collections (CASSANDRA-5795)


2.0.0-beta1
 * Add support for indexing clustered columns (CASSANDRA-5125)
 * Removed on-heap row cache (CASSANDRA-5348)
 * use nanotime consistently for node-local timeouts (CASSANDRA-5581)
 * Avoid unnecessary second pass on name-based queries (CASSANDRA-5577)
 * Experimental triggers (CASSANDRA-1311)
 * JEMalloc support for off-heap allocation (CASSANDRA-3997)
 * Single-pass compaction (CASSANDRA-4180)
 * Removed token range bisection (CASSANDRA-5518)
 * Removed compatibility with pre-1.2.5 sstables and network messages
   (CASSANDRA-5511)
 * removed PBSPredictor (CASSANDRA-5455)
 * CAS support (CASSANDRA-5062, 5441, 5442, 5443, 5619, 5667)
 * Leveled compaction performs size-tiered compactions in L0
   (CASSANDRA-5371, 5439)
 * Add yaml network topology snitch for mixed ec2/other envs (CASSANDRA-5339)
 * Log when a node is down longer than the hint window (CASSANDRA-4554)
 * Optimize tombstone creation for ExpiringColumns (CASSANDRA-4917)
 * Improve LeveledScanner work estimation (CASSANDRA-5250, 5407)
 * Replace compaction lock with runWithCompactionsDisabled (CASSANDRA-3430)
 * Change Message IDs to ints (CASSANDRA-5307)
 * Move sstable level information into the Stats component, removing the
   need for a separate Manifest file (CASSANDRA-4872)
 * avoid serializing to byte[] on commitlog append (CASSANDRA-5199)
 * make index_interval configurable per columnfamily (CASSANDRA-3961, CASSANDRA-5650)
 * add default_time_to_live (CASSANDRA-3974)
 * add memtable_flush_period_in_ms (CASSANDRA-4237)
 * replace supercolumns internally by composites (CASSANDRA-3237, 5123)
 * upgrade thrift to 0.9.0 (CASSANDRA-3719)
 * drop unnecessary keyspace parameter from user-defined compaction API
   (CASSANDRA-5139)
 * more robust solution to incomplete compactions + counters (CASSANDRA-5151)
 * Change order of directory searching for c*.in.sh (CASSANDRA-3983)
 * Add tool to reset SSTable compaction level for LCS (CASSANDRA-5271)
 * Allow custom configuration loader (CASSANDRA-5045)
 * Remove memory emergency pressure valve logic (CASSANDRA-3534)
 * Reduce request latency with eager retry (CASSANDRA-4705)
 * cqlsh: Remove ASSUME command (CASSANDRA-5331)
 * Rebuild BF when loading sstables if bloom_filter_fp_chance
   has changed since compaction (CASSANDRA-5015)
 * remove row-level bloom filters (CASSANDRA-4885)
 * Change Kernel Page Cache skipping into row preheating (disabled by default)
   (CASSANDRA-4937)
 * Improve repair by deciding on a gcBefore before sending
   out TreeRequests (CASSANDRA-4932)
 * Add an official way to disable compactions (CASSANDRA-5074)
 * Reenable ALTER TABLE DROP with new semantics (CASSANDRA-3919)
 * Add binary protocol versioning (CASSANDRA-5436)
 * Swap THshaServer for TThreadedSelectorServer (CASSANDRA-5530)
 * Add alias support to SELECT statement (CASSANDRA-5075)
 * Don't create empty RowMutations in CommitLogReplayer (CASSANDRA-5541)
 * Use range tombstones when dropping cfs/columns from schema (CASSANDRA-5579)
 * cqlsh: drop CQL2/CQL3-beta support (CASSANDRA-5585)
 * Track max/min column names in sstables to be able to optimize slice
   queries (CASSANDRA-5514, CASSANDRA-5595, CASSANDRA-5600)
 * Binary protocol: allow batching already prepared statements (CASSANDRA-4693)
 * Allow preparing timestamp, ttl and limit in CQL3 queries (CASSANDRA-4450)
 * Support native link w/o JNA in Java7 (CASSANDRA-3734)
 * Use SASL authentication in binary protocol v2 (CASSANDRA-5545)
 * Replace Thrift HsHa with LMAX Disruptor based implementation (CASSANDRA-5582)
 * cqlsh: Add row count to SELECT output (CASSANDRA-5636)
 * Include a timestamp with all read commands to determine column expiration
   (CASSANDRA-5149)
 * Streaming 2.0 (CASSANDRA-5286, 5699)
 * Conditional create/drop ks/table/index statements in CQL3 (CASSANDRA-2737)
 * more pre-table creation property validation (CASSANDRA-5693)
 * Redesign repair messages (CASSANDRA-5426)
 * Fix ALTER RENAME post-5125 (CASSANDRA-5702)
 * Disallow renaming a 2ndary indexed column (CASSANDRA-5705)
 * Rename Table to Keyspace (CASSANDRA-5613)
 * Ensure changing column_index_size_in_kb on different nodes don't corrupt the
   sstable (CASSANDRA-5454)
 * Move resultset type information into prepare, not execute (CASSANDRA-5649)
 * Auto paging in binary protocol (CASSANDRA-4415, 5714)
 * Don't tie client side use of AbstractType to JDBC (CASSANDRA-4495)
 * Adds new TimestampType to replace DateType (CASSANDRA-5723, CASSANDRA-5729)
Merged from 1.2:
 * make starting native protocol server idempotent (CASSANDRA-5728)
 * Fix loading key cache when a saved entry is no longer valid (CASSANDRA-5706)
 * Fix serialization of the LEFT gossip value (CASSANDRA-5696)
 * cqlsh: Don't show 'null' in place of empty values (CASSANDRA-5675)
 * Race condition in detecting version on a mixed 1.1/1.2 cluster
   (CASSANDRA-5692)
 * Fix skipping range tombstones with reverse queries (CASSANDRA-5712)
 * Expire entries out of ThriftSessionManager (CASSANRDA-5719)
 * Don't keep ancestor information in memory (CASSANDRA-5342)
 * cqlsh: fix handling of semicolons inside BATCH queries (CASSANDRA-5697)


1.2.6
 * Fix tracing when operation completes before all responses arrive
   (CASSANDRA-5668)
 * Fix cross-DC mutation forwarding (CASSANDRA-5632)
 * Reduce SSTableLoader memory usage (CASSANDRA-5555)
 * Scale hinted_handoff_throttle_in_kb to cluster size (CASSANDRA-5272)
 * (Hadoop) Add CQL3 input/output formats (CASSANDRA-4421, 5622)
 * (Hadoop) Fix InputKeyRange in CFIF (CASSANDRA-5536)
 * Fix dealing with ridiculously large max sstable sizes in LCS (CASSANDRA-5589)
 * Ignore pre-truncate hints (CASSANDRA-4655)
 * Move System.exit on OOM into a separate thread (CASSANDRA-5273)
 * Write row markers when serializing schema (CASSANDRA-5572)
 * Check only SSTables for the requested range when streaming (CASSANDRA-5569)
 * Improve batchlog replay behavior and hint ttl handling (CASSANDRA-5314)
 * Exclude localTimestamp from validation for tombstones (CASSANDRA-5398)
 * cqlsh: add custom prompt support (CASSANDRA-5539)
 * Reuse prepared statements in hot auth queries (CASSANDRA-5594)
 * cqlsh: add vertical output option (see EXPAND) (CASSANDRA-5597)
 * Add a rate limit option to stress (CASSANDRA-5004)
 * have BulkLoader ignore snapshots directories (CASSANDRA-5587)
 * fix SnitchProperties logging context (CASSANDRA-5602)
 * Expose whether jna is enabled and memory is locked via JMX (CASSANDRA-5508)
 * cqlsh: fix COPY FROM with ReversedType (CASSANDRA-5610)
 * Allow creating CUSTOM indexes on collections (CASSANDRA-5615)
 * Evaluate now() function at execution time (CASSANDRA-5616)
 * Expose detailed read repair metrics (CASSANDRA-5618)
 * Correct blob literal + ReversedType parsing (CASSANDRA-5629)
 * Allow GPFS to prefer the internal IP like EC2MRS (CASSANDRA-5630)
 * fix help text for -tspw cassandra-cli (CASSANDRA-5643)
 * don't throw away initial causes exceptions for internode encryption issues
   (CASSANDRA-5644)
 * Fix message spelling errors for cql select statements (CASSANDRA-5647)
 * Suppress custom exceptions thru jmx (CASSANDRA-5652)
 * Update CREATE CUSTOM INDEX syntax (CASSANDRA-5639)
 * Fix PermissionDetails.equals() method (CASSANDRA-5655)
 * Never allow partition key ranges in CQL3 without token() (CASSANDRA-5666)
 * Gossiper incorrectly drops AppState for an upgrading node (CASSANDRA-5660)
 * Connection thrashing during multi-region ec2 during upgrade, due to
   messaging version (CASSANDRA-5669)
 * Avoid over reconnecting in EC2MRS (CASSANDRA-5678)
 * Fix ReadResponseSerializer.serializedSize() for digest reads (CASSANDRA-5476)
 * allow sstable2json on 2i CFs (CASSANDRA-5694)
Merged from 1.1:
 * Remove buggy thrift max message length option (CASSANDRA-5529)
 * Fix NPE in Pig's widerow mode (CASSANDRA-5488)
 * Add split size parameter to Pig and disable split combination (CASSANDRA-5544)


1.2.5
 * make BytesToken.toString only return hex bytes (CASSANDRA-5566)
 * Ensure that submitBackground enqueues at least one task (CASSANDRA-5554)
 * fix 2i updates with identical values and timestamps (CASSANDRA-5540)
 * fix compaction throttling bursty-ness (CASSANDRA-4316)
 * reduce memory consumption of IndexSummary (CASSANDRA-5506)
 * remove per-row column name bloom filters (CASSANDRA-5492)
 * Include fatal errors in trace events (CASSANDRA-5447)
 * Ensure that PerRowSecondaryIndex is notified of row-level deletes
   (CASSANDRA-5445)
 * Allow empty blob literals in CQL3 (CASSANDRA-5452)
 * Fix streaming RangeTombstones at column index boundary (CASSANDRA-5418)
 * Fix preparing statements when current keyspace is not set (CASSANDRA-5468)
 * Fix SemanticVersion.isSupportedBy minor/patch handling (CASSANDRA-5496)
 * Don't provide oldCfId for post-1.1 system cfs (CASSANDRA-5490)
 * Fix primary range ignores replication strategy (CASSANDRA-5424)
 * Fix shutdown of binary protocol server (CASSANDRA-5507)
 * Fix repair -snapshot not working (CASSANDRA-5512)
 * Set isRunning flag later in binary protocol server (CASSANDRA-5467)
 * Fix use of CQL3 functions with descending clustering order (CASSANDRA-5472)
 * Disallow renaming columns one at a time for thrift table in CQL3
   (CASSANDRA-5531)
 * cqlsh: add CLUSTERING ORDER BY support to DESCRIBE (CASSANDRA-5528)
 * Add custom secondary index support to CQL3 (CASSANDRA-5484)
 * Fix repair hanging silently on unexpected error (CASSANDRA-5229)
 * Fix Ec2Snitch regression introduced by CASSANDRA-5171 (CASSANDRA-5432)
 * Add nodetool enablebackup/disablebackup (CASSANDRA-5556)
 * cqlsh: fix DESCRIBE after case insensitive USE (CASSANDRA-5567)
Merged from 1.1
 * Add retry mechanism to OTC for non-droppable_verbs (CASSANDRA-5393)
 * Use allocator information to improve memtable memory usage estimate
   (CASSANDRA-5497)
 * Fix trying to load deleted row into row cache on startup (CASSANDRA-4463)
 * fsync leveled manifest to avoid corruption (CASSANDRA-5535)
 * Fix Bound intersection computation (CASSANDRA-5551)
 * sstablescrub now respects max memory size in cassandra.in.sh (CASSANDRA-5562)


1.2.4
 * Ensure that PerRowSecondaryIndex updates see the most recent values
   (CASSANDRA-5397)
 * avoid duplicate index entries ind PrecompactedRow and
   ParallelCompactionIterable (CASSANDRA-5395)
 * remove the index entry on oldColumn when new column is a tombstone
   (CASSANDRA-5395)
 * Change default stream throughput from 400 to 200 mbps (CASSANDRA-5036)
 * Gossiper logs DOWN for symmetry with UP (CASSANDRA-5187)
 * Fix mixing prepared statements between keyspaces (CASSANDRA-5352)
 * Fix consistency level during bootstrap - strike 3 (CASSANDRA-5354)
 * Fix transposed arguments in AlreadyExistsException (CASSANDRA-5362)
 * Improve asynchronous hint delivery (CASSANDRA-5179)
 * Fix Guava dependency version (12.0 -> 13.0.1) for Maven (CASSANDRA-5364)
 * Validate that provided CQL3 collection value are < 64K (CASSANDRA-5355)
 * Make upgradeSSTable skip current version sstables by default (CASSANDRA-5366)
 * Optimize min/max timestamp collection (CASSANDRA-5373)
 * Invalid streamId in cql binary protocol when using invalid CL
   (CASSANDRA-5164)
 * Fix validation for IN where clauses with collections (CASSANDRA-5376)
 * Copy resultSet on count query to avoid ConcurrentModificationException
   (CASSANDRA-5382)
 * Correctly typecheck in CQL3 even with ReversedType (CASSANDRA-5386)
 * Fix streaming compressed files when using encryption (CASSANDRA-5391)
 * cassandra-all 1.2.0 pom missing netty dependency (CASSANDRA-5392)
 * Fix writetime/ttl functions on null values (CASSANDRA-5341)
 * Fix NPE during cql3 select with token() (CASSANDRA-5404)
 * IndexHelper.skipBloomFilters won't skip non-SHA filters (CASSANDRA-5385)
 * cqlsh: Print maps ordered by key, sort sets (CASSANDRA-5413)
 * Add null syntax support in CQL3 for inserts (CASSANDRA-3783)
 * Allow unauthenticated set_keyspace() calls (CASSANDRA-5423)
 * Fix potential incremental backups race (CASSANDRA-5410)
 * Fix prepared BATCH statements with batch-level timestamps (CASSANDRA-5415)
 * Allow overriding superuser setup delay (CASSANDRA-5430)
 * cassandra-shuffle with JMX usernames and passwords (CASSANDRA-5431)
Merged from 1.1:
 * cli: Quote ks and cf names in schema output when needed (CASSANDRA-5052)
 * Fix bad default for min/max timestamp in SSTableMetadata (CASSANDRA-5372)
 * Fix cf name extraction from manifest in Directories.migrateFile()
   (CASSANDRA-5242)
 * Support pluggable internode authentication (CASSANDRA-5401)


1.2.3
 * add check for sstable overlap within a level on startup (CASSANDRA-5327)
 * replace ipv6 colons in jmx object names (CASSANDRA-5298, 5328)
 * Avoid allocating SSTableBoundedScanner during repair when the range does
   not intersect the sstable (CASSANDRA-5249)
 * Don't lowercase property map keys (this breaks NTS) (CASSANDRA-5292)
 * Fix composite comparator with super columns (CASSANDRA-5287)
 * Fix insufficient validation of UPDATE queries against counter cfs
   (CASSANDRA-5300)
 * Fix PropertyFileSnitch default DC/Rack behavior (CASSANDRA-5285)
 * Handle null values when executing prepared statement (CASSANDRA-5081)
 * Add netty to pom dependencies (CASSANDRA-5181)
 * Include type arguments in Thrift CQLPreparedResult (CASSANDRA-5311)
 * Fix compaction not removing columns when bf_fp_ratio is 1 (CASSANDRA-5182)
 * cli: Warn about missing CQL3 tables in schema descriptions (CASSANDRA-5309)
 * Re-enable unknown option in replication/compaction strategies option for
   backward compatibility (CASSANDRA-4795)
 * Add binary protocol support to stress (CASSANDRA-4993)
 * cqlsh: Fix COPY FROM value quoting and null handling (CASSANDRA-5305)
 * Fix repair -pr for vnodes (CASSANDRA-5329)
 * Relax CL for auth queries for non-default users (CASSANDRA-5310)
 * Fix AssertionError during repair (CASSANDRA-5245)
 * Don't announce migrations to pre-1.2 nodes (CASSANDRA-5334)
Merged from 1.1:
 * Update offline scrub for 1.0 -> 1.1 directory structure (CASSANDRA-5195)
 * add tmp flag to Descriptor hashcode (CASSANDRA-4021)
 * fix logging of "Found table data in data directories" when only system tables
   are present (CASSANDRA-5289)
 * cli: Add JMX authentication support (CASSANDRA-5080)
 * nodetool: ability to repair specific range (CASSANDRA-5280)
 * Fix possible assertion triggered in SliceFromReadCommand (CASSANDRA-5284)
 * cqlsh: Add inet type support on Windows (ipv4-only) (CASSANDRA-4801)
 * Fix race when initializing ColumnFamilyStore (CASSANDRA-5350)
 * Add UseTLAB JVM flag (CASSANDRA-5361)


1.2.2
 * fix potential for multiple concurrent compactions of the same sstables
   (CASSANDRA-5256)
 * avoid no-op caching of byte[] on commitlog append (CASSANDRA-5199)
 * fix symlinks under data dir not working (CASSANDRA-5185)
 * fix bug in compact storage metadata handling (CASSANDRA-5189)
 * Validate login for USE queries (CASSANDRA-5207)
 * cli: remove default username and password (CASSANDRA-5208)
 * configure populate_io_cache_on_flush per-CF (CASSANDRA-4694)
 * allow configuration of internode socket buffer (CASSANDRA-3378)
 * Make sstable directory picking blacklist-aware again (CASSANDRA-5193)
 * Correctly expire gossip states for edge cases (CASSANDRA-5216)
 * Improve handling of directory creation failures (CASSANDRA-5196)
 * Expose secondary indicies to the rest of nodetool (CASSANDRA-4464)
 * Binary protocol: avoid sending notification for 0.0.0.0 (CASSANDRA-5227)
 * add UseCondCardMark XX jvm settings on jdk 1.7 (CASSANDRA-4366)
 * CQL3 refactor to allow conversion function (CASSANDRA-5226)
 * Fix drop of sstables in some circumstance (CASSANDRA-5232)
 * Implement caching of authorization results (CASSANDRA-4295)
 * Add support for LZ4 compression (CASSANDRA-5038)
 * Fix missing columns in wide rows queries (CASSANDRA-5225)
 * Simplify auth setup and make system_auth ks alterable (CASSANDRA-5112)
 * Stop compactions from hanging during bootstrap (CASSANDRA-5244)
 * fix compressed streaming sending extra chunk (CASSANDRA-5105)
 * Add CQL3-based implementations of IAuthenticator and IAuthorizer
   (CASSANDRA-4898)
 * Fix timestamp-based tomstone removal logic (CASSANDRA-5248)
 * cli: Add JMX authentication support (CASSANDRA-5080)
 * Fix forceFlush behavior (CASSANDRA-5241)
 * cqlsh: Add username autocompletion (CASSANDRA-5231)
 * Fix CQL3 composite partition key error (CASSANDRA-5240)
 * Allow IN clause on last clustering key (CASSANDRA-5230)
Merged from 1.1:
 * fix start key/end token validation for wide row iteration (CASSANDRA-5168)
 * add ConfigHelper support for Thrift frame and max message sizes (CASSANDRA-5188)
 * fix nodetool repair not fail on node down (CASSANDRA-5203)
 * always collect tombstone hints (CASSANDRA-5068)
 * Fix error when sourcing file in cqlsh (CASSANDRA-5235)


1.2.1
 * stream undelivered hints on decommission (CASSANDRA-5128)
 * GossipingPropertyFileSnitch loads saved dc/rack info if needed (CASSANDRA-5133)
 * drain should flush system CFs too (CASSANDRA-4446)
 * add inter_dc_tcp_nodelay setting (CASSANDRA-5148)
 * re-allow wrapping ranges for start_token/end_token range pairitspwng (CASSANDRA-5106)
 * fix validation compaction of empty rows (CASSANDRA-5136)
 * nodetool methods to enable/disable hint storage/delivery (CASSANDRA-4750)
 * disallow bloom filter false positive chance of 0 (CASSANDRA-5013)
 * add threadpool size adjustment methods to JMXEnabledThreadPoolExecutor and
   CompactionManagerMBean (CASSANDRA-5044)
 * fix hinting for dropped local writes (CASSANDRA-4753)
 * off-heap cache doesn't need mutable column container (CASSANDRA-5057)
 * apply disk_failure_policy to bad disks on initial directory creation
   (CASSANDRA-4847)
 * Optimize name-based queries to use ArrayBackedSortedColumns (CASSANDRA-5043)
 * Fall back to old manifest if most recent is unparseable (CASSANDRA-5041)
 * pool [Compressed]RandomAccessReader objects on the partitioned read path
   (CASSANDRA-4942)
 * Add debug logging to list filenames processed by Directories.migrateFile
   method (CASSANDRA-4939)
 * Expose black-listed directories via JMX (CASSANDRA-4848)
 * Log compaction merge counts (CASSANDRA-4894)
 * Minimize byte array allocation by AbstractData{Input,Output} (CASSANDRA-5090)
 * Add SSL support for the binary protocol (CASSANDRA-5031)
 * Allow non-schema system ks modification for shuffle to work (CASSANDRA-5097)
 * cqlsh: Add default limit to SELECT statements (CASSANDRA-4972)
 * cqlsh: fix DESCRIBE for 1.1 cfs in CQL3 (CASSANDRA-5101)
 * Correctly gossip with nodes >= 1.1.7 (CASSANDRA-5102)
 * Ensure CL guarantees on digest mismatch (CASSANDRA-5113)
 * Validate correctly selects on composite partition key (CASSANDRA-5122)
 * Fix exception when adding collection (CASSANDRA-5117)
 * Handle states for non-vnode clusters correctly (CASSANDRA-5127)
 * Refuse unrecognized replication and compaction strategy options (CASSANDRA-4795)
 * Pick the correct value validator in sstable2json for cql3 tables (CASSANDRA-5134)
 * Validate login for describe_keyspace, describe_keyspaces and set_keyspace
   (CASSANDRA-5144)
 * Fix inserting empty maps (CASSANDRA-5141)
 * Don't remove tokens from System table for node we know (CASSANDRA-5121)
 * fix streaming progress report for compresed files (CASSANDRA-5130)
 * Coverage analysis for low-CL queries (CASSANDRA-4858)
 * Stop interpreting dates as valid timeUUID value (CASSANDRA-4936)
 * Adds E notation for floating point numbers (CASSANDRA-4927)
 * Detect (and warn) unintentional use of the cql2 thrift methods when cql3 was
   intended (CASSANDRA-5172)
 * cli: Quote ks and cf names in schema output when needed (CASSANDRA-5052)
 * Fix cf name extraction from manifest in Directories.migrateFile() (CASSANDRA-5242)
 * Replace mistaken usage of commons-logging with slf4j (CASSANDRA-5464)
 * Ensure Jackson dependency matches lib (CASSANDRA-5126)
 * Expose droppable tombstone ratio stats over JMX (CASSANDRA-5159)
Merged from 1.1:
 * Simplify CompressedRandomAccessReader to work around JDK FD bug (CASSANDRA-5088)
 * Improve handling a changing target throttle rate mid-compaction (CASSANDRA-5087)
 * Pig: correctly decode row keys in widerow mode (CASSANDRA-5098)
 * nodetool repair command now prints progress (CASSANDRA-4767)
 * fix user defined compaction to run against 1.1 data directory (CASSANDRA-5118)
 * Fix CQL3 BATCH authorization caching (CASSANDRA-5145)
 * fix get_count returns incorrect value with TTL (CASSANDRA-5099)
 * better handling for mid-compaction failure (CASSANDRA-5137)
 * convert default marshallers list to map for better readability (CASSANDRA-5109)
 * fix ConcurrentModificationException in getBootstrapSource (CASSANDRA-5170)
 * fix sstable maxtimestamp for row deletes and pre-1.1.1 sstables (CASSANDRA-5153)
 * Fix thread growth on node removal (CASSANDRA-5175)
 * Make Ec2Region's datacenter name configurable (CASSANDRA-5155)


1.2.0
 * Disallow counters in collections (CASSANDRA-5082)
 * cqlsh: add unit tests (CASSANDRA-3920)
 * fix default bloom_filter_fp_chance for LeveledCompactionStrategy (CASSANDRA-5093)
Merged from 1.1:
 * add validation for get_range_slices with start_key and end_token (CASSANDRA-5089)


1.2.0-rc2
 * fix nodetool ownership display with vnodes (CASSANDRA-5065)
 * cqlsh: add DESCRIBE KEYSPACES command (CASSANDRA-5060)
 * Fix potential infinite loop when reloading CFS (CASSANDRA-5064)
 * Fix SimpleAuthorizer example (CASSANDRA-5072)
 * cqlsh: force CL.ONE for tracing and system.schema* queries (CASSANDRA-5070)
 * Includes cassandra-shuffle in the debian package (CASSANDRA-5058)
Merged from 1.1:
 * fix multithreaded compaction deadlock (CASSANDRA-4492)
 * fix temporarily missing schema after upgrade from pre-1.1.5 (CASSANDRA-5061)
 * Fix ALTER TABLE overriding compression options with defaults
   (CASSANDRA-4996, 5066)
 * fix specifying and altering crc_check_chance (CASSANDRA-5053)
 * fix Murmur3Partitioner ownership% calculation (CASSANDRA-5076)
 * Don't expire columns sooner than they should in 2ndary indexes (CASSANDRA-5079)


1.2-rc1
 * rename rpc_timeout settings to request_timeout (CASSANDRA-5027)
 * add BF with 0.1 FP to LCS by default (CASSANDRA-5029)
 * Fix preparing insert queries (CASSANDRA-5016)
 * Fix preparing queries with counter increment (CASSANDRA-5022)
 * Fix preparing updates with collections (CASSANDRA-5017)
 * Don't generate UUID based on other node address (CASSANDRA-5002)
 * Fix message when trying to alter a clustering key type (CASSANDRA-5012)
 * Update IAuthenticator to match the new IAuthorizer (CASSANDRA-5003)
 * Fix inserting only a key in CQL3 (CASSANDRA-5040)
 * Fix CQL3 token() function when used with strings (CASSANDRA-5050)
Merged from 1.1:
 * reduce log spam from invalid counter shards (CASSANDRA-5026)
 * Improve schema propagation performance (CASSANDRA-5025)
 * Fix for IndexHelper.IndexFor throws OOB Exception (CASSANDRA-5030)
 * cqlsh: make it possible to describe thrift CFs (CASSANDRA-4827)
 * cqlsh: fix timestamp formatting on some platforms (CASSANDRA-5046)


1.2-beta3
 * make consistency level configurable in cqlsh (CASSANDRA-4829)
 * fix cqlsh rendering of blob fields (CASSANDRA-4970)
 * fix cqlsh DESCRIBE command (CASSANDRA-4913)
 * save truncation position in system table (CASSANDRA-4906)
 * Move CompressionMetadata off-heap (CASSANDRA-4937)
 * allow CLI to GET cql3 columnfamily data (CASSANDRA-4924)
 * Fix rare race condition in getExpireTimeForEndpoint (CASSANDRA-4402)
 * acquire references to overlapping sstables during compaction so bloom filter
   doesn't get free'd prematurely (CASSANDRA-4934)
 * Don't share slice query filter in CQL3 SelectStatement (CASSANDRA-4928)
 * Separate tracing from Log4J (CASSANDRA-4861)
 * Exclude gcable tombstones from merkle-tree computation (CASSANDRA-4905)
 * Better printing of AbstractBounds for tracing (CASSANDRA-4931)
 * Optimize mostRecentTombstone check in CC.collectAllData (CASSANDRA-4883)
 * Change stream session ID to UUID to avoid collision from same node (CASSANDRA-4813)
 * Use Stats.db when bulk loading if present (CASSANDRA-4957)
 * Skip repair on system_trace and keyspaces with RF=1 (CASSANDRA-4956)
 * (cql3) Remove arbitrary SELECT limit (CASSANDRA-4918)
 * Correctly handle prepared operation on collections (CASSANDRA-4945)
 * Fix CQL3 LIMIT (CASSANDRA-4877)
 * Fix Stress for CQL3 (CASSANDRA-4979)
 * Remove cassandra specific exceptions from JMX interface (CASSANDRA-4893)
 * (CQL3) Force using ALLOW FILTERING on potentially inefficient queries (CASSANDRA-4915)
 * (cql3) Fix adding column when the table has collections (CASSANDRA-4982)
 * (cql3) Fix allowing collections with compact storage (CASSANDRA-4990)
 * (cql3) Refuse ttl/writetime function on collections (CASSANDRA-4992)
 * Replace IAuthority with new IAuthorizer (CASSANDRA-4874)
 * clqsh: fix KEY pseudocolumn escaping when describing Thrift tables
   in CQL3 mode (CASSANDRA-4955)
 * add basic authentication support for Pig CassandraStorage (CASSANDRA-3042)
 * fix CQL2 ALTER TABLE compaction_strategy_class altering (CASSANDRA-4965)
Merged from 1.1:
 * Fall back to old describe_splits if d_s_ex is not available (CASSANDRA-4803)
 * Improve error reporting when streaming ranges fail (CASSANDRA-5009)
 * Fix cqlsh timestamp formatting of timezone info (CASSANDRA-4746)
 * Fix assertion failure with leveled compaction (CASSANDRA-4799)
 * Check for null end_token in get_range_slice (CASSANDRA-4804)
 * Remove all remnants of removed nodes (CASSANDRA-4840)
 * Add aut-reloading of the log4j file in debian package (CASSANDRA-4855)
 * Fix estimated row cache entry size (CASSANDRA-4860)
 * reset getRangeSlice filter after finishing a row for get_paged_slice
   (CASSANDRA-4919)
 * expunge row cache post-truncate (CASSANDRA-4940)
 * Allow static CF definition with compact storage (CASSANDRA-4910)
 * Fix endless loop/compaction of schema_* CFs due to broken timestamps (CASSANDRA-4880)
 * Fix 'wrong class type' assertion in CounterColumn (CASSANDRA-4976)


1.2-beta2
 * fp rate of 1.0 disables BF entirely; LCS defaults to 1.0 (CASSANDRA-4876)
 * off-heap bloom filters for row keys (CASSANDRA_4865)
 * add extension point for sstable components (CASSANDRA-4049)
 * improve tracing output (CASSANDRA-4852, 4862)
 * make TRACE verb droppable (CASSANDRA-4672)
 * fix BulkLoader recognition of CQL3 columnfamilies (CASSANDRA-4755)
 * Sort commitlog segments for replay by id instead of mtime (CASSANDRA-4793)
 * Make hint delivery asynchronous (CASSANDRA-4761)
 * Pluggable Thrift transport factories for CLI and cqlsh (CASSANDRA-4609, 4610)
 * cassandra-cli: allow Double value type to be inserted to a column (CASSANDRA-4661)
 * Add ability to use custom TServerFactory implementations (CASSANDRA-4608)
 * optimize batchlog flushing to skip successful batches (CASSANDRA-4667)
 * include metadata for system keyspace itself in schema tables (CASSANDRA-4416)
 * add check to PropertyFileSnitch to verify presence of location for
   local node (CASSANDRA-4728)
 * add PBSPredictor consistency modeler (CASSANDRA-4261)
 * remove vestiges of Thrift unframed mode (CASSANDRA-4729)
 * optimize single-row PK lookups (CASSANDRA-4710)
 * adjust blockFor calculation to account for pending ranges due to node
   movement (CASSANDRA-833)
 * Change CQL version to 3.0.0 and stop accepting 3.0.0-beta1 (CASSANDRA-4649)
 * (CQL3) Make prepared statement global instead of per connection
   (CASSANDRA-4449)
 * Fix scrubbing of CQL3 created tables (CASSANDRA-4685)
 * (CQL3) Fix validation when using counter and regular columns in the same
   table (CASSANDRA-4706)
 * Fix bug starting Cassandra with simple authentication (CASSANDRA-4648)
 * Add support for batchlog in CQL3 (CASSANDRA-4545, 4738)
 * Add support for multiple column family outputs in CFOF (CASSANDRA-4208)
 * Support repairing only the local DC nodes (CASSANDRA-4747)
 * Use rpc_address for binary protocol and change default port (CASSANDRA-4751)
 * Fix use of collections in prepared statements (CASSANDRA-4739)
 * Store more information into peers table (CASSANDRA-4351, 4814)
 * Configurable bucket size for size tiered compaction (CASSANDRA-4704)
 * Run leveled compaction in parallel (CASSANDRA-4310)
 * Fix potential NPE during CFS reload (CASSANDRA-4786)
 * Composite indexes may miss results (CASSANDRA-4796)
 * Move consistency level to the protocol level (CASSANDRA-4734, 4824)
 * Fix Subcolumn slice ends not respected (CASSANDRA-4826)
 * Fix Assertion error in cql3 select (CASSANDRA-4783)
 * Fix list prepend logic (CQL3) (CASSANDRA-4835)
 * Add booleans as literals in CQL3 (CASSANDRA-4776)
 * Allow renaming PK columns in CQL3 (CASSANDRA-4822)
 * Fix binary protocol NEW_NODE event (CASSANDRA-4679)
 * Fix potential infinite loop in tombstone compaction (CASSANDRA-4781)
 * Remove system tables accounting from schema (CASSANDRA-4850)
 * (cql3) Force provided columns in clustering key order in
   'CLUSTERING ORDER BY' (CASSANDRA-4881)
 * Fix composite index bug (CASSANDRA-4884)
 * Fix short read protection for CQL3 (CASSANDRA-4882)
 * Add tracing support to the binary protocol (CASSANDRA-4699)
 * (cql3) Don't allow prepared marker inside collections (CASSANDRA-4890)
 * Re-allow order by on non-selected columns (CASSANDRA-4645)
 * Bug when composite index is created in a table having collections (CASSANDRA-4909)
 * log index scan subject in CompositesSearcher (CASSANDRA-4904)
Merged from 1.1:
 * add get[Row|Key]CacheEntries to CacheServiceMBean (CASSANDRA-4859)
 * fix get_paged_slice to wrap to next row correctly (CASSANDRA-4816)
 * fix indexing empty column values (CASSANDRA-4832)
 * allow JdbcDate to compose null Date objects (CASSANDRA-4830)
 * fix possible stackoverflow when compacting 1000s of sstables
   (CASSANDRA-4765)
 * fix wrong leveled compaction progress calculation (CASSANDRA-4807)
 * add a close() method to CRAR to prevent leaking file descriptors (CASSANDRA-4820)
 * fix potential infinite loop in get_count (CASSANDRA-4833)
 * fix compositeType.{get/from}String methods (CASSANDRA-4842)
 * (CQL) fix CREATE COLUMNFAMILY permissions check (CASSANDRA-4864)
 * Fix DynamicCompositeType same type comparison (CASSANDRA-4711)
 * Fix duplicate SSTable reference when stream session failed (CASSANDRA-3306)
 * Allow static CF definition with compact storage (CASSANDRA-4910)
 * Fix endless loop/compaction of schema_* CFs due to broken timestamps (CASSANDRA-4880)
 * Fix 'wrong class type' assertion in CounterColumn (CASSANDRA-4976)


1.2-beta1
 * add atomic_batch_mutate (CASSANDRA-4542, -4635)
 * increase default max_hint_window_in_ms to 3h (CASSANDRA-4632)
 * include message initiation time to replicas so they can more
   accurately drop timed-out requests (CASSANDRA-2858)
 * fix clientutil.jar dependencies (CASSANDRA-4566)
 * optimize WriteResponse (CASSANDRA-4548)
 * new metrics (CASSANDRA-4009)
 * redesign KEYS indexes to avoid read-before-write (CASSANDRA-2897)
 * debug tracing (CASSANDRA-1123)
 * parallelize row cache loading (CASSANDRA-4282)
 * Make compaction, flush JBOD-aware (CASSANDRA-4292)
 * run local range scans on the read stage (CASSANDRA-3687)
 * clean up ioexceptions (CASSANDRA-2116)
 * add disk_failure_policy (CASSANDRA-2118)
 * Introduce new json format with row level deletion (CASSANDRA-4054)
 * remove redundant "name" column from schema_keyspaces (CASSANDRA-4433)
 * improve "nodetool ring" handling of multi-dc clusters (CASSANDRA-3047)
 * update NTS calculateNaturalEndpoints to be O(N log N) (CASSANDRA-3881)
 * split up rpc timeout by operation type (CASSANDRA-2819)
 * rewrite key cache save/load to use only sequential i/o (CASSANDRA-3762)
 * update MS protocol with a version handshake + broadcast address id
   (CASSANDRA-4311)
 * multithreaded hint replay (CASSANDRA-4189)
 * add inter-node message compression (CASSANDRA-3127)
 * remove COPP (CASSANDRA-2479)
 * Track tombstone expiration and compact when tombstone content is
   higher than a configurable threshold, default 20% (CASSANDRA-3442, 4234)
 * update MurmurHash to version 3 (CASSANDRA-2975)
 * (CLI) track elapsed time for `delete' operation (CASSANDRA-4060)
 * (CLI) jline version is bumped to 1.0 to properly  support
   'delete' key function (CASSANDRA-4132)
 * Save IndexSummary into new SSTable 'Summary' component (CASSANDRA-2392, 4289)
 * Add support for range tombstones (CASSANDRA-3708)
 * Improve MessagingService efficiency (CASSANDRA-3617)
 * Avoid ID conflicts from concurrent schema changes (CASSANDRA-3794)
 * Set thrift HSHA server thread limit to unlimited by default (CASSANDRA-4277)
 * Avoids double serialization of CF id in RowMutation messages
   (CASSANDRA-4293)
 * stream compressed sstables directly with java nio (CASSANDRA-4297)
 * Support multiple ranges in SliceQueryFilter (CASSANDRA-3885)
 * Add column metadata to system column families (CASSANDRA-4018)
 * (cql3) Always use composite types by default (CASSANDRA-4329)
 * (cql3) Add support for set, map and list (CASSANDRA-3647)
 * Validate date type correctly (CASSANDRA-4441)
 * (cql3) Allow definitions with only a PK (CASSANDRA-4361)
 * (cql3) Add support for row key composites (CASSANDRA-4179)
 * improve DynamicEndpointSnitch by using reservoir sampling (CASSANDRA-4038)
 * (cql3) Add support for 2ndary indexes (CASSANDRA-3680)
 * (cql3) fix defining more than one PK to be invalid (CASSANDRA-4477)
 * remove schema agreement checking from all external APIs (Thrift, CQL and CQL3) (CASSANDRA-4487)
 * add Murmur3Partitioner and make it default for new installations (CASSANDRA-3772, 4621)
 * (cql3) update pseudo-map syntax to use map syntax (CASSANDRA-4497)
 * Finer grained exceptions hierarchy and provides error code with exceptions (CASSANDRA-3979)
 * Adds events push to binary protocol (CASSANDRA-4480)
 * Rewrite nodetool help (CASSANDRA-2293)
 * Make CQL3 the default for CQL (CASSANDRA-4640)
 * update stress tool to be able to use CQL3 (CASSANDRA-4406)
 * Accept all thrift update on CQL3 cf but don't expose their metadata (CASSANDRA-4377)
 * Replace Throttle with Guava's RateLimiter for HintedHandOff (CASSANDRA-4541)
 * fix counter add/get using CQL2 and CQL3 in stress tool (CASSANDRA-4633)
 * Add sstable count per level to cfstats (CASSANDRA-4537)
 * (cql3) Add ALTER KEYSPACE statement (CASSANDRA-4611)
 * (cql3) Allow defining default consistency levels (CASSANDRA-4448)
 * (cql3) Fix queries using LIMIT missing results (CASSANDRA-4579)
 * fix cross-version gossip messaging (CASSANDRA-4576)
 * added inet data type (CASSANDRA-4627)


1.1.6
 * Wait for writes on synchronous read digest mismatch (CASSANDRA-4792)
 * fix commitlog replay for nanotime-infected sstables (CASSANDRA-4782)
 * preflight check ttl for maximum of 20 years (CASSANDRA-4771)
 * (Pig) fix widerow input with single column rows (CASSANDRA-4789)
 * Fix HH to compact with correct gcBefore, which avoids wiping out
   undelivered hints (CASSANDRA-4772)
 * LCS will merge up to 32 L0 sstables as intended (CASSANDRA-4778)
 * NTS will default unconfigured DC replicas to zero (CASSANDRA-4675)
 * use default consistency level in counter validation if none is
   explicitly provide (CASSANDRA-4700)
 * Improve IAuthority interface by introducing fine-grained
   access permissions and grant/revoke commands (CASSANDRA-4490, 4644)
 * fix assumption error in CLI when updating/describing keyspace
   (CASSANDRA-4322)
 * Adds offline sstablescrub to debian packaging (CASSANDRA-4642)
 * Automatic fixing of overlapping leveled sstables (CASSANDRA-4644)
 * fix error when using ORDER BY with extended selections (CASSANDRA-4689)
 * (CQL3) Fix validation for IN queries for non-PK cols (CASSANDRA-4709)
 * fix re-created keyspace disappering after 1.1.5 upgrade
   (CASSANDRA-4698, 4752)
 * (CLI) display elapsed time in 2 fraction digits (CASSANDRA-3460)
 * add authentication support to sstableloader (CASSANDRA-4712)
 * Fix CQL3 'is reversed' logic (CASSANDRA-4716, 4759)
 * (CQL3) Don't return ReversedType in result set metadata (CASSANDRA-4717)
 * Backport adding AlterKeyspace statement (CASSANDRA-4611)
 * (CQL3) Correcty accept upper-case data types (CASSANDRA-4770)
 * Add binary protocol events for schema changes (CASSANDRA-4684)
Merged from 1.0:
 * Switch from NBHM to CHM in MessagingService's callback map, which
   prevents OOM in long-running instances (CASSANDRA-4708)


1.1.5
 * add SecondaryIndex.reload API (CASSANDRA-4581)
 * use millis + atomicint for commitlog segment creation instead of
   nanotime, which has issues under some hypervisors (CASSANDRA-4601)
 * fix FD leak in slice queries (CASSANDRA-4571)
 * avoid recursion in leveled compaction (CASSANDRA-4587)
 * increase stack size under Java7 to 180K
 * Log(info) schema changes (CASSANDRA-4547)
 * Change nodetool setcachecapcity to manipulate global caches (CASSANDRA-4563)
 * (cql3) fix setting compaction strategy (CASSANDRA-4597)
 * fix broken system.schema_* timestamps on system startup (CASSANDRA-4561)
 * fix wrong skip of cache saving (CASSANDRA-4533)
 * Avoid NPE when lost+found is in data dir (CASSANDRA-4572)
 * Respect five-minute flush moratorium after initial CL replay (CASSANDRA-4474)
 * Adds ntp as recommended in debian packaging (CASSANDRA-4606)
 * Configurable transport in CF Record{Reader|Writer} (CASSANDRA-4558)
 * (cql3) fix potential NPE with both equal and unequal restriction (CASSANDRA-4532)
 * (cql3) improves ORDER BY validation (CASSANDRA-4624)
 * Fix potential deadlock during counter writes (CASSANDRA-4578)
 * Fix cql error with ORDER BY when using IN (CASSANDRA-4612)
Merged from 1.0:
 * increase Xss to 160k to accomodate latest 1.6 JVMs (CASSANDRA-4602)
 * fix toString of hint destination tokens (CASSANDRA-4568)
 * Fix multiple values for CurrentLocal NodeID (CASSANDRA-4626)


1.1.4
 * fix offline scrub to catch >= out of order rows (CASSANDRA-4411)
 * fix cassandra-env.sh on RHEL and other non-dash-based systems
   (CASSANDRA-4494)
Merged from 1.0:
 * (Hadoop) fix setting key length for old-style mapred api (CASSANDRA-4534)
 * (Hadoop) fix iterating through a resultset consisting entirely
   of tombstoned rows (CASSANDRA-4466)


1.1.3
 * (cqlsh) add COPY TO (CASSANDRA-4434)
 * munmap commitlog segments before rename (CASSANDRA-4337)
 * (JMX) rename getRangeKeySample to sampleKeyRange to avoid returning
   multi-MB results as an attribute (CASSANDRA-4452)
 * flush based on data size, not throughput; overwritten columns no
   longer artificially inflate liveRatio (CASSANDRA-4399)
 * update default commitlog segment size to 32MB and total commitlog
   size to 32/1024 MB for 32/64 bit JVMs, respectively (CASSANDRA-4422)
 * avoid using global partitioner to estimate ranges in index sstables
   (CASSANDRA-4403)
 * restore pre-CASSANDRA-3862 approach to removing expired tombstones
   from row cache during compaction (CASSANDRA-4364)
 * (stress) support for CQL prepared statements (CASSANDRA-3633)
 * Correctly catch exception when Snappy cannot be loaded (CASSANDRA-4400)
 * (cql3) Support ORDER BY when IN condition is given in WHERE clause (CASSANDRA-4327)
 * (cql3) delete "component_index" column on DROP TABLE call (CASSANDRA-4420)
 * change nanoTime() to currentTimeInMillis() in schema related code (CASSANDRA-4432)
 * add a token generation tool (CASSANDRA-3709)
 * Fix LCS bug with sstable containing only 1 row (CASSANDRA-4411)
 * fix "Can't Modify Index Name" problem on CF update (CASSANDRA-4439)
 * Fix assertion error in getOverlappingSSTables during repair (CASSANDRA-4456)
 * fix nodetool's setcompactionthreshold command (CASSANDRA-4455)
 * Ensure compacted files are never used, to avoid counter overcount (CASSANDRA-4436)
Merged from 1.0:
 * Push the validation of secondary index values to the SecondaryIndexManager (CASSANDRA-4240)
 * allow dropping columns shadowed by not-yet-expired supercolumn or row
   tombstones in PrecompactedRow (CASSANDRA-4396)


1.1.2
 * Fix cleanup not deleting index entries (CASSANDRA-4379)
 * Use correct partitioner when saving + loading caches (CASSANDRA-4331)
 * Check schema before trying to export sstable (CASSANDRA-2760)
 * Raise a meaningful exception instead of NPE when PFS encounters
   an unconfigured node + no default (CASSANDRA-4349)
 * fix bug in sstable blacklisting with LCS (CASSANDRA-4343)
 * LCS no longer promotes tiny sstables out of L0 (CASSANDRA-4341)
 * skip tombstones during hint replay (CASSANDRA-4320)
 * fix NPE in compactionstats (CASSANDRA-4318)
 * enforce 1m min keycache for auto (CASSANDRA-4306)
 * Have DeletedColumn.isMFD always return true (CASSANDRA-4307)
 * (cql3) exeption message for ORDER BY constraints said primary filter can be
    an IN clause, which is misleading (CASSANDRA-4319)
 * (cql3) Reject (not yet supported) creation of 2ndardy indexes on tables with
   composite primary keys (CASSANDRA-4328)
 * Set JVM stack size to 160k for java 7 (CASSANDRA-4275)
 * cqlsh: add COPY command to load data from CSV flat files (CASSANDRA-4012)
 * CFMetaData.fromThrift to throw ConfigurationException upon error (CASSANDRA-4353)
 * Use CF comparator to sort indexed columns in SecondaryIndexManager
   (CASSANDRA-4365)
 * add strategy_options to the KSMetaData.toString() output (CASSANDRA-4248)
 * (cql3) fix range queries containing unqueried results (CASSANDRA-4372)
 * (cql3) allow updating column_alias types (CASSANDRA-4041)
 * (cql3) Fix deletion bug (CASSANDRA-4193)
 * Fix computation of overlapping sstable for leveled compaction (CASSANDRA-4321)
 * Improve scrub and allow to run it offline (CASSANDRA-4321)
 * Fix assertionError in StorageService.bulkLoad (CASSANDRA-4368)
 * (cqlsh) add option to authenticate to a keyspace at startup (CASSANDRA-4108)
 * (cqlsh) fix ASSUME functionality (CASSANDRA-4352)
 * Fix ColumnFamilyRecordReader to not return progress > 100% (CASSANDRA-3942)
Merged from 1.0:
 * Set gc_grace on index CF to 0 (CASSANDRA-4314)


1.1.1
 * add populate_io_cache_on_flush option (CASSANDRA-2635)
 * allow larger cache capacities than 2GB (CASSANDRA-4150)
 * add getsstables command to nodetool (CASSANDRA-4199)
 * apply parent CF compaction settings to secondary index CFs (CASSANDRA-4280)
 * preserve commitlog size cap when recycling segments at startup
   (CASSANDRA-4201)
 * (Hadoop) fix split generation regression (CASSANDRA-4259)
 * ignore min/max compactions settings in LCS, while preserving
   behavior that min=max=0 disables autocompaction (CASSANDRA-4233)
 * log number of rows read from saved cache (CASSANDRA-4249)
 * calculate exact size required for cleanup operations (CASSANDRA-1404)
 * avoid blocking additional writes during flush when the commitlog
   gets behind temporarily (CASSANDRA-1991)
 * enable caching on index CFs based on data CF cache setting (CASSANDRA-4197)
 * warn on invalid replication strategy creation options (CASSANDRA-4046)
 * remove [Freeable]Memory finalizers (CASSANDRA-4222)
 * include tombstone size in ColumnFamily.size, which can prevent OOM
   during sudden mass delete operations by yielding a nonzero liveRatio
   (CASSANDRA-3741)
 * Open 1 sstableScanner per level for leveled compaction (CASSANDRA-4142)
 * Optimize reads when row deletion timestamps allow us to restrict
   the set of sstables we check (CASSANDRA-4116)
 * add support for commitlog archiving and point-in-time recovery
   (CASSANDRA-3690)
 * avoid generating redundant compaction tasks during streaming
   (CASSANDRA-4174)
 * add -cf option to nodetool snapshot, and takeColumnFamilySnapshot to
   StorageService mbean (CASSANDRA-556)
 * optimize cleanup to drop entire sstables where possible (CASSANDRA-4079)
 * optimize truncate when autosnapshot is disabled (CASSANDRA-4153)
 * update caches to use byte[] keys to reduce memory overhead (CASSANDRA-3966)
 * add column limit to cli (CASSANDRA-3012, 4098)
 * clean up and optimize DataOutputBuffer, used by CQL compression and
   CompositeType (CASSANDRA-4072)
 * optimize commitlog checksumming (CASSANDRA-3610)
 * identify and blacklist corrupted SSTables from future compactions
   (CASSANDRA-2261)
 * Move CfDef and KsDef validation out of thrift (CASSANDRA-4037)
 * Expose API to repair a user provided range (CASSANDRA-3912)
 * Add way to force the cassandra-cli to refresh its schema (CASSANDRA-4052)
 * Avoid having replicate on write tasks stacking up at CL.ONE (CASSANDRA-2889)
 * (cql3) Backwards compatibility for composite comparators in non-cql3-aware
   clients (CASSANDRA-4093)
 * (cql3) Fix order by for reversed queries (CASSANDRA-4160)
 * (cql3) Add ReversedType support (CASSANDRA-4004)
 * (cql3) Add timeuuid type (CASSANDRA-4194)
 * (cql3) Minor fixes (CASSANDRA-4185)
 * (cql3) Fix prepared statement in BATCH (CASSANDRA-4202)
 * (cql3) Reduce the list of reserved keywords (CASSANDRA-4186)
 * (cql3) Move max/min compaction thresholds to compaction strategy options
   (CASSANDRA-4187)
 * Fix exception during move when localhost is the only source (CASSANDRA-4200)
 * (cql3) Allow paging through non-ordered partitioner results (CASSANDRA-3771)
 * (cql3) Fix drop index (CASSANDRA-4192)
 * (cql3) Don't return range ghosts anymore (CASSANDRA-3982)
 * fix re-creating Keyspaces/ColumnFamilies with the same name as dropped
   ones (CASSANDRA-4219)
 * fix SecondaryIndex LeveledManifest save upon snapshot (CASSANDRA-4230)
 * fix missing arrayOffset in FBUtilities.hash (CASSANDRA-4250)
 * (cql3) Add name of parameters in CqlResultSet (CASSANDRA-4242)
 * (cql3) Correctly validate order by queries (CASSANDRA-4246)
 * rename stress to cassandra-stress for saner packaging (CASSANDRA-4256)
 * Fix exception on colum metadata with non-string comparator (CASSANDRA-4269)
 * Check for unknown/invalid compression options (CASSANDRA-4266)
 * (cql3) Adds simple access to column timestamp and ttl (CASSANDRA-4217)
 * (cql3) Fix range queries with secondary indexes (CASSANDRA-4257)
 * Better error messages from improper input in cli (CASSANDRA-3865)
 * Try to stop all compaction upon Keyspace or ColumnFamily drop (CASSANDRA-4221)
 * (cql3) Allow keyspace properties to contain hyphens (CASSANDRA-4278)
 * (cql3) Correctly validate keyspace access in create table (CASSANDRA-4296)
 * Avoid deadlock in migration stage (CASSANDRA-3882)
 * Take supercolumn names and deletion info into account in memtable throughput
   (CASSANDRA-4264)
 * Add back backward compatibility for old style replication factor (CASSANDRA-4294)
 * Preserve compatibility with pre-1.1 index queries (CASSANDRA-4262)
Merged from 1.0:
 * Fix super columns bug where cache is not updated (CASSANDRA-4190)
 * fix maxTimestamp to include row tombstones (CASSANDRA-4116)
 * (CLI) properly handle quotes in create/update keyspace commands (CASSANDRA-4129)
 * Avoids possible deadlock during bootstrap (CASSANDRA-4159)
 * fix stress tool that hangs forever on timeout or error (CASSANDRA-4128)
 * stress tool to return appropriate exit code on failure (CASSANDRA-4188)
 * fix compaction NPE when out of disk space and assertions disabled
   (CASSANDRA-3985)
 * synchronize LCS getEstimatedTasks to avoid CME (CASSANDRA-4255)
 * ensure unique streaming session id's (CASSANDRA-4223)
 * kick off background compaction when min/max thresholds change
   (CASSANDRA-4279)
 * improve ability of STCS.getBuckets to deal with 100s of 1000s of
   sstables, such as when convertinb back from LCS (CASSANDRA-4287)
 * Oversize integer in CQL throws NumberFormatException (CASSANDRA-4291)
 * fix 1.0.x node join to mixed version cluster, other nodes >= 1.1 (CASSANDRA-4195)
 * Fix LCS splitting sstable base on uncompressed size (CASSANDRA-4419)
 * Push the validation of secondary index values to the SecondaryIndexManager (CASSANDRA-4240)
 * Don't purge columns during upgradesstables (CASSANDRA-4462)
 * Make cqlsh work with piping (CASSANDRA-4113)
 * Validate arguments for nodetool decommission (CASSANDRA-4061)
 * Report thrift status in nodetool info (CASSANDRA-4010)


1.1.0-final
 * average a reduced liveRatio estimate with the previous one (CASSANDRA-4065)
 * Allow KS and CF names up to 48 characters (CASSANDRA-4157)
 * fix stress build (CASSANDRA-4140)
 * add time remaining estimate to nodetool compactionstats (CASSANDRA-4167)
 * (cql) fix NPE in cql3 ALTER TABLE (CASSANDRA-4163)
 * (cql) Add support for CL.TWO and CL.THREE in CQL (CASSANDRA-4156)
 * (cql) Fix type in CQL3 ALTER TABLE preventing update (CASSANDRA-4170)
 * (cql) Throw invalid exception from CQL3 on obsolete options (CASSANDRA-4171)
 * (cqlsh) fix recognizing uppercase SELECT keyword (CASSANDRA-4161)
 * Pig: wide row support (CASSANDRA-3909)
Merged from 1.0:
 * avoid streaming empty files with bulk loader if sstablewriter errors out
   (CASSANDRA-3946)


1.1-rc1
 * Include stress tool in binary builds (CASSANDRA-4103)
 * (Hadoop) fix wide row iteration when last row read was deleted
   (CASSANDRA-4154)
 * fix read_repair_chance to really default to 0.1 in the cli (CASSANDRA-4114)
 * Adds caching and bloomFilterFpChange to CQL options (CASSANDRA-4042)
 * Adds posibility to autoconfigure size of the KeyCache (CASSANDRA-4087)
 * fix KEYS index from skipping results (CASSANDRA-3996)
 * Remove sliced_buffer_size_in_kb dead option (CASSANDRA-4076)
 * make loadNewSStable preserve sstable version (CASSANDRA-4077)
 * Respect 1.0 cache settings as much as possible when upgrading
   (CASSANDRA-4088)
 * relax path length requirement for sstable files when upgrading on
   non-Windows platforms (CASSANDRA-4110)
 * fix terminination of the stress.java when errors were encountered
   (CASSANDRA-4128)
 * Move CfDef and KsDef validation out of thrift (CASSANDRA-4037)
 * Fix get_paged_slice (CASSANDRA-4136)
 * CQL3: Support slice with exclusive start and stop (CASSANDRA-3785)
Merged from 1.0:
 * support PropertyFileSnitch in bulk loader (CASSANDRA-4145)
 * add auto_snapshot option allowing disabling snapshot before drop/truncate
   (CASSANDRA-3710)
 * allow short snitch names (CASSANDRA-4130)


1.1-beta2
 * rename loaded sstables to avoid conflicts with local snapshots
   (CASSANDRA-3967)
 * start hint replay as soon as FD notifies that the target is back up
   (CASSANDRA-3958)
 * avoid unproductive deserializing of cached rows during compaction
   (CASSANDRA-3921)
 * fix concurrency issues with CQL keyspace creation (CASSANDRA-3903)
 * Show Effective Owership via Nodetool ring <keyspace> (CASSANDRA-3412)
 * Update ORDER BY syntax for CQL3 (CASSANDRA-3925)
 * Fix BulkRecordWriter to not throw NPE if reducer gets no map data from Hadoop (CASSANDRA-3944)
 * Fix bug with counters in super columns (CASSANDRA-3821)
 * Remove deprecated merge_shard_chance (CASSANDRA-3940)
 * add a convenient way to reset a node's schema (CASSANDRA-2963)
 * fix for intermittent SchemaDisagreementException (CASSANDRA-3884)
 * CLI `list <CF>` to limit number of columns and their order (CASSANDRA-3012)
 * ignore deprecated KsDef/CfDef/ColumnDef fields in native schema (CASSANDRA-3963)
 * CLI to report when unsupported column_metadata pair was given (CASSANDRA-3959)
 * reincarnate removed and deprecated KsDef/CfDef attributes (CASSANDRA-3953)
 * Fix race between writes and read for cache (CASSANDRA-3862)
 * perform static initialization of StorageProxy on start-up (CASSANDRA-3797)
 * support trickling fsync() on writes (CASSANDRA-3950)
 * expose counters for unavailable/timeout exceptions given to thrift clients (CASSANDRA-3671)
 * avoid quadratic startup time in LeveledManifest (CASSANDRA-3952)
 * Add type information to new schema_ columnfamilies and remove thrift
   serialization for schema (CASSANDRA-3792)
 * add missing column validator options to the CLI help (CASSANDRA-3926)
 * skip reading saved key cache if CF's caching strategy is NONE or ROWS_ONLY (CASSANDRA-3954)
 * Unify migration code (CASSANDRA-4017)
Merged from 1.0:
 * cqlsh: guess correct version of Python for Arch Linux (CASSANDRA-4090)
 * (CLI) properly handle quotes in create/update keyspace commands (CASSANDRA-4129)
 * Avoids possible deadlock during bootstrap (CASSANDRA-4159)
 * fix stress tool that hangs forever on timeout or error (CASSANDRA-4128)
 * Fix super columns bug where cache is not updated (CASSANDRA-4190)
 * stress tool to return appropriate exit code on failure (CASSANDRA-4188)


1.0.9
 * improve index sampling performance (CASSANDRA-4023)
 * always compact away deleted hints immediately after handoff (CASSANDRA-3955)
 * delete hints from dropped ColumnFamilies on handoff instead of
   erroring out (CASSANDRA-3975)
 * add CompositeType ref to the CLI doc for create/update column family (CASSANDRA-3980)
 * Pig: support Counter ColumnFamilies (CASSANDRA-3973)
 * Pig: Composite column support (CASSANDRA-3684)
 * Avoid NPE during repair when a keyspace has no CFs (CASSANDRA-3988)
 * Fix division-by-zero error on get_slice (CASSANDRA-4000)
 * don't change manifest level for cleanup, scrub, and upgradesstables
   operations under LeveledCompactionStrategy (CASSANDRA-3989, 4112)
 * fix race leading to super columns assertion failure (CASSANDRA-3957)
 * fix NPE on invalid CQL delete command (CASSANDRA-3755)
 * allow custom types in CLI's assume command (CASSANDRA-4081)
 * fix totalBytes count for parallel compactions (CASSANDRA-3758)
 * fix intermittent NPE in get_slice (CASSANDRA-4095)
 * remove unnecessary asserts in native code interfaces (CASSANDRA-4096)
 * Validate blank keys in CQL to avoid assertion errors (CASSANDRA-3612)
 * cqlsh: fix bad decoding of some column names (CASSANDRA-4003)
 * cqlsh: fix incorrect padding with unicode chars (CASSANDRA-4033)
 * Fix EC2 snitch incorrectly reporting region (CASSANDRA-4026)
 * Shut down thrift during decommission (CASSANDRA-4086)
 * Expose nodetool cfhistograms for 2ndary indexes (CASSANDRA-4063)
Merged from 0.8:
 * Fix ConcurrentModificationException in gossiper (CASSANDRA-4019)


1.1-beta1
 * (cqlsh)
   + add SOURCE and CAPTURE commands, and --file option (CASSANDRA-3479)
   + add ALTER COLUMNFAMILY WITH (CASSANDRA-3523)
   + bundle Python dependencies with Cassandra (CASSANDRA-3507)
   + added to Debian package (CASSANDRA-3458)
   + display byte data instead of erroring out on decode failure
     (CASSANDRA-3874)
 * add nodetool rebuild_index (CASSANDRA-3583)
 * add nodetool rangekeysample (CASSANDRA-2917)
 * Fix streaming too much data during move operations (CASSANDRA-3639)
 * Nodetool and CLI connect to localhost by default (CASSANDRA-3568)
 * Reduce memory used by primary index sample (CASSANDRA-3743)
 * (Hadoop) separate input/output configurations (CASSANDRA-3197, 3765)
 * avoid returning internal Cassandra classes over JMX (CASSANDRA-2805)
 * add row-level isolation via SnapTree (CASSANDRA-2893)
 * Optimize key count estimation when opening sstable on startup
   (CASSANDRA-2988)
 * multi-dc replication optimization supporting CL > ONE (CASSANDRA-3577)
 * add command to stop compactions (CASSANDRA-1740, 3566, 3582)
 * multithreaded streaming (CASSANDRA-3494)
 * removed in-tree redhat spec (CASSANDRA-3567)
 * "defragment" rows for name-based queries under STCS, again (CASSANDRA-2503)
 * Recycle commitlog segments for improved performance
   (CASSANDRA-3411, 3543, 3557, 3615)
 * update size-tiered compaction to prioritize small tiers (CASSANDRA-2407)
 * add message expiration logic to OutboundTcpConnection (CASSANDRA-3005)
 * off-heap cache to use sun.misc.Unsafe instead of JNA (CASSANDRA-3271)
 * EACH_QUORUM is only supported for writes (CASSANDRA-3272)
 * replace compactionlock use in schema migration by checking CFS.isValid
   (CASSANDRA-3116)
 * recognize that "SELECT first ... *" isn't really "SELECT *" (CASSANDRA-3445)
 * Use faster bytes comparison (CASSANDRA-3434)
 * Bulk loader is no longer a fat client, (HADOOP) bulk load output format
   (CASSANDRA-3045)
 * (Hadoop) add support for KeyRange.filter
 * remove assumption that keys and token are in bijection
   (CASSANDRA-1034, 3574, 3604)
 * always remove endpoints from delevery queue in HH (CASSANDRA-3546)
 * fix race between cf flush and its 2ndary indexes flush (CASSANDRA-3547)
 * fix potential race in AES when a repair fails (CASSANDRA-3548)
 * Remove columns shadowed by a deleted container even when we cannot purge
   (CASSANDRA-3538)
 * Improve memtable slice iteration performance (CASSANDRA-3545)
 * more efficient allocation of small bloom filters (CASSANDRA-3618)
 * Use separate writer thread in SSTableSimpleUnsortedWriter (CASSANDRA-3619)
 * fsync the directory after new sstable or commitlog segment are created (CASSANDRA-3250)
 * fix minor issues reported by FindBugs (CASSANDRA-3658)
 * global key/row caches (CASSANDRA-3143, 3849)
 * optimize memtable iteration during range scan (CASSANDRA-3638)
 * introduce 'crc_check_chance' in CompressionParameters to support
   a checksum percentage checking chance similarly to read-repair (CASSANDRA-3611)
 * a way to deactivate global key/row cache on per-CF basis (CASSANDRA-3667)
 * fix LeveledCompactionStrategy broken because of generation pre-allocation
   in LeveledManifest (CASSANDRA-3691)
 * finer-grained control over data directories (CASSANDRA-2749)
 * Fix ClassCastException during hinted handoff (CASSANDRA-3694)
 * Upgrade Thrift to 0.7 (CASSANDRA-3213)
 * Make stress.java insert operation to use microseconds (CASSANDRA-3725)
 * Allows (internally) doing a range query with a limit of columns instead of
   rows (CASSANDRA-3742)
 * Allow rangeSlice queries to be start/end inclusive/exclusive (CASSANDRA-3749)
 * Fix BulkLoader to support new SSTable layout and add stream
   throttling to prevent an NPE when there is no yaml config (CASSANDRA-3752)
 * Allow concurrent schema migrations (CASSANDRA-1391, 3832)
 * Add SnapshotCommand to trigger snapshot on remote node (CASSANDRA-3721)
 * Make CFMetaData conversions to/from thrift/native schema inverses
   (CASSANDRA_3559)
 * Add initial code for CQL 3.0-beta (CASSANDRA-2474, 3781, 3753)
 * Add wide row support for ColumnFamilyInputFormat (CASSANDRA-3264)
 * Allow extending CompositeType comparator (CASSANDRA-3657)
 * Avoids over-paging during get_count (CASSANDRA-3798)
 * Add new command to rebuild a node without (repair) merkle tree calculations
   (CASSANDRA-3483, 3922)
 * respect not only row cache capacity but caching mode when
   trying to read data (CASSANDRA-3812)
 * fix system tests (CASSANDRA-3827)
 * CQL support for altering row key type in ALTER TABLE (CASSANDRA-3781)
 * turn compression on by default (CASSANDRA-3871)
 * make hexToBytes refuse invalid input (CASSANDRA-2851)
 * Make secondary indexes CF inherit compression and compaction from their
   parent CF (CASSANDRA-3877)
 * Finish cleanup up tombstone purge code (CASSANDRA-3872)
 * Avoid NPE on aboarted stream-out sessions (CASSANDRA-3904)
 * BulkRecordWriter throws NPE for counter columns (CASSANDRA-3906)
 * Support compression using BulkWriter (CASSANDRA-3907)


1.0.8
 * fix race between cleanup and flush on secondary index CFSes (CASSANDRA-3712)
 * avoid including non-queried nodes in rangeslice read repair
   (CASSANDRA-3843)
 * Only snapshot CF being compacted for snapshot_before_compaction
   (CASSANDRA-3803)
 * Log active compactions in StatusLogger (CASSANDRA-3703)
 * Compute more accurate compaction score per level (CASSANDRA-3790)
 * Return InvalidRequest when using a keyspace that doesn't exist
   (CASSANDRA-3764)
 * disallow user modification of System keyspace (CASSANDRA-3738)
 * allow using sstable2json on secondary index data (CASSANDRA-3738)
 * (cqlsh) add DESCRIBE COLUMNFAMILIES (CASSANDRA-3586)
 * (cqlsh) format blobs correctly and use colors to improve output
   readability (CASSANDRA-3726)
 * synchronize BiMap of bootstrapping tokens (CASSANDRA-3417)
 * show index options in CLI (CASSANDRA-3809)
 * add optional socket timeout for streaming (CASSANDRA-3838)
 * fix truncate not to leave behind non-CFS backed secondary indexes
   (CASSANDRA-3844)
 * make CLI `show schema` to use output stream directly instead
   of StringBuilder (CASSANDRA-3842)
 * remove the wait on hint future during write (CASSANDRA-3870)
 * (cqlsh) ignore missing CfDef opts (CASSANDRA-3933)
 * (cqlsh) look for cqlshlib relative to realpath (CASSANDRA-3767)
 * Fix short read protection (CASSANDRA-3934)
 * Make sure infered and actual schema match (CASSANDRA-3371)
 * Fix NPE during HH delivery (CASSANDRA-3677)
 * Don't put boostrapping node in 'hibernate' status (CASSANDRA-3737)
 * Fix double quotes in windows bat files (CASSANDRA-3744)
 * Fix bad validator lookup (CASSANDRA-3789)
 * Fix soft reset in EC2MultiRegionSnitch (CASSANDRA-3835)
 * Don't leave zombie connections with THSHA thrift server (CASSANDRA-3867)
 * (cqlsh) fix deserialization of data (CASSANDRA-3874)
 * Fix removetoken force causing an inconsistent state (CASSANDRA-3876)
 * Fix ahndling of some types with Pig (CASSANDRA-3886)
 * Don't allow to drop the system keyspace (CASSANDRA-3759)
 * Make Pig deletes disabled by default and configurable (CASSANDRA-3628)
Merged from 0.8:
 * (Pig) fix CassandraStorage to use correct comparator in Super ColumnFamily
   case (CASSANDRA-3251)
 * fix thread safety issues in commitlog replay, primarily affecting
   systems with many (100s) of CF definitions (CASSANDRA-3751)
 * Fix relevant tombstone ignored with super columns (CASSANDRA-3875)


1.0.7
 * fix regression in HH page size calculation (CASSANDRA-3624)
 * retry failed stream on IOException (CASSANDRA-3686)
 * allow configuring bloom_filter_fp_chance (CASSANDRA-3497)
 * attempt hint delivery every ten minutes, or when failure detector
   notifies us that a node is back up, whichever comes first.  hint
   handoff throttle delay default changed to 1ms, from 50 (CASSANDRA-3554)
 * add nodetool setstreamthroughput (CASSANDRA-3571)
 * fix assertion when dropping a columnfamily with no sstables (CASSANDRA-3614)
 * more efficient allocation of small bloom filters (CASSANDRA-3618)
 * CLibrary.createHardLinkWithExec() to check for errors (CASSANDRA-3101)
 * Avoid creating empty and non cleaned writer during compaction (CASSANDRA-3616)
 * stop thrift service in shutdown hook so we can quiesce MessagingService
   (CASSANDRA-3335)
 * (CQL) compaction_strategy_options and compression_parameters for
   CREATE COLUMNFAMILY statement (CASSANDRA-3374)
 * Reset min/max compaction threshold when creating size tiered compaction
   strategy (CASSANDRA-3666)
 * Don't ignore IOException during compaction (CASSANDRA-3655)
 * Fix assertion error for CF with gc_grace=0 (CASSANDRA-3579)
 * Shutdown ParallelCompaction reducer executor after use (CASSANDRA-3711)
 * Avoid < 0 value for pending tasks in leveled compaction (CASSANDRA-3693)
 * (Hadoop) Support TimeUUID in Pig CassandraStorage (CASSANDRA-3327)
 * Check schema is ready before continuing boostrapping (CASSANDRA-3629)
 * Catch overflows during parsing of chunk_length_kb (CASSANDRA-3644)
 * Improve stream protocol mismatch errors (CASSANDRA-3652)
 * Avoid multiple thread doing HH to the same target (CASSANDRA-3681)
 * Add JMX property for rp_timeout_in_ms (CASSANDRA-2940)
 * Allow DynamicCompositeType to compare component of different types
   (CASSANDRA-3625)
 * Flush non-cfs backed secondary indexes (CASSANDRA-3659)
 * Secondary Indexes should report memory consumption (CASSANDRA-3155)
 * fix for SelectStatement start/end key are not set correctly
   when a key alias is involved (CASSANDRA-3700)
 * fix CLI `show schema` command insert of an extra comma in
   column_metadata (CASSANDRA-3714)
Merged from 0.8:
 * avoid logging (harmless) exception when GC takes < 1ms (CASSANDRA-3656)
 * prevent new nodes from thinking down nodes are up forever (CASSANDRA-3626)
 * use correct list of replicas for LOCAL_QUORUM reads when read repair
   is disabled (CASSANDRA-3696)
 * block on flush before compacting hints (may prevent OOM) (CASSANDRA-3733)


1.0.6
 * (CQL) fix cqlsh support for replicate_on_write (CASSANDRA-3596)
 * fix adding to leveled manifest after streaming (CASSANDRA-3536)
 * filter out unavailable cipher suites when using encryption (CASSANDRA-3178)
 * (HADOOP) add old-style api support for CFIF and CFRR (CASSANDRA-2799)
 * Support TimeUUIDType column names in Stress.java tool (CASSANDRA-3541)
 * (CQL) INSERT/UPDATE/DELETE/TRUNCATE commands should allow CF names to
   be qualified by keyspace (CASSANDRA-3419)
 * always remove endpoints from delevery queue in HH (CASSANDRA-3546)
 * fix race between cf flush and its 2ndary indexes flush (CASSANDRA-3547)
 * fix potential race in AES when a repair fails (CASSANDRA-3548)
 * fix default value validation usage in CLI SET command (CASSANDRA-3553)
 * Optimize componentsFor method for compaction and startup time
   (CASSANDRA-3532)
 * (CQL) Proper ColumnFamily metadata validation on CREATE COLUMNFAMILY
   (CASSANDRA-3565)
 * fix compression "chunk_length_kb" option to set correct kb value for
   thrift/avro (CASSANDRA-3558)
 * fix missing response during range slice repair (CASSANDRA-3551)
 * 'describe ring' moved from CLI to nodetool and available through JMX (CASSANDRA-3220)
 * add back partitioner to sstable metadata (CASSANDRA-3540)
 * fix NPE in get_count for counters (CASSANDRA-3601)
Merged from 0.8:
 * remove invalid assertion that table was opened before dropping it
   (CASSANDRA-3580)
 * range and index scans now only send requests to enough replicas to
   satisfy requested CL + RR (CASSANDRA-3598)
 * use cannonical host for local node in nodetool info (CASSANDRA-3556)
 * remove nonlocal DC write optimization since it only worked with
   CL.ONE or CL.LOCAL_QUORUM (CASSANDRA-3577, 3585)
 * detect misuses of CounterColumnType (CASSANDRA-3422)
 * turn off string interning in json2sstable, take 2 (CASSANDRA-2189)
 * validate compression parameters on add/update of the ColumnFamily
   (CASSANDRA-3573)
 * Check for 0.0.0.0 is incorrect in CFIF (CASSANDRA-3584)
 * Increase vm.max_map_count in debian packaging (CASSANDRA-3563)
 * gossiper will never add itself to saved endpoints (CASSANDRA-3485)


1.0.5
 * revert CASSANDRA-3407 (see CASSANDRA-3540)
 * fix assertion error while forwarding writes to local nodes (CASSANDRA-3539)


1.0.4
 * fix self-hinting of timed out read repair updates and make hinted handoff
   less prone to OOMing a coordinator (CASSANDRA-3440)
 * expose bloom filter sizes via JMX (CASSANDRA-3495)
 * enforce RP tokens 0..2**127 (CASSANDRA-3501)
 * canonicalize paths exposed through JMX (CASSANDRA-3504)
 * fix "liveSize" stat when sstables are removed (CASSANDRA-3496)
 * add bloom filter FP rates to nodetool cfstats (CASSANDRA-3347)
 * record partitioner in sstable metadata component (CASSANDRA-3407)
 * add new upgradesstables nodetool command (CASSANDRA-3406)
 * skip --debug requirement to see common exceptions in CLI (CASSANDRA-3508)
 * fix incorrect query results due to invalid max timestamp (CASSANDRA-3510)
 * make sstableloader recognize compressed sstables (CASSANDRA-3521)
 * avoids race in OutboundTcpConnection in multi-DC setups (CASSANDRA-3530)
 * use SETLOCAL in cassandra.bat (CASSANDRA-3506)
 * fix ConcurrentModificationException in Table.all() (CASSANDRA-3529)
Merged from 0.8:
 * fix concurrence issue in the FailureDetector (CASSANDRA-3519)
 * fix array out of bounds error in counter shard removal (CASSANDRA-3514)
 * avoid dropping tombstones when they might still be needed to shadow
   data in a different sstable (CASSANDRA-2786)


1.0.3
 * revert name-based query defragmentation aka CASSANDRA-2503 (CASSANDRA-3491)
 * fix invalidate-related test failures (CASSANDRA-3437)
 * add next-gen cqlsh to bin/ (CASSANDRA-3188, 3131, 3493)
 * (CQL) fix handling of rows with no columns (CASSANDRA-3424, 3473)
 * fix querying supercolumns by name returning only a subset of
   subcolumns or old subcolumn versions (CASSANDRA-3446)
 * automatically compute sha1 sum for uncompressed data files (CASSANDRA-3456)
 * fix reading metadata/statistics component for version < h (CASSANDRA-3474)
 * add sstable forward-compatibility (CASSANDRA-3478)
 * report compression ratio in CFSMBean (CASSANDRA-3393)
 * fix incorrect size exception during streaming of counters (CASSANDRA-3481)
 * (CQL) fix for counter decrement syntax (CASSANDRA-3418)
 * Fix race introduced by CASSANDRA-2503 (CASSANDRA-3482)
 * Fix incomplete deletion of delivered hints (CASSANDRA-3466)
 * Avoid rescheduling compactions when no compaction was executed
   (CASSANDRA-3484)
 * fix handling of the chunk_length_kb compression options (CASSANDRA-3492)
Merged from 0.8:
 * fix updating CF row_cache_provider (CASSANDRA-3414)
 * CFMetaData.convertToThrift method to set RowCacheProvider (CASSANDRA-3405)
 * acquire compactionlock during truncate (CASSANDRA-3399)
 * fix displaying cfdef entries for super columnfamilies (CASSANDRA-3415)
 * Make counter shard merging thread safe (CASSANDRA-3178)
 * Revert CASSANDRA-2855
 * Fix bug preventing the use of efficient cross-DC writes (CASSANDRA-3472)
 * `describe ring` command for CLI (CASSANDRA-3220)
 * (Hadoop) skip empty rows when entire row is requested, redux (CASSANDRA-2855)


1.0.2
 * "defragment" rows for name-based queries under STCS (CASSANDRA-2503)
 * Add timing information to cassandra-cli GET/SET/LIST queries (CASSANDRA-3326)
 * Only create one CompressionMetadata object per sstable (CASSANDRA-3427)
 * cleanup usage of StorageService.setMode() (CASSANDRA-3388)
 * Avoid large array allocation for compressed chunk offsets (CASSANDRA-3432)
 * fix DecimalType bytebuffer marshalling (CASSANDRA-3421)
 * fix bug that caused first column in per row indexes to be ignored
   (CASSANDRA-3441)
 * add JMX call to clean (failed) repair sessions (CASSANDRA-3316)
 * fix sstableloader reference acquisition bug (CASSANDRA-3438)
 * fix estimated row size regression (CASSANDRA-3451)
 * make sure we don't return more columns than asked (CASSANDRA-3303, 3395)
Merged from 0.8:
 * acquire compactionlock during truncate (CASSANDRA-3399)
 * fix displaying cfdef entries for super columnfamilies (CASSANDRA-3415)


1.0.1
 * acquire references during index build to prevent delete problems
   on Windows (CASSANDRA-3314)
 * describe_ring should include datacenter/topology information (CASSANDRA-2882)
 * Thrift sockets are not properly buffered (CASSANDRA-3261)
 * performance improvement for bytebufferutil compare function (CASSANDRA-3286)
 * add system.versions ColumnFamily (CASSANDRA-3140)
 * reduce network copies (CASSANDRA-3333, 3373)
 * limit nodetool to 32MB of heap (CASSANDRA-3124)
 * (CQL) update parser to accept "timestamp" instead of "date" (CASSANDRA-3149)
 * Fix CLI `show schema` to include "compression_options" (CASSANDRA-3368)
 * Snapshot to include manifest under LeveledCompactionStrategy (CASSANDRA-3359)
 * (CQL) SELECT query should allow CF name to be qualified by keyspace (CASSANDRA-3130)
 * (CQL) Fix internal application error specifying 'using consistency ...'
   in lower case (CASSANDRA-3366)
 * fix Deflate compression when compression actually makes the data bigger
   (CASSANDRA-3370)
 * optimize UUIDGen to avoid lock contention on InetAddress.getLocalHost
   (CASSANDRA-3387)
 * tolerate index being dropped mid-mutation (CASSANDRA-3334, 3313)
 * CompactionManager is now responsible for checking for new candidates
   post-task execution, enabling more consistent leveled compaction
   (CASSANDRA-3391)
 * Cache HSHA threads (CASSANDRA-3372)
 * use CF/KS names as snapshot prefix for drop + truncate operations
   (CASSANDRA-2997)
 * Break bloom filters up to avoid heap fragmentation (CASSANDRA-2466)
 * fix cassandra hanging on jsvc stop (CASSANDRA-3302)
 * Avoid leveled compaction getting blocked on errors (CASSANDRA-3408)
 * Make reloading the compaction strategy safe (CASSANDRA-3409)
 * ignore 0.8 hints even if compaction begins before we try to purge
   them (CASSANDRA-3385)
 * remove procrun (bin\daemon) from Cassandra source tree and
   artifacts (CASSANDRA-3331)
 * make cassandra compile under JDK7 (CASSANDRA-3275)
 * remove dependency of clientutil.jar to FBUtilities (CASSANDRA-3299)
 * avoid truncation errors by using long math on long values (CASSANDRA-3364)
 * avoid clock drift on some Windows machine (CASSANDRA-3375)
 * display cache provider in cli 'describe keyspace' command (CASSANDRA-3384)
 * fix incomplete topology information in describe_ring (CASSANDRA-3403)
 * expire dead gossip states based on time (CASSANDRA-2961)
 * improve CompactionTask extensibility (CASSANDRA-3330)
 * Allow one leveled compaction task to kick off another (CASSANDRA-3363)
 * allow encryption only between datacenters (CASSANDRA-2802)
Merged from 0.8:
 * fix truncate allowing data to be replayed post-restart (CASSANDRA-3297)
 * make iwriter final in IndexWriter to avoid NPE (CASSANDRA-2863)
 * (CQL) update grammar to require key clause in DELETE statement
   (CASSANDRA-3349)
 * (CQL) allow numeric keyspace names in USE statement (CASSANDRA-3350)
 * (Hadoop) skip empty rows when slicing the entire row (CASSANDRA-2855)
 * Fix handling of tombstone by SSTableExport/Import (CASSANDRA-3357)
 * fix ColumnIndexer to use long offsets (CASSANDRA-3358)
 * Improved CLI exceptions (CASSANDRA-3312)
 * Fix handling of tombstone by SSTableExport/Import (CASSANDRA-3357)
 * Only count compaction as active (for throttling) when they have
   successfully acquired the compaction lock (CASSANDRA-3344)
 * Display CLI version string on startup (CASSANDRA-3196)
 * (Hadoop) make CFIF try rpc_address or fallback to listen_address
   (CASSANDRA-3214)
 * (Hadoop) accept comma delimited lists of initial thrift connections
   (CASSANDRA-3185)
 * ColumnFamily min_compaction_threshold should be >= 2 (CASSANDRA-3342)
 * (Pig) add 0.8+ types and key validation type in schema (CASSANDRA-3280)
 * Fix completely removing column metadata using CLI (CASSANDRA-3126)
 * CLI `describe cluster;` output should be on separate lines for separate versions
   (CASSANDRA-3170)
 * fix changing durable_writes keyspace option during CF creation
   (CASSANDRA-3292)
 * avoid locking on update when no indexes are involved (CASSANDRA-3386)
 * fix assertionError during repair with ordered partitioners (CASSANDRA-3369)
 * correctly serialize key_validation_class for avro (CASSANDRA-3391)
 * don't expire counter tombstone after streaming (CASSANDRA-3394)
 * prevent nodes that failed to join from hanging around forever
   (CASSANDRA-3351)
 * remove incorrect optimization from slice read path (CASSANDRA-3390)
 * Fix race in AntiEntropyService (CASSANDRA-3400)


1.0.0-final
 * close scrubbed sstable fd before deleting it (CASSANDRA-3318)
 * fix bug preventing obsolete commitlog segments from being removed
   (CASSANDRA-3269)
 * tolerate whitespace in seed CDL (CASSANDRA-3263)
 * Change default heap thresholds to max(min(1/2 ram, 1G), min(1/4 ram, 8GB))
   (CASSANDRA-3295)
 * Fix broken CompressedRandomAccessReaderTest (CASSANDRA-3298)
 * (CQL) fix type information returned for wildcard queries (CASSANDRA-3311)
 * add estimated tasks to LeveledCompactionStrategy (CASSANDRA-3322)
 * avoid including compaction cache-warming in keycache stats (CASSANDRA-3325)
 * run compaction and hinted handoff threads at MIN_PRIORITY (CASSANDRA-3308)
 * default hsha thrift server to cpu core count in rpc pool (CASSANDRA-3329)
 * add bin\daemon to binary tarball for Windows service (CASSANDRA-3331)
 * Fix places where uncompressed size of sstables was use in place of the
   compressed one (CASSANDRA-3338)
 * Fix hsha thrift server (CASSANDRA-3346)
 * Make sure repair only stream needed sstables (CASSANDRA-3345)


1.0.0-rc2
 * Log a meaningful warning when a node receives a message for a repair session
   that doesn't exist anymore (CASSANDRA-3256)
 * test for NUMA policy support as well as numactl presence (CASSANDRA-3245)
 * Fix FD leak when internode encryption is enabled (CASSANDRA-3257)
 * Remove incorrect assertion in mergeIterator (CASSANDRA-3260)
 * FBUtilities.hexToBytes(String) to throw NumberFormatException when string
   contains non-hex characters (CASSANDRA-3231)
 * Keep SimpleSnitch proximity ordering unchanged from what the Strategy
   generates, as intended (CASSANDRA-3262)
 * remove Scrub from compactionstats when finished (CASSANDRA-3255)
 * fix counter entry in jdbc TypesMap (CASSANDRA-3268)
 * fix full queue scenario for ParallelCompactionIterator (CASSANDRA-3270)
 * fix bootstrap process (CASSANDRA-3285)
 * don't try delivering hints if when there isn't any (CASSANDRA-3176)
 * CLI documentation change for ColumnFamily `compression_options` (CASSANDRA-3282)
 * ignore any CF ids sent by client for adding CF/KS (CASSANDRA-3288)
 * remove obsolete hints on first startup (CASSANDRA-3291)
 * use correct ISortedColumns for time-optimized reads (CASSANDRA-3289)
 * Evict gossip state immediately when a token is taken over by a new IP
   (CASSANDRA-3259)


1.0.0-rc1
 * Update CQL to generate microsecond timestamps by default (CASSANDRA-3227)
 * Fix counting CFMetadata towards Memtable liveRatio (CASSANDRA-3023)
 * Kill server on wrapped OOME such as from FileChannel.map (CASSANDRA-3201)
 * remove unnecessary copy when adding to row cache (CASSANDRA-3223)
 * Log message when a full repair operation completes (CASSANDRA-3207)
 * Fix streamOutSession keeping sstables references forever if the remote end
   dies (CASSANDRA-3216)
 * Remove dynamic_snitch boolean from example configuration (defaulting to
   true) and set default badness threshold to 0.1 (CASSANDRA-3229)
 * Base choice of random or "balanced" token on bootstrap on whether
   schema definitions were found (CASSANDRA-3219)
 * Fixes for LeveledCompactionStrategy score computation, prioritization,
   scheduling, and performance (CASSANDRA-3224, 3234)
 * parallelize sstable open at server startup (CASSANDRA-2988)
 * fix handling of exceptions writing to OutboundTcpConnection (CASSANDRA-3235)
 * Allow using quotes in "USE <keyspace>;" CLI command (CASSANDRA-3208)
 * Don't allow any cache loading exceptions to halt startup (CASSANDRA-3218)
 * Fix sstableloader --ignores option (CASSANDRA-3247)
 * File descriptor limit increased in packaging (CASSANDRA-3206)
 * Fix deadlock in commit log during flush (CASSANDRA-3253)


1.0.0-beta1
 * removed binarymemtable (CASSANDRA-2692)
 * add commitlog_total_space_in_mb to prevent fragmented logs (CASSANDRA-2427)
 * removed commitlog_rotation_threshold_in_mb configuration (CASSANDRA-2771)
 * make AbstractBounds.normalize de-overlapp overlapping ranges (CASSANDRA-2641)
 * replace CollatingIterator, ReducingIterator with MergeIterator
   (CASSANDRA-2062)
 * Fixed the ability to set compaction strategy in cli using create column
   family command (CASSANDRA-2778)
 * clean up tmp files after failed compaction (CASSANDRA-2468)
 * restrict repair streaming to specific columnfamilies (CASSANDRA-2280)
 * don't bother persisting columns shadowed by a row tombstone (CASSANDRA-2589)
 * reset CF and SC deletion times after gc_grace (CASSANDRA-2317)
 * optimize away seek when compacting wide rows (CASSANDRA-2879)
 * single-pass streaming (CASSANDRA-2677, 2906, 2916, 3003)
 * use reference counting for deleting sstables instead of relying on GC
   (CASSANDRA-2521, 3179)
 * store hints as serialized mutations instead of pointers to data row
   (CASSANDRA-2045)
 * store hints in the coordinator node instead of in the closest replica
   (CASSANDRA-2914)
 * add row_cache_keys_to_save CF option (CASSANDRA-1966)
 * check column family validity in nodetool repair (CASSANDRA-2933)
 * use lazy initialization instead of class initialization in NodeId
   (CASSANDRA-2953)
 * add paging to get_count (CASSANDRA-2894)
 * fix "short reads" in [multi]get (CASSANDRA-2643, 3157, 3192)
 * add optional compression for sstables (CASSANDRA-47, 2994, 3001, 3128)
 * add scheduler JMX metrics (CASSANDRA-2962)
 * add block level checksum for compressed data (CASSANDRA-1717)
 * make column family backed column map pluggable and introduce unsynchronized
   ArrayList backed one to speedup reads (CASSANDRA-2843, 3165, 3205)
 * refactoring of the secondary index api (CASSANDRA-2982)
 * make CL > ONE reads wait for digest reconciliation before returning
   (CASSANDRA-2494)
 * fix missing logging for some exceptions (CASSANDRA-2061)
 * refactor and optimize ColumnFamilyStore.files(...) and Descriptor.fromFilename(String)
   and few other places responsible for work with SSTable files (CASSANDRA-3040)
 * Stop reading from sstables once we know we have the most recent columns,
   for query-by-name requests (CASSANDRA-2498)
 * Add query-by-column mode to stress.java (CASSANDRA-3064)
 * Add "install" command to cassandra.bat (CASSANDRA-292)
 * clean up KSMetadata, CFMetadata from unnecessary
   Thrift<->Avro conversion methods (CASSANDRA-3032)
 * Add timeouts to client request schedulers (CASSANDRA-3079, 3096)
 * Cli to use hashes rather than array of hashes for strategy options (CASSANDRA-3081)
 * LeveledCompactionStrategy (CASSANDRA-1608, 3085, 3110, 3087, 3145, 3154, 3182)
 * Improvements of the CLI `describe` command (CASSANDRA-2630)
 * reduce window where dropped CF sstables may not be deleted (CASSANDRA-2942)
 * Expose gossip/FD info to JMX (CASSANDRA-2806)
 * Fix streaming over SSL when compressed SSTable involved (CASSANDRA-3051)
 * Add support for pluggable secondary index implementations (CASSANDRA-3078)
 * remove compaction_thread_priority setting (CASSANDRA-3104)
 * generate hints for replicas that timeout, not just replicas that are known
   to be down before starting (CASSANDRA-2034)
 * Add throttling for internode streaming (CASSANDRA-3080)
 * make the repair of a range repair all replica (CASSANDRA-2610, 3194)
 * expose the ability to repair the first range (as returned by the
   partitioner) of a node (CASSANDRA-2606)
 * Streams Compression (CASSANDRA-3015)
 * add ability to use multiple threads during a single compaction
   (CASSANDRA-2901)
 * make AbstractBounds.normalize support overlapping ranges (CASSANDRA-2641)
 * fix of the CQL count() behavior (CASSANDRA-3068)
 * use TreeMap backed column families for the SSTable simple writers
   (CASSANDRA-3148)
 * fix inconsistency of the CLI syntax when {} should be used instead of [{}]
   (CASSANDRA-3119)
 * rename CQL type names to match expected SQL behavior (CASSANDRA-3149, 3031)
 * Arena-based allocation for memtables (CASSANDRA-2252, 3162, 3163, 3168)
 * Default RR chance to 0.1 (CASSANDRA-3169)
 * Add RowLevel support to secondary index API (CASSANDRA-3147)
 * Make SerializingCacheProvider the default if JNA is available (CASSANDRA-3183)
 * Fix backwards compatibilty for CQL memtable properties (CASSANDRA-3190)
 * Add five-minute delay before starting compactions on a restarted server
   (CASSANDRA-3181)
 * Reduce copies done for intra-host messages (CASSANDRA-1788, 3144)
 * support of compaction strategy option for stress.java (CASSANDRA-3204)
 * make memtable throughput and column count thresholds no-ops (CASSANDRA-2449)
 * Return schema information along with the resultSet in CQL (CASSANDRA-2734)
 * Add new DecimalType (CASSANDRA-2883)
 * Fix assertion error in RowRepairResolver (CASSANDRA-3156)
 * Reduce unnecessary high buffer sizes (CASSANDRA-3171)
 * Pluggable compaction strategy (CASSANDRA-1610)
 * Add new broadcast_address config option (CASSANDRA-2491)


0.8.7
 * Kill server on wrapped OOME such as from FileChannel.map (CASSANDRA-3201)
 * Allow using quotes in "USE <keyspace>;" CLI command (CASSANDRA-3208)
 * Log message when a full repair operation completes (CASSANDRA-3207)
 * Don't allow any cache loading exceptions to halt startup (CASSANDRA-3218)
 * Fix sstableloader --ignores option (CASSANDRA-3247)
 * File descriptor limit increased in packaging (CASSANDRA-3206)
 * Log a meaningfull warning when a node receive a message for a repair session
   that doesn't exist anymore (CASSANDRA-3256)
 * Fix FD leak when internode encryption is enabled (CASSANDRA-3257)
 * FBUtilities.hexToBytes(String) to throw NumberFormatException when string
   contains non-hex characters (CASSANDRA-3231)
 * Keep SimpleSnitch proximity ordering unchanged from what the Strategy
   generates, as intended (CASSANDRA-3262)
 * remove Scrub from compactionstats when finished (CASSANDRA-3255)
 * Fix tool .bat files when CASSANDRA_HOME contains spaces (CASSANDRA-3258)
 * Force flush of status table when removing/updating token (CASSANDRA-3243)
 * Evict gossip state immediately when a token is taken over by a new IP (CASSANDRA-3259)
 * Fix bug where the failure detector can take too long to mark a host
   down (CASSANDRA-3273)
 * (Hadoop) allow wrapping ranges in queries (CASSANDRA-3137)
 * (Hadoop) check all interfaces for a match with split location
   before falling back to random replica (CASSANDRA-3211)
 * (Hadoop) Make Pig storage handle implements LoadMetadata (CASSANDRA-2777)
 * (Hadoop) Fix exception during PIG 'dump' (CASSANDRA-2810)
 * Fix stress COUNTER_GET option (CASSANDRA-3301)
 * Fix missing fields in CLI `show schema` output (CASSANDRA-3304)
 * Nodetool no longer leaks threads and closes JMX connections (CASSANDRA-3309)
 * fix truncate allowing data to be replayed post-restart (CASSANDRA-3297)
 * Move SimpleAuthority and SimpleAuthenticator to examples (CASSANDRA-2922)
 * Fix handling of tombstone by SSTableExport/Import (CASSANDRA-3357)
 * Fix transposition in cfHistograms (CASSANDRA-3222)
 * Allow using number as DC name when creating keyspace in CQL (CASSANDRA-3239)
 * Force flush of system table after updating/removing a token (CASSANDRA-3243)


0.8.6
 * revert CASSANDRA-2388
 * change TokenRange.endpoints back to listen/broadcast address to match
   pre-1777 behavior, and add TokenRange.rpc_endpoints instead (CASSANDRA-3187)
 * avoid trying to watch cassandra-topology.properties when loaded from jar
   (CASSANDRA-3138)
 * prevent users from creating keyspaces with LocalStrategy replication
   (CASSANDRA-3139)
 * fix CLI `show schema;` to output correct keyspace definition statement
   (CASSANDRA-3129)
 * CustomTThreadPoolServer to log TTransportException at DEBUG level
   (CASSANDRA-3142)
 * allow topology sort to work with non-unique rack names between
   datacenters (CASSANDRA-3152)
 * Improve caching of same-version Messages on digest and repair paths
   (CASSANDRA-3158)
 * Randomize choice of first replica for counter increment (CASSANDRA-2890)
 * Fix using read_repair_chance instead of merge_shard_change (CASSANDRA-3202)
 * Avoid streaming data to nodes that already have it, on move as well as
   decommission (CASSANDRA-3041)
 * Fix divide by zero error in GCInspector (CASSANDRA-3164)
 * allow quoting of the ColumnFamily name in CLI `create column family`
   statement (CASSANDRA-3195)
 * Fix rolling upgrade from 0.7 to 0.8 problem (CASSANDRA-3166)
 * Accomodate missing encryption_options in IncomingTcpConnection.stream
   (CASSANDRA-3212)


0.8.5
 * fix NPE when encryption_options is unspecified (CASSANDRA-3007)
 * include column name in validation failure exceptions (CASSANDRA-2849)
 * make sure truncate clears out the commitlog so replay won't re-
   populate with truncated data (CASSANDRA-2950)
 * fix NPE when debug logging is enabled and dropped CF is present
   in a commitlog segment (CASSANDRA-3021)
 * fix cassandra.bat when CASSANDRA_HOME contains spaces (CASSANDRA-2952)
 * fix to SSTableSimpleUnsortedWriter bufferSize calculation (CASSANDRA-3027)
 * make cleanup and normal compaction able to skip empty rows
   (rows containing nothing but expired tombstones) (CASSANDRA-3039)
 * work around native memory leak in com.sun.management.GarbageCollectorMXBean
   (CASSANDRA-2868)
 * validate that column names in column_metadata are not equal to key_alias
   on create/update of the ColumnFamily and CQL 'ALTER' statement (CASSANDRA-3036)
 * return an InvalidRequestException if an indexed column is assigned
   a value larger than 64KB (CASSANDRA-3057)
 * fix of numeric-only and string column names handling in CLI "drop index"
   (CASSANDRA-3054)
 * prune index scan resultset back to original request for lazy
   resultset expansion case (CASSANDRA-2964)
 * (Hadoop) fail jobs when Cassandra node has failed but TaskTracker
   has not (CASSANDRA-2388)
 * fix dynamic snitch ignoring nodes when read_repair_chance is zero
   (CASSANDRA-2662)
 * avoid retaining references to dropped CFS objects in
   CompactionManager.estimatedCompactions (CASSANDRA-2708)
 * expose rpc timeouts per host in MessagingServiceMBean (CASSANDRA-2941)
 * avoid including cwd in classpath for deb and rpm packages (CASSANDRA-2881)
 * remove gossip state when a new IP takes over a token (CASSANDRA-3071)
 * allow sstable2json to work on index sstable files (CASSANDRA-3059)
 * always hint counters (CASSANDRA-3099)
 * fix log4j initialization in EmbeddedCassandraService (CASSANDRA-2857)
 * remove gossip state when a new IP takes over a token (CASSANDRA-3071)
 * work around native memory leak in com.sun.management.GarbageCollectorMXBean
    (CASSANDRA-2868)
 * fix UnavailableException with writes at CL.EACH_QUORM (CASSANDRA-3084)
 * fix parsing of the Keyspace and ColumnFamily names in numeric
   and string representations in CLI (CASSANDRA-3075)
 * fix corner cases in Range.differenceToFetch (CASSANDRA-3084)
 * fix ip address String representation in the ring cache (CASSANDRA-3044)
 * fix ring cache compatibility when mixing pre-0.8.4 nodes with post-
   in the same cluster (CASSANDRA-3023)
 * make repair report failure when a node participating dies (instead of
   hanging forever) (CASSANDRA-2433)
 * fix handling of the empty byte buffer by ReversedType (CASSANDRA-3111)
 * Add validation that Keyspace names are case-insensitively unique (CASSANDRA-3066)
 * catch invalid key_validation_class before instantiating UpdateColumnFamily (CASSANDRA-3102)
 * make Range and Bounds objects client-safe (CASSANDRA-3108)
 * optionally skip log4j configuration (CASSANDRA-3061)
 * bundle sstableloader with the debian package (CASSANDRA-3113)
 * don't try to build secondary indexes when there is none (CASSANDRA-3123)
 * improve SSTableSimpleUnsortedWriter speed for large rows (CASSANDRA-3122)
 * handle keyspace arguments correctly in nodetool snapshot (CASSANDRA-3038)
 * Fix SSTableImportTest on windows (CASSANDRA-3043)
 * expose compactionThroughputMbPerSec through JMX (CASSANDRA-3117)
 * log keyspace and CF of large rows being compacted


0.8.4
 * change TokenRing.endpoints to be a list of rpc addresses instead of
   listen/broadcast addresses (CASSANDRA-1777)
 * include files-to-be-streamed in StreamInSession.getSources (CASSANDRA-2972)
 * use JAVA env var in cassandra-env.sh (CASSANDRA-2785, 2992)
 * avoid doing read for no-op replicate-on-write at CL=1 (CASSANDRA-2892)
 * refuse counter write for CL.ANY (CASSANDRA-2990)
 * switch back to only logging recent dropped messages (CASSANDRA-3004)
 * always deserialize RowMutation for counters (CASSANDRA-3006)
 * ignore saved replication_factor strategy_option for NTS (CASSANDRA-3011)
 * make sure pre-truncate CL segments are discarded (CASSANDRA-2950)


0.8.3
 * add ability to drop local reads/writes that are going to timeout
   (CASSANDRA-2943)
 * revamp token removal process, keep gossip states for 3 days (CASSANDRA-2496)
 * don't accept extra args for 0-arg nodetool commands (CASSANDRA-2740)
 * log unavailableexception details at debug level (CASSANDRA-2856)
 * expose data_dir though jmx (CASSANDRA-2770)
 * don't include tmp files as sstable when create cfs (CASSANDRA-2929)
 * log Java classpath on startup (CASSANDRA-2895)
 * keep gossipped version in sync with actual on migration coordinator
   (CASSANDRA-2946)
 * use lazy initialization instead of class initialization in NodeId
   (CASSANDRA-2953)
 * check column family validity in nodetool repair (CASSANDRA-2933)
 * speedup bytes to hex conversions dramatically (CASSANDRA-2850)
 * Flush memtables on shutdown when durable writes are disabled
   (CASSANDRA-2958)
 * improved POSIX compatibility of start scripts (CASsANDRA-2965)
 * add counter support to Hadoop InputFormat (CASSANDRA-2981)
 * fix bug where dirty commitlog segments were removed (and avoid keeping
   segments with no post-flush activity permanently dirty) (CASSANDRA-2829)
 * fix throwing exception with batch mutation of counter super columns
   (CASSANDRA-2949)
 * ignore system tables during repair (CASSANDRA-2979)
 * throw exception when NTS is given replication_factor as an option
   (CASSANDRA-2960)
 * fix assertion error during compaction of counter CFs (CASSANDRA-2968)
 * avoid trying to create index names, when no index exists (CASSANDRA-2867)
 * don't sample the system table when choosing a bootstrap token
   (CASSANDRA-2825)
 * gossiper notifies of local state changes (CASSANDRA-2948)
 * add asynchronous and half-sync/half-async (hsha) thrift servers
   (CASSANDRA-1405)
 * fix potential use of free'd native memory in SerializingCache
   (CASSANDRA-2951)
 * prune index scan resultset back to original request for lazy
   resultset expansion case (CASSANDRA-2964)
 * (Hadoop) fail jobs when Cassandra node has failed but TaskTracker
    has not (CASSANDRA-2388)


0.8.2
 * CQL:
   - include only one row per unique key for IN queries (CASSANDRA-2717)
   - respect client timestamp on full row deletions (CASSANDRA-2912)
 * improve thread-safety in StreamOutSession (CASSANDRA-2792)
 * allow deleting a row and updating indexed columns in it in the
   same mutation (CASSANDRA-2773)
 * Expose number of threads blocked on submitting memtable to flush
   in JMX (CASSANDRA-2817)
 * add ability to return "endpoints" to nodetool (CASSANDRA-2776)
 * Add support for multiple (comma-delimited) coordinator addresses
   to ColumnFamilyInputFormat (CASSANDRA-2807)
 * fix potential NPE while scheduling read repair for range slice
   (CASSANDRA-2823)
 * Fix race in SystemTable.getCurrentLocalNodeId (CASSANDRA-2824)
 * Correctly set default for replicate_on_write (CASSANDRA-2835)
 * improve nodetool compactionstats formatting (CASSANDRA-2844)
 * fix index-building status display (CASSANDRA-2853)
 * fix CLI perpetuating obsolete KsDef.replication_factor (CASSANDRA-2846)
 * improve cli treatment of multiline comments (CASSANDRA-2852)
 * handle row tombstones correctly in EchoedRow (CASSANDRA-2786)
 * add MessagingService.get[Recently]DroppedMessages and
   StorageService.getExceptionCount (CASSANDRA-2804)
 * fix possibility of spurious UnavailableException for LOCAL_QUORUM
   reads with dynamic snitch + read repair disabled (CASSANDRA-2870)
 * add ant-optional as dependence for the debian package (CASSANDRA-2164)
 * add option to specify limit for get_slice in the CLI (CASSANDRA-2646)
 * decrease HH page size (CASSANDRA-2832)
 * reset cli keyspace after dropping the current one (CASSANDRA-2763)
 * add KeyRange option to Hadoop inputformat (CASSANDRA-1125)
 * fix protocol versioning (CASSANDRA-2818, 2860)
 * support spaces in path to log4j configuration (CASSANDRA-2383)
 * avoid including inferred types in CF update (CASSANDRA-2809)
 * fix JMX bulkload call (CASSANDRA-2908)
 * fix updating KS with durable_writes=false (CASSANDRA-2907)
 * add simplified facade to SSTableWriter for bulk loading use
   (CASSANDRA-2911)
 * fix re-using index CF sstable names after drop/recreate (CASSANDRA-2872)
 * prepend CF to default index names (CASSANDRA-2903)
 * fix hint replay (CASSANDRA-2928)
 * Properly synchronize repair's merkle tree computation (CASSANDRA-2816)


0.8.1
 * CQL:
   - support for insert, delete in BATCH (CASSANDRA-2537)
   - support for IN to SELECT, UPDATE (CASSANDRA-2553)
   - timestamp support for INSERT, UPDATE, and BATCH (CASSANDRA-2555)
   - TTL support (CASSANDRA-2476)
   - counter support (CASSANDRA-2473)
   - ALTER COLUMNFAMILY (CASSANDRA-1709)
   - DROP INDEX (CASSANDRA-2617)
   - add SCHEMA/TABLE as aliases for KS/CF (CASSANDRA-2743)
   - server handles wait-for-schema-agreement (CASSANDRA-2756)
   - key alias support (CASSANDRA-2480)
 * add support for comparator parameters and a generic ReverseType
   (CASSANDRA-2355)
 * add CompositeType and DynamicCompositeType (CASSANDRA-2231)
 * optimize batches containing multiple updates to the same row
   (CASSANDRA-2583)
 * adjust hinted handoff page size to avoid OOM with large columns
   (CASSANDRA-2652)
 * mark BRAF buffer invalid post-flush so we don't re-flush partial
   buffers again, especially on CL writes (CASSANDRA-2660)
 * add DROP INDEX support to CLI (CASSANDRA-2616)
 * don't perform HH to client-mode [storageproxy] nodes (CASSANDRA-2668)
 * Improve forceDeserialize/getCompactedRow encapsulation (CASSANDRA-2659)
 * Don't write CounterUpdateColumn to disk in tests (CASSANDRA-2650)
 * Add sstable bulk loading utility (CASSANDRA-1278)
 * avoid replaying hints to dropped columnfamilies (CASSANDRA-2685)
 * add placeholders for missing rows in range query pseudo-RR (CASSANDRA-2680)
 * remove no-op HHOM.renameHints (CASSANDRA-2693)
 * clone super columns to avoid modifying them during flush (CASSANDRA-2675)
 * allow writes to bypass the commitlog for certain keyspaces (CASSANDRA-2683)
 * avoid NPE when bypassing commitlog during memtable flush (CASSANDRA-2781)
 * Added support for making bootstrap retry if nodes flap (CASSANDRA-2644)
 * Added statusthrift to nodetool to report if thrift server is running (CASSANDRA-2722)
 * Fixed rows being cached if they do not exist (CASSANDRA-2723)
 * Support passing tableName and cfName to RowCacheProviders (CASSANDRA-2702)
 * close scrub file handles (CASSANDRA-2669)
 * throttle migration replay (CASSANDRA-2714)
 * optimize column serializer creation (CASSANDRA-2716)
 * Added support for making bootstrap retry if nodes flap (CASSANDRA-2644)
 * Added statusthrift to nodetool to report if thrift server is running
   (CASSANDRA-2722)
 * Fixed rows being cached if they do not exist (CASSANDRA-2723)
 * fix truncate/compaction race (CASSANDRA-2673)
 * workaround large resultsets causing large allocation retention
   by nio sockets (CASSANDRA-2654)
 * fix nodetool ring use with Ec2Snitch (CASSANDRA-2733)
 * fix removing columns and subcolumns that are supressed by a row or
   supercolumn tombstone during replica resolution (CASSANDRA-2590)
 * support sstable2json against snapshot sstables (CASSANDRA-2386)
 * remove active-pull schema requests (CASSANDRA-2715)
 * avoid marking entire list of sstables as actively being compacted
   in multithreaded compaction (CASSANDRA-2765)
 * seek back after deserializing a row to update cache with (CASSANDRA-2752)
 * avoid skipping rows in scrub for counter column family (CASSANDRA-2759)
 * fix ConcurrentModificationException in repair when dealing with 0.7 node
   (CASSANDRA-2767)
 * use threadsafe collections for StreamInSession (CASSANDRA-2766)
 * avoid infinite loop when creating merkle tree (CASSANDRA-2758)
 * avoids unmarking compacting sstable prematurely in cleanup (CASSANDRA-2769)
 * fix NPE when the commit log is bypassed (CASSANDRA-2718)
 * don't throw an exception in SS.isRPCServerRunning (CASSANDRA-2721)
 * make stress.jar executable (CASSANDRA-2744)
 * add daemon mode to java stress (CASSANDRA-2267)
 * expose the DC and rack of a node through JMX and nodetool ring (CASSANDRA-2531)
 * fix cache mbean getSize (CASSANDRA-2781)
 * Add Date, Float, Double, and Boolean types (CASSANDRA-2530)
 * Add startup flag to renew counter node id (CASSANDRA-2788)
 * add jamm agent to cassandra.bat (CASSANDRA-2787)
 * fix repair hanging if a neighbor has nothing to send (CASSANDRA-2797)
 * purge tombstone even if row is in only one sstable (CASSANDRA-2801)
 * Fix wrong purge of deleted cf during compaction (CASSANDRA-2786)
 * fix race that could result in Hadoop writer failing to throw an
   exception encountered after close() (CASSANDRA-2755)
 * fix scan wrongly throwing assertion error (CASSANDRA-2653)
 * Always use even distribution for merkle tree with RandomPartitionner
   (CASSANDRA-2841)
 * fix describeOwnership for OPP (CASSANDRA-2800)
 * ensure that string tokens do not contain commas (CASSANDRA-2762)


0.8.0-final
 * fix CQL grammar warning and cqlsh regression from CASSANDRA-2622
 * add ant generate-cql-html target (CASSANDRA-2526)
 * update CQL consistency levels (CASSANDRA-2566)
 * debian packaging fixes (CASSANDRA-2481, 2647)
 * fix UUIDType, IntegerType for direct buffers (CASSANDRA-2682, 2684)
 * switch to native Thrift for Hadoop map/reduce (CASSANDRA-2667)
 * fix StackOverflowError when building from eclipse (CASSANDRA-2687)
 * only provide replication_factor to strategy_options "help" for
   SimpleStrategy, OldNetworkTopologyStrategy (CASSANDRA-2678, 2713)
 * fix exception adding validators to non-string columns (CASSANDRA-2696)
 * avoid instantiating DatabaseDescriptor in JDBC (CASSANDRA-2694)
 * fix potential stack overflow during compaction (CASSANDRA-2626)
 * clone super columns to avoid modifying them during flush (CASSANDRA-2675)
 * reset underlying iterator in EchoedRow constructor (CASSANDRA-2653)


0.8.0-rc1
 * faster flushes and compaction from fixing excessively pessimistic
   rebuffering in BRAF (CASSANDRA-2581)
 * fix returning null column values in the python cql driver (CASSANDRA-2593)
 * fix merkle tree splitting exiting early (CASSANDRA-2605)
 * snapshot_before_compaction directory name fix (CASSANDRA-2598)
 * Disable compaction throttling during bootstrap (CASSANDRA-2612)
 * fix CQL treatment of > and < operators in range slices (CASSANDRA-2592)
 * fix potential double-application of counter updates on commitlog replay
   by moving replay position from header to sstable metadata (CASSANDRA-2419)
 * JDBC CQL driver exposes getColumn for access to timestamp
 * JDBC ResultSetMetadata properties added to AbstractType
 * r/m clustertool (CASSANDRA-2607)
 * add support for presenting row key as a column in CQL result sets
   (CASSANDRA-2622)
 * Don't allow {LOCAL|EACH}_QUORUM unless strategy is NTS (CASSANDRA-2627)
 * validate keyspace strategy_options during CQL create (CASSANDRA-2624)
 * fix empty Result with secondary index when limit=1 (CASSANDRA-2628)
 * Fix regression where bootstrapping a node with no schema fails
   (CASSANDRA-2625)
 * Allow removing LocationInfo sstables (CASSANDRA-2632)
 * avoid attempting to replay mutations from dropped keyspaces (CASSANDRA-2631)
 * avoid using cached position of a key when GT is requested (CASSANDRA-2633)
 * fix counting bloom filter true positives (CASSANDRA-2637)
 * initialize local ep state prior to gossip startup if needed (CASSANDRA-2638)
 * fix counter increment lost after restart (CASSANDRA-2642)
 * add quote-escaping via backslash to CLI (CASSANDRA-2623)
 * fix pig example script (CASSANDRA-2487)
 * fix dynamic snitch race in adding latencies (CASSANDRA-2618)
 * Start/stop cassandra after more important services such as mdadm in
   debian packaging (CASSANDRA-2481)


0.8.0-beta2
 * fix NPE compacting index CFs (CASSANDRA-2528)
 * Remove checking all column families on startup for compaction candidates
   (CASSANDRA-2444)
 * validate CQL create keyspace options (CASSANDRA-2525)
 * fix nodetool setcompactionthroughput (CASSANDRA-2550)
 * move	gossip heartbeat back to its own thread (CASSANDRA-2554)
 * validate cql TRUNCATE columnfamily before truncating (CASSANDRA-2570)
 * fix batch_mutate for mixed standard-counter mutations (CASSANDRA-2457)
 * disallow making schema changes to system keyspace (CASSANDRA-2563)
 * fix sending mutation messages multiple times (CASSANDRA-2557)
 * fix incorrect use of NBHM.size in ReadCallback that could cause
   reads to time out even when responses were received (CASSANDRA-2552)
 * trigger read repair correctly for LOCAL_QUORUM reads (CASSANDRA-2556)
 * Allow configuring the number of compaction thread (CASSANDRA-2558)
 * forceUserDefinedCompaction will attempt to compact what it is given
   even if the pessimistic estimate is that there is not enough disk space;
   automatic compactions will only compact 2 or more sstables (CASSANDRA-2575)
 * refuse to apply migrations with older timestamps than the current
   schema (CASSANDRA-2536)
 * remove unframed Thrift transport option
 * include indexes in snapshots (CASSANDRA-2596)
 * improve ignoring of obsolete mutations in index maintenance (CASSANDRA-2401)
 * recognize attempt to drop just the index while leaving the column
   definition alone (CASSANDRA-2619)


0.8.0-beta1
 * remove Avro RPC support (CASSANDRA-926)
 * support for columns that act as incr/decr counters
   (CASSANDRA-1072, 1937, 1944, 1936, 2101, 2093, 2288, 2105, 2384, 2236, 2342,
   2454)
 * CQL (CASSANDRA-1703, 1704, 1705, 1706, 1707, 1708, 1710, 1711, 1940,
   2124, 2302, 2277, 2493)
 * avoid double RowMutation serialization on write path (CASSANDRA-1800)
 * make NetworkTopologyStrategy the default (CASSANDRA-1960)
 * configurable internode encryption (CASSANDRA-1567, 2152)
 * human readable column names in sstable2json output (CASSANDRA-1933)
 * change default JMX port to 7199 (CASSANDRA-2027)
 * backwards compatible internal messaging (CASSANDRA-1015)
 * atomic switch of memtables and sstables (CASSANDRA-2284)
 * add pluggable SeedProvider (CASSANDRA-1669)
 * Fix clustertool to not throw exception when calling get_endpoints (CASSANDRA-2437)
 * upgrade to thrift 0.6 (CASSANDRA-2412)
 * repair works on a token range instead of full ring (CASSANDRA-2324)
 * purge tombstones from row cache (CASSANDRA-2305)
 * push replication_factor into strategy_options (CASSANDRA-1263)
 * give snapshots the same name on each node (CASSANDRA-1791)
 * remove "nodetool loadbalance" (CASSANDRA-2448)
 * multithreaded compaction (CASSANDRA-2191)
 * compaction throttling (CASSANDRA-2156)
 * add key type information and alias (CASSANDRA-2311, 2396)
 * cli no longer divides read_repair_chance by 100 (CASSANDRA-2458)
 * made CompactionInfo.getTaskType return an enum (CASSANDRA-2482)
 * add a server-wide cap on measured memtable memory usage and aggressively
   flush to keep under that threshold (CASSANDRA-2006)
 * add unified UUIDType (CASSANDRA-2233)
 * add off-heap row cache support (CASSANDRA-1969)


0.7.5
 * improvements/fixes to PIG driver (CASSANDRA-1618, CASSANDRA-2387,
   CASSANDRA-2465, CASSANDRA-2484)
 * validate index names (CASSANDRA-1761)
 * reduce contention on Table.flusherLock (CASSANDRA-1954)
 * try harder to detect failures during streaming, cleaning up temporary
   files more reliably (CASSANDRA-2088)
 * shut down server for OOM on a Thrift thread (CASSANDRA-2269)
 * fix tombstone handling in repair and sstable2json (CASSANDRA-2279)
 * preserve version when streaming data from old sstables (CASSANDRA-2283)
 * don't start repair if a neighboring node is marked as dead (CASSANDRA-2290)
 * purge tombstones from row cache (CASSANDRA-2305)
 * Avoid seeking when sstable2json exports the entire file (CASSANDRA-2318)
 * clear Built flag in system table when dropping an index (CASSANDRA-2320)
 * don't allow arbitrary argument for stress.java (CASSANDRA-2323)
 * validate values for index predicates in get_indexed_slice (CASSANDRA-2328)
 * queue secondary indexes for flush before the parent (CASSANDRA-2330)
 * allow job configuration to set the CL used in Hadoop jobs (CASSANDRA-2331)
 * add memtable_flush_queue_size defaulting to 4 (CASSANDRA-2333)
 * Allow overriding of initial_token, storage_port and rpc_port from system
   properties (CASSANDRA-2343)
 * fix comparator used for non-indexed secondary expressions in index scan
   (CASSANDRA-2347)
 * ensure size calculation and write phase of large-row compaction use
   the same threshold for TTL expiration (CASSANDRA-2349)
 * fix race when iterating CFs during add/drop (CASSANDRA-2350)
 * add ConsistencyLevel command to CLI (CASSANDRA-2354)
 * allow negative numbers in the cli (CASSANDRA-2358)
 * hard code serialVersionUID for tokens class (CASSANDRA-2361)
 * fix potential infinite loop in ByteBufferUtil.inputStream (CASSANDRA-2365)
 * fix encoding bugs in HintedHandoffManager, SystemTable when default
   charset is not UTF8 (CASSANDRA-2367)
 * avoids having removed node reappearing in Gossip (CASSANDRA-2371)
 * fix incorrect truncation of long to int when reading columns via block
   index (CASSANDRA-2376)
 * fix NPE during stream session (CASSANDRA-2377)
 * fix race condition that could leave orphaned data files when dropping CF or
   KS (CASSANDRA-2381)
 * fsync statistics component on write (CASSANDRA-2382)
 * fix duplicate results from CFS.scan (CASSANDRA-2406)
 * add IntegerType to CLI help (CASSANDRA-2414)
 * avoid caching token-only decoratedkeys (CASSANDRA-2416)
 * convert mmap assertion to if/throw so scrub can catch it (CASSANDRA-2417)
 * don't overwrite gc log (CASSANDR-2418)
 * invalidate row cache for streamed row to avoid inconsitencies
   (CASSANDRA-2420)
 * avoid copies in range/index scans (CASSANDRA-2425)
 * make sure we don't wipe data during cleanup if the node has not join
   the ring (CASSANDRA-2428)
 * Try harder to close files after compaction (CASSANDRA-2431)
 * re-set bootstrapped flag after move finishes (CASSANDRA-2435)
 * display validation_class in CLI 'describe keyspace' (CASSANDRA-2442)
 * make cleanup compactions cleanup the row cache (CASSANDRA-2451)
 * add column fields validation to scrub (CASSANDRA-2460)
 * use 64KB flush buffer instead of in_memory_compaction_limit (CASSANDRA-2463)
 * fix backslash substitutions in CLI (CASSANDRA-2492)
 * disable cache saving for system CFS (CASSANDRA-2502)
 * fixes for verifying destination availability under hinted conditions
   so UE can be thrown intead of timing out (CASSANDRA-2514)
 * fix update of validation class in column metadata (CASSANDRA-2512)
 * support LOCAL_QUORUM, EACH_QUORUM CLs outside of NTS (CASSANDRA-2516)
 * preserve version when streaming data from old sstables (CASSANDRA-2283)
 * fix backslash substitutions in CLI (CASSANDRA-2492)
 * count a row deletion as one operation towards memtable threshold
   (CASSANDRA-2519)
 * support LOCAL_QUORUM, EACH_QUORUM CLs outside of NTS (CASSANDRA-2516)


0.7.4
 * add nodetool join command (CASSANDRA-2160)
 * fix secondary indexes on pre-existing or streamed data (CASSANDRA-2244)
 * initialize endpoint in gossiper earlier (CASSANDRA-2228)
 * add ability to write to Cassandra from Pig (CASSANDRA-1828)
 * add rpc_[min|max]_threads (CASSANDRA-2176)
 * add CL.TWO, CL.THREE (CASSANDRA-2013)
 * avoid exporting an un-requested row in sstable2json, when exporting
   a key that does not exist (CASSANDRA-2168)
 * add incremental_backups option (CASSANDRA-1872)
 * add configurable row limit to Pig loadfunc (CASSANDRA-2276)
 * validate column values in batches as well as single-Column inserts
   (CASSANDRA-2259)
 * move sample schema from cassandra.yaml to schema-sample.txt,
   a cli scripts (CASSANDRA-2007)
 * avoid writing empty rows when scrubbing tombstoned rows (CASSANDRA-2296)
 * fix assertion error in range and index scans for CL < ALL
   (CASSANDRA-2282)
 * fix commitlog replay when flush position refers to data that didn't
   get synced before server died (CASSANDRA-2285)
 * fix fd leak in sstable2json with non-mmap'd i/o (CASSANDRA-2304)
 * reduce memory use during streaming of multiple sstables (CASSANDRA-2301)
 * purge tombstoned rows from cache after GCGraceSeconds (CASSANDRA-2305)
 * allow zero replicas in a NTS datacenter (CASSANDRA-1924)
 * make range queries respect snitch for local replicas (CASSANDRA-2286)
 * fix HH delivery when column index is larger than 2GB (CASSANDRA-2297)
 * make 2ary indexes use parent CF flush thresholds during initial build
   (CASSANDRA-2294)
 * update memtable_throughput to be a long (CASSANDRA-2158)


0.7.3
 * Keep endpoint state until aVeryLongTime (CASSANDRA-2115)
 * lower-latency read repair (CASSANDRA-2069)
 * add hinted_handoff_throttle_delay_in_ms option (CASSANDRA-2161)
 * fixes for cache save/load (CASSANDRA-2172, -2174)
 * Handle whole-row deletions in CFOutputFormat (CASSANDRA-2014)
 * Make memtable_flush_writers flush in parallel (CASSANDRA-2178)
 * Add compaction_preheat_key_cache option (CASSANDRA-2175)
 * refactor stress.py to have only one copy of the format string
   used for creating row keys (CASSANDRA-2108)
 * validate index names for \w+ (CASSANDRA-2196)
 * Fix Cassandra cli to respect timeout if schema does not settle
   (CASSANDRA-2187)
 * fix for compaction and cleanup writing old-format data into new-version
   sstable (CASSANDRA-2211, -2216)
 * add nodetool scrub (CASSANDRA-2217, -2240)
 * fix sstable2json large-row pagination (CASSANDRA-2188)
 * fix EOFing on requests for the last bytes in a file (CASSANDRA-2213)
 * fix BufferedRandomAccessFile bugs (CASSANDRA-2218, -2241)
 * check for memtable flush_after_mins exceeded every 10s (CASSANDRA-2183)
 * fix cache saving on Windows (CASSANDRA-2207)
 * add validateSchemaAgreement call + synchronization to schema
   modification operations (CASSANDRA-2222)
 * fix for reversed slice queries on large rows (CASSANDRA-2212)
 * fat clients were writing local data (CASSANDRA-2223)
 * set DEFAULT_MEMTABLE_LIFETIME_IN_MINS to 24h
 * improve detection and cleanup of partially-written sstables
   (CASSANDRA-2206)
 * fix supercolumn de/serialization when subcolumn comparator is different
   from supercolumn's (CASSANDRA-2104)
 * fix starting up on Windows when CASSANDRA_HOME contains whitespace
   (CASSANDRA-2237)
 * add [get|set][row|key]cacheSavePeriod to JMX (CASSANDRA-2100)
 * fix Hadoop ColumnFamilyOutputFormat dropping of mutations
   when batch fills up (CASSANDRA-2255)
 * move file deletions off of scheduledtasks executor (CASSANDRA-2253)


0.7.2
 * copy DecoratedKey.key when inserting into caches to avoid retaining
   a reference to the underlying buffer (CASSANDRA-2102)
 * format subcolumn names with subcomparator (CASSANDRA-2136)
 * fix column bloom filter deserialization (CASSANDRA-2165)


0.7.1
 * refactor MessageDigest creation code. (CASSANDRA-2107)
 * buffer network stack to avoid inefficient small TCP messages while avoiding
   the nagle/delayed ack problem (CASSANDRA-1896)
 * check log4j configuration for changes every 10s (CASSANDRA-1525, 1907)
 * more-efficient cross-DC replication (CASSANDRA-1530, -2051, -2138)
 * avoid polluting page cache with commitlog or sstable writes
   and seq scan operations (CASSANDRA-1470)
 * add RMI authentication options to nodetool (CASSANDRA-1921)
 * make snitches configurable at runtime (CASSANDRA-1374)
 * retry hadoop split requests on connection failure (CASSANDRA-1927)
 * implement describeOwnership for BOP, COPP (CASSANDRA-1928)
 * make read repair behave as expected for ConsistencyLevel > ONE
   (CASSANDRA-982, 2038)
 * distributed test harness (CASSANDRA-1859, 1964)
 * reduce flush lock contention (CASSANDRA-1930)
 * optimize supercolumn deserialization (CASSANDRA-1891)
 * fix CFMetaData.apply to only compare objects of the same class
   (CASSANDRA-1962)
 * allow specifying specific SSTables to compact from JMX (CASSANDRA-1963)
 * fix race condition in MessagingService.targets (CASSANDRA-1959, 2094, 2081)
 * refuse to open sstables from a future version (CASSANDRA-1935)
 * zero-copy reads (CASSANDRA-1714)
 * fix copy bounds for word Text in wordcount demo (CASSANDRA-1993)
 * fixes for contrib/javautils (CASSANDRA-1979)
 * check more frequently for memtable expiration (CASSANDRA-2000)
 * fix writing SSTable column count statistics (CASSANDRA-1976)
 * fix streaming of multiple CFs during bootstrap (CASSANDRA-1992)
 * explicitly set JVM GC new generation size with -Xmn (CASSANDRA-1968)
 * add short options for CLI flags (CASSANDRA-1565)
 * make keyspace argument to "describe keyspace" in CLI optional
   when authenticated to keyspace already (CASSANDRA-2029)
 * added option to specify -Dcassandra.join_ring=false on startup
   to allow "warm spare" nodes or performing JMX maintenance before
   joining the ring (CASSANDRA-526)
 * log migrations at INFO (CASSANDRA-2028)
 * add CLI verbose option in file mode (CASSANDRA-2030)
 * add single-line "--" comments to CLI (CASSANDRA-2032)
 * message serialization tests (CASSANDRA-1923)
 * switch from ivy to maven-ant-tasks (CASSANDRA-2017)
 * CLI attempts to block for new schema to propagate (CASSANDRA-2044)
 * fix potential overflow in nodetool cfstats (CASSANDRA-2057)
 * add JVM shutdownhook to sync commitlog (CASSANDRA-1919)
 * allow nodes to be up without being part of  normal traffic (CASSANDRA-1951)
 * fix CLI "show keyspaces" with null options on NTS (CASSANDRA-2049)
 * fix possible ByteBuffer race conditions (CASSANDRA-2066)
 * reduce garbage generated by MessagingService to prevent load spikes
   (CASSANDRA-2058)
 * fix math in RandomPartitioner.describeOwnership (CASSANDRA-2071)
 * fix deletion of sstable non-data components (CASSANDRA-2059)
 * avoid blocking gossip while deleting handoff hints (CASSANDRA-2073)
 * ignore messages from newer versions, keep track of nodes in gossip
   regardless of version (CASSANDRA-1970)
 * cache writing moved to CompactionManager to reduce i/o contention and
   updated to use non-cache-polluting writes (CASSANDRA-2053)
 * page through large rows when exporting to JSON (CASSANDRA-2041)
 * add flush_largest_memtables_at and reduce_cache_sizes_at options
   (CASSANDRA-2142)
 * add cli 'describe cluster' command (CASSANDRA-2127)
 * add cli support for setting username/password at 'connect' command
   (CASSANDRA-2111)
 * add -D option to Stress.java to allow reading hosts from a file
   (CASSANDRA-2149)
 * bound hints CF throughput between 32M and 256M (CASSANDRA-2148)
 * continue starting when invalid saved cache entries are encountered
   (CASSANDRA-2076)
 * add max_hint_window_in_ms option (CASSANDRA-1459)


0.7.0-final
 * fix offsets to ByteBuffer.get (CASSANDRA-1939)


0.7.0-rc4
 * fix cli crash after backgrounding (CASSANDRA-1875)
 * count timeouts in storageproxy latencies, and include latency
   histograms in StorageProxyMBean (CASSANDRA-1893)
 * fix CLI get recognition of supercolumns (CASSANDRA-1899)
 * enable keepalive on intra-cluster sockets (CASSANDRA-1766)
 * count timeouts towards dynamicsnitch latencies (CASSANDRA-1905)
 * Expose index-building status in JMX + cli schema description
   (CASSANDRA-1871)
 * allow [LOCAL|EACH]_QUORUM to be used with non-NetworkTopology
   replication Strategies
 * increased amount of index locks for faster commitlog replay
 * collect secondary index tombstones immediately (CASSANDRA-1914)
 * revert commitlog changes from #1780 (CASSANDRA-1917)
 * change RandomPartitioner min token to -1 to avoid collision w/
   tokens on actual nodes (CASSANDRA-1901)
 * examine the right nibble when validating TimeUUID (CASSANDRA-1910)
 * include secondary indexes in cleanup (CASSANDRA-1916)
 * CFS.scrubDataDirectories should also cleanup invalid secondary indexes
   (CASSANDRA-1904)
 * ability to disable/enable gossip on nodes to force them down
   (CASSANDRA-1108)


0.7.0-rc3
 * expose getNaturalEndpoints in StorageServiceMBean taking byte[]
   key; RMI cannot serialize ByteBuffer (CASSANDRA-1833)
 * infer org.apache.cassandra.locator for replication strategy classes
   when not otherwise specified
 * validation that generates less garbage (CASSANDRA-1814)
 * add TTL support to CLI (CASSANDRA-1838)
 * cli defaults to bytestype for subcomparator when creating
   column families (CASSANDRA-1835)
 * unregister index MBeans when index is dropped (CASSANDRA-1843)
 * make ByteBufferUtil.clone thread-safe (CASSANDRA-1847)
 * change exception for read requests during bootstrap from
   InvalidRequest to Unavailable (CASSANDRA-1862)
 * respect row-level tombstones post-flush in range scans
   (CASSANDRA-1837)
 * ReadResponseResolver check digests against each other (CASSANDRA-1830)
 * return InvalidRequest when remove of subcolumn without supercolumn
   is requested (CASSANDRA-1866)
 * flush before repair (CASSANDRA-1748)
 * SSTableExport validates key order (CASSANDRA-1884)
 * large row support for SSTableExport (CASSANDRA-1867)
 * Re-cache hot keys post-compaction without hitting disk (CASSANDRA-1878)
 * manage read repair in coordinator instead of data source, to
   provide latency information to dynamic snitch (CASSANDRA-1873)


0.7.0-rc2
 * fix live-column-count of slice ranges including tombstoned supercolumn
   with live subcolumn (CASSANDRA-1591)
 * rename o.a.c.internal.AntientropyStage -> AntiEntropyStage,
   o.a.c.request.Request_responseStage -> RequestResponseStage,
   o.a.c.internal.Internal_responseStage -> InternalResponseStage
 * add AbstractType.fromString (CASSANDRA-1767)
 * require index_type to be present when specifying index_name
   on ColumnDef (CASSANDRA-1759)
 * fix add/remove index bugs in CFMetadata (CASSANDRA-1768)
 * rebuild Strategy during system_update_keyspace (CASSANDRA-1762)
 * cli updates prompt to ... in continuation lines (CASSANDRA-1770)
 * support multiple Mutations per key in hadoop ColumnFamilyOutputFormat
   (CASSANDRA-1774)
 * improvements to Debian init script (CASSANDRA-1772)
 * use local classloader to check for version.properties (CASSANDRA-1778)
 * Validate that column names in column_metadata are valid for the
   defined comparator, and decode properly in cli (CASSANDRA-1773)
 * use cross-platform newlines in cli (CASSANDRA-1786)
 * add ExpiringColumn support to sstable import/export (CASSANDRA-1754)
 * add flush for each append to periodic commitlog mode; added
   periodic_without_flush option to disable this (CASSANDRA-1780)
 * close file handle used for post-flush truncate (CASSANDRA-1790)
 * various code cleanup (CASSANDRA-1793, -1794, -1795)
 * fix range queries against wrapped range (CASSANDRA-1781)
 * fix consistencylevel calculations for NetworkTopologyStrategy
   (CASSANDRA-1804)
 * cli support index type enum names (CASSANDRA-1810)
 * improved validation of column_metadata (CASSANDRA-1813)
 * reads at ConsistencyLevel > 1 throw UnavailableException
   immediately if insufficient live nodes exist (CASSANDRA-1803)
 * copy bytebuffers for local writes to avoid retaining the entire
   Thrift frame (CASSANDRA-1801)
 * fix NPE adding index to column w/o prior metadata (CASSANDRA-1764)
 * reduce fat client timeout (CASSANDRA-1730)
 * fix botched merge of CASSANDRA-1316


0.7.0-rc1
 * fix compaction and flush races with schema updates (CASSANDRA-1715)
 * add clustertool, config-converter, sstablekeys, and schematool
   Windows .bat files (CASSANDRA-1723)
 * reject range queries received during bootstrap (CASSANDRA-1739)
 * fix wrapping-range queries on non-minimum token (CASSANDRA-1700)
 * add nodetool cfhistogram (CASSANDRA-1698)
 * limit repaired ranges to what the nodes have in common (CASSANDRA-1674)
 * index scan treats missing columns as not matching secondary
   expressions (CASSANDRA-1745)
 * Fix misuse of DataOutputBuffer.getData in AntiEntropyService
   (CASSANDRA-1729)
 * detect and warn when obsolete version of JNA is present (CASSANDRA-1760)
 * reduce fat client timeout (CASSANDRA-1730)
 * cleanup smallest CFs first to increase free temp space for larger ones
   (CASSANDRA-1811)
 * Update windows .bat files to work outside of main Cassandra
   directory (CASSANDRA-1713)
 * fix read repair regression from 0.6.7 (CASSANDRA-1727)
 * more-efficient read repair (CASSANDRA-1719)
 * fix hinted handoff replay (CASSANDRA-1656)
 * log type of dropped messages (CASSANDRA-1677)
 * upgrade to SLF4J 1.6.1
 * fix ByteBuffer bug in ExpiringColumn.updateDigest (CASSANDRA-1679)
 * fix IntegerType.getString (CASSANDRA-1681)
 * make -Djava.net.preferIPv4Stack=true the default (CASSANDRA-628)
 * add INTERNAL_RESPONSE verb to differentiate from responses related
   to client requests (CASSANDRA-1685)
 * log tpstats when dropping messages (CASSANDRA-1660)
 * include unreachable nodes in describeSchemaVersions (CASSANDRA-1678)
 * Avoid dropping messages off the client request path (CASSANDRA-1676)
 * fix jna errno reporting (CASSANDRA-1694)
 * add friendlier error for UnknownHostException on startup (CASSANDRA-1697)
 * include jna dependency in RPM package (CASSANDRA-1690)
 * add --skip-keys option to stress.py (CASSANDRA-1696)
 * improve cli handling of non-string keys and column names
   (CASSANDRA-1701, -1693)
 * r/m extra subcomparator line in cli keyspaces output (CASSANDRA-1712)
 * add read repair chance to cli "show keyspaces"
 * upgrade to ConcurrentLinkedHashMap 1.1 (CASSANDRA-975)
 * fix index scan routing (CASSANDRA-1722)
 * fix tombstoning of supercolumns in range queries (CASSANDRA-1734)
 * clear endpoint cache after updating keyspace metadata (CASSANDRA-1741)
 * fix wrapping-range queries on non-minimum token (CASSANDRA-1700)
 * truncate includes secondary indexes (CASSANDRA-1747)
 * retain reference to PendingFile sstables (CASSANDRA-1749)
 * fix sstableimport regression (CASSANDRA-1753)
 * fix for bootstrap when no non-system tables are defined (CASSANDRA-1732)
 * handle replica unavailability in index scan (CASSANDRA-1755)
 * fix service initialization order deadlock (CASSANDRA-1756)
 * multi-line cli commands (CASSANDRA-1742)
 * fix race between snapshot and compaction (CASSANDRA-1736)
 * add listEndpointsPendingHints, deleteHintsForEndpoint JMX methods
   (CASSANDRA-1551)


0.7.0-beta3
 * add strategy options to describe_keyspace output (CASSANDRA-1560)
 * log warning when using randomly generated token (CASSANDRA-1552)
 * re-organize JMX into .db, .net, .internal, .request (CASSANDRA-1217)
 * allow nodes to change IPs between restarts (CASSANDRA-1518)
 * remember ring state between restarts by default (CASSANDRA-1518)
 * flush index built flag so we can read it before log replay (CASSANDRA-1541)
 * lock row cache updates to prevent race condition (CASSANDRA-1293)
 * remove assertion causing rare (and harmless) error messages in
   commitlog (CASSANDRA-1330)
 * fix moving nodes with no keyspaces defined (CASSANDRA-1574)
 * fix unbootstrap when no data is present in a transfer range (CASSANDRA-1573)
 * take advantage of AVRO-495 to simplify our avro IDL (CASSANDRA-1436)
 * extend authorization hierarchy to column family (CASSANDRA-1554)
 * deletion support in secondary indexes (CASSANDRA-1571)
 * meaningful error message for invalid replication strategy class
   (CASSANDRA-1566)
 * allow keyspace creation with RF > N (CASSANDRA-1428)
 * improve cli error handling (CASSANDRA-1580)
 * add cache save/load ability (CASSANDRA-1417, 1606, 1647)
 * add StorageService.getDrainProgress (CASSANDRA-1588)
 * Disallow bootstrap to an in-use token (CASSANDRA-1561)
 * Allow dynamic secondary index creation and destruction (CASSANDRA-1532)
 * log auto-guessed memtable thresholds (CASSANDRA-1595)
 * add ColumnDef support to cli (CASSANDRA-1583)
 * reduce index sample time by 75% (CASSANDRA-1572)
 * add cli support for column, strategy metadata (CASSANDRA-1578, 1612)
 * add cli support for schema modification (CASSANDRA-1584)
 * delete temp files on failed compactions (CASSANDRA-1596)
 * avoid blocking for dead nodes during removetoken (CASSANDRA-1605)
 * remove ConsistencyLevel.ZERO (CASSANDRA-1607)
 * expose in-progress compaction type in jmx (CASSANDRA-1586)
 * removed IClock & related classes from internals (CASSANDRA-1502)
 * fix removing tokens from SystemTable on decommission and removetoken
   (CASSANDRA-1609)
 * include CF metadata in cli 'show keyspaces' (CASSANDRA-1613)
 * switch from Properties to HashMap in PropertyFileSnitch to
   avoid synchronization bottleneck (CASSANDRA-1481)
 * PropertyFileSnitch configuration file renamed to
   cassandra-topology.properties
 * add cli support for get_range_slices (CASSANDRA-1088, CASSANDRA-1619)
 * Make memtable flush thresholds per-CF instead of global
   (CASSANDRA-1007, 1637)
 * add cli support for binary data without CfDef hints (CASSANDRA-1603)
 * fix building SSTable statistics post-stream (CASSANDRA-1620)
 * fix potential infinite loop in 2ary index queries (CASSANDRA-1623)
 * allow creating NTS keyspaces with no replicas configured (CASSANDRA-1626)
 * add jmx histogram of sstables accessed per read (CASSANDRA-1624)
 * remove system_rename_column_family and system_rename_keyspace from the
   client API until races can be fixed (CASSANDRA-1630, CASSANDRA-1585)
 * add cli sanity tests (CASSANDRA-1582)
 * update GC settings in cassandra.bat (CASSANDRA-1636)
 * cli support for index queries (CASSANDRA-1635)
 * cli support for updating schema memtable settings (CASSANDRA-1634)
 * cli --file option (CASSANDRA-1616)
 * reduce automatically chosen memtable sizes by 50% (CASSANDRA-1641)
 * move endpoint cache from snitch to strategy (CASSANDRA-1643)
 * fix commitlog recovery deleting the newly-created segment as well as
   the old ones (CASSANDRA-1644)
 * upgrade to Thrift 0.5 (CASSANDRA-1367)
 * renamed CL.DCQUORUM to LOCAL_QUORUM and DCQUORUMSYNC to EACH_QUORUM
 * cli truncate support (CASSANDRA-1653)
 * update GC settings in cassandra.bat (CASSANDRA-1636)
 * avoid logging when a node's ip/token is gossipped back to it (CASSANDRA-1666)


0.7-beta2
 * always use UTF-8 for hint keys (CASSANDRA-1439)
 * remove cassandra.yaml dependency from Hadoop and Pig (CASSADRA-1322)
 * expose CfDef metadata in describe_keyspaces (CASSANDRA-1363)
 * restore use of mmap_index_only option (CASSANDRA-1241)
 * dropping a keyspace with no column families generated an error
   (CASSANDRA-1378)
 * rename RackAwareStrategy to OldNetworkTopologyStrategy, RackUnawareStrategy
   to SimpleStrategy, DatacenterShardStrategy to NetworkTopologyStrategy,
   AbstractRackAwareSnitch to AbstractNetworkTopologySnitch (CASSANDRA-1392)
 * merge StorageProxy.mutate, mutateBlocking (CASSANDRA-1396)
 * faster UUIDType, LongType comparisons (CASSANDRA-1386, 1393)
 * fix setting read_repair_chance from CLI addColumnFamily (CASSANDRA-1399)
 * fix updates to indexed columns (CASSANDRA-1373)
 * fix race condition leaving to FileNotFoundException (CASSANDRA-1382)
 * fix sharded lock hash on index write path (CASSANDRA-1402)
 * add support for GT/E, LT/E in subordinate index clauses (CASSANDRA-1401)
 * cfId counter got out of sync when CFs were added (CASSANDRA-1403)
 * less chatty schema updates (CASSANDRA-1389)
 * rename column family mbeans. 'type' will now include either
   'IndexColumnFamilies' or 'ColumnFamilies' depending on the CFS type.
   (CASSANDRA-1385)
 * disallow invalid keyspace and column family names. This includes name that
   matches a '^\w+' regex. (CASSANDRA-1377)
 * use JNA, if present, to take snapshots (CASSANDRA-1371)
 * truncate hints if starting 0.7 for the first time (CASSANDRA-1414)
 * fix FD leak in single-row slicepredicate queries (CASSANDRA-1416)
 * allow index expressions against columns that are not part of the
   SlicePredicate (CASSANDRA-1410)
 * config-converter properly handles snitches and framed support
   (CASSANDRA-1420)
 * remove keyspace argument from multiget_count (CASSANDRA-1422)
 * allow specifying cassandra.yaml location as (local or remote) URL
   (CASSANDRA-1126)
 * fix using DynamicEndpointSnitch with NetworkTopologyStrategy
   (CASSANDRA-1429)
 * Add CfDef.default_validation_class (CASSANDRA-891)
 * fix EstimatedHistogram.max (CASSANDRA-1413)
 * quorum read optimization (CASSANDRA-1622)
 * handle zero-length (or missing) rows during HH paging (CASSANDRA-1432)
 * include secondary indexes during schema migrations (CASSANDRA-1406)
 * fix commitlog header race during schema change (CASSANDRA-1435)
 * fix ColumnFamilyStoreMBeanIterator to use new type name (CASSANDRA-1433)
 * correct filename generated by xml->yaml converter (CASSANDRA-1419)
 * add CMSInitiatingOccupancyFraction=75 and UseCMSInitiatingOccupancyOnly
   to default JVM options
 * decrease jvm heap for cassandra-cli (CASSANDRA-1446)
 * ability to modify keyspaces and column family definitions on a live cluster
   (CASSANDRA-1285)
 * support for Hadoop Streaming [non-jvm map/reduce via stdin/out]
   (CASSANDRA-1368)
 * Move persistent sstable stats from the system table to an sstable component
   (CASSANDRA-1430)
 * remove failed bootstrap attempt from pending ranges when gossip times
   it out after 1h (CASSANDRA-1463)
 * eager-create tcp connections to other cluster members (CASSANDRA-1465)
 * enumerate stages and derive stage from message type instead of
   transmitting separately (CASSANDRA-1465)
 * apply reversed flag during collation from different data sources
   (CASSANDRA-1450)
 * make failure to remove commitlog segment non-fatal (CASSANDRA-1348)
 * correct ordering of drain operations so CL.recover is no longer
   necessary (CASSANDRA-1408)
 * removed keyspace from describe_splits method (CASSANDRA-1425)
 * rename check_schema_agreement to describe_schema_versions
   (CASSANDRA-1478)
 * fix QUORUM calculation for RF > 3 (CASSANDRA-1487)
 * remove tombstones during non-major compactions when bloom filter
   verifies that row does not exist in other sstables (CASSANDRA-1074)
 * nodes that coordinated a loadbalance in the past could not be seen by
   newly added nodes (CASSANDRA-1467)
 * exposed endpoint states (gossip details) via jmx (CASSANDRA-1467)
 * ensure that compacted sstables are not included when new readers are
   instantiated (CASSANDRA-1477)
 * by default, calculate heap size and memtable thresholds at runtime (CASSANDRA-1469)
 * fix races dealing with adding/dropping keyspaces and column families in
   rapid succession (CASSANDRA-1477)
 * clean up of Streaming system (CASSANDRA-1503, 1504, 1506)
 * add options to configure Thrift socket keepalive and buffer sizes (CASSANDRA-1426)
 * make contrib CassandraServiceDataCleaner recursive (CASSANDRA-1509)
 * min, max compaction threshold are configurable and persistent
   per-ColumnFamily (CASSANDRA-1468)
 * fix replaying the last mutation in a commitlog unnecessarily
   (CASSANDRA-1512)
 * invoke getDefaultUncaughtExceptionHandler from DTPE with the original
   exception rather than the ExecutionException wrapper (CASSANDRA-1226)
 * remove Clock from the Thrift (and Avro) API (CASSANDRA-1501)
 * Close intra-node sockets when connection is broken (CASSANDRA-1528)
 * RPM packaging spec file (CASSANDRA-786)
 * weighted request scheduler (CASSANDRA-1485)
 * treat expired columns as deleted (CASSANDRA-1539)
 * make IndexInterval configurable (CASSANDRA-1488)
 * add describe_snitch to Thrift API (CASSANDRA-1490)
 * MD5 authenticator compares plain text submitted password with MD5'd
   saved property, instead of vice versa (CASSANDRA-1447)
 * JMX MessagingService pending and completed counts (CASSANDRA-1533)
 * fix race condition processing repair responses (CASSANDRA-1511)
 * make repair blocking (CASSANDRA-1511)
 * create EndpointSnitchInfo and MBean to expose rack and DC (CASSANDRA-1491)
 * added option to contrib/word_count to output results back to Cassandra
   (CASSANDRA-1342)
 * rewrite Hadoop ColumnFamilyRecordWriter to pool connections, retry to
   multiple Cassandra nodes, and smooth impact on the Cassandra cluster
   by using smaller batch sizes (CASSANDRA-1434)
 * fix setting gc_grace_seconds via CLI (CASSANDRA-1549)
 * support TTL'd index values (CASSANDRA-1536)
 * make removetoken work like decommission (CASSANDRA-1216)
 * make cli comparator-aware and improve quote rules (CASSANDRA-1523,-1524)
 * make nodetool compact and cleanup blocking (CASSANDRA-1449)
 * add memtable, cache information to GCInspector logs (CASSANDRA-1558)
 * enable/disable HintedHandoff via JMX (CASSANDRA-1550)
 * Ignore stray files in the commit log directory (CASSANDRA-1547)
 * Disallow bootstrap to an in-use token (CASSANDRA-1561)


0.7-beta1
 * sstable versioning (CASSANDRA-389)
 * switched to slf4j logging (CASSANDRA-625)
 * add (optional) expiration time for column (CASSANDRA-699)
 * access levels for authentication/authorization (CASSANDRA-900)
 * add ReadRepairChance to CF definition (CASSANDRA-930)
 * fix heisenbug in system tests, especially common on OS X (CASSANDRA-944)
 * convert to byte[] keys internally and all public APIs (CASSANDRA-767)
 * ability to alter schema definitions on a live cluster (CASSANDRA-44)
 * renamed configuration file to cassandra.xml, and log4j.properties to
   log4j-server.properties, which must now be loaded from
   the classpath (which is how our scripts in bin/ have always done it)
   (CASSANDRA-971)
 * change get_count to require a SlicePredicate. create multi_get_count
   (CASSANDRA-744)
 * re-organized endpointsnitch implementations and added SimpleSnitch
   (CASSANDRA-994)
 * Added preload_row_cache option (CASSANDRA-946)
 * add CRC to commitlog header (CASSANDRA-999)
 * removed deprecated batch_insert and get_range_slice methods (CASSANDRA-1065)
 * add truncate thrift method (CASSANDRA-531)
 * http mini-interface using mx4j (CASSANDRA-1068)
 * optimize away copy of sliced row on memtable read path (CASSANDRA-1046)
 * replace constant-size 2GB mmaped segments and special casing for index
   entries spanning segment boundaries, with SegmentedFile that computes
   segments that always contain entire entries/rows (CASSANDRA-1117)
 * avoid reading large rows into memory during compaction (CASSANDRA-16)
 * added hadoop OutputFormat (CASSANDRA-1101)
 * efficient Streaming (no more anticompaction) (CASSANDRA-579)
 * split commitlog header into separate file and add size checksum to
   mutations (CASSANDRA-1179)
 * avoid allocating a new byte[] for each mutation on replay (CASSANDRA-1219)
 * revise HH schema to be per-endpoint (CASSANDRA-1142)
 * add joining/leaving status to nodetool ring (CASSANDRA-1115)
 * allow multiple repair sessions per node (CASSANDRA-1190)
 * optimize away MessagingService for local range queries (CASSANDRA-1261)
 * make framed transport the default so malformed requests can't OOM the
   server (CASSANDRA-475)
 * significantly faster reads from row cache (CASSANDRA-1267)
 * take advantage of row cache during range queries (CASSANDRA-1302)
 * make GCGraceSeconds a per-ColumnFamily value (CASSANDRA-1276)
 * keep persistent row size and column count statistics (CASSANDRA-1155)
 * add IntegerType (CASSANDRA-1282)
 * page within a single row during hinted handoff (CASSANDRA-1327)
 * push DatacenterShardStrategy configuration into keyspace definition,
   eliminating datacenter.properties. (CASSANDRA-1066)
 * optimize forward slices starting with '' and single-index-block name
   queries by skipping the column index (CASSANDRA-1338)
 * streaming refactor (CASSANDRA-1189)
 * faster comparison for UUID types (CASSANDRA-1043)
 * secondary index support (CASSANDRA-749 and subtasks)
 * make compaction buckets deterministic (CASSANDRA-1265)


0.6.6
 * Allow using DynamicEndpointSnitch with RackAwareStrategy (CASSANDRA-1429)
 * remove the remaining vestiges of the unfinished DatacenterShardStrategy
   (replaced by NetworkTopologyStrategy in 0.7)


0.6.5
 * fix key ordering in range query results with RandomPartitioner
   and ConsistencyLevel > ONE (CASSANDRA-1145)
 * fix for range query starting with the wrong token range (CASSANDRA-1042)
 * page within a single row during hinted handoff (CASSANDRA-1327)
 * fix compilation on non-sun JDKs (CASSANDRA-1061)
 * remove String.trim() call on row keys in batch mutations (CASSANDRA-1235)
 * Log summary of dropped messages instead of spamming log (CASSANDRA-1284)
 * add dynamic endpoint snitch (CASSANDRA-981)
 * fix streaming for keyspaces with hyphens in their name (CASSANDRA-1377)
 * fix errors in hard-coded bloom filter optKPerBucket by computing it
   algorithmically (CASSANDRA-1220
 * remove message deserialization stage, and uncap read/write stages
   so slow reads/writes don't block gossip processing (CASSANDRA-1358)
 * add jmx port configuration to Debian package (CASSANDRA-1202)
 * use mlockall via JNA, if present, to prevent Linux from swapping
   out parts of the JVM (CASSANDRA-1214)


0.6.4
 * avoid queuing multiple hint deliveries for the same endpoint
   (CASSANDRA-1229)
 * better performance for and stricter checking of UTF8 column names
   (CASSANDRA-1232)
 * extend option to lower compaction priority to hinted handoff
   as well (CASSANDRA-1260)
 * log errors in gossip instead of re-throwing (CASSANDRA-1289)
 * avoid aborting commitlog replay prematurely if a flushed-but-
   not-removed commitlog segment is encountered (CASSANDRA-1297)
 * fix duplicate rows being read during mapreduce (CASSANDRA-1142)
 * failure detection wasn't closing command sockets (CASSANDRA-1221)
 * cassandra-cli.bat works on windows (CASSANDRA-1236)
 * pre-emptively drop requests that cannot be processed within RPCTimeout
   (CASSANDRA-685)
 * add ack to Binary write verb and update CassandraBulkLoader
   to wait for acks for each row (CASSANDRA-1093)
 * added describe_partitioner Thrift method (CASSANDRA-1047)
 * Hadoop jobs no longer require the Cassandra storage-conf.xml
   (CASSANDRA-1280, CASSANDRA-1047)
 * log thread pool stats when GC is excessive (CASSANDRA-1275)
 * remove gossip message size limit (CASSANDRA-1138)
 * parallelize local and remote reads during multiget, and respect snitch
   when determining whether to do local read for CL.ONE (CASSANDRA-1317)
 * fix read repair to use requested consistency level on digest mismatch,
   rather than assuming QUORUM (CASSANDRA-1316)
 * process digest mismatch re-reads in parallel (CASSANDRA-1323)
 * switch hints CF comparator to BytesType (CASSANDRA-1274)


0.6.3
 * retry to make streaming connections up to 8 times. (CASSANDRA-1019)
 * reject describe_ring() calls on invalid keyspaces (CASSANDRA-1111)
 * fix cache size calculation for size of 100% (CASSANDRA-1129)
 * fix cache capacity only being recalculated once (CASSANDRA-1129)
 * remove hourly scan of all hints on the off chance that the gossiper
   missed a status change; instead, expose deliverHintsToEndpoint to JMX
   so it can be done manually, if necessary (CASSANDRA-1141)
 * don't reject reads at CL.ALL (CASSANDRA-1152)
 * reject deletions to supercolumns in CFs containing only standard
   columns (CASSANDRA-1139)
 * avoid preserving login information after client disconnects
   (CASSANDRA-1057)
 * prefer sun jdk to openjdk in debian init script (CASSANDRA-1174)
 * detect partioner config changes between restarts and fail fast
   (CASSANDRA-1146)
 * use generation time to resolve node token reassignment disagreements
   (CASSANDRA-1118)
 * restructure the startup ordering of Gossiper and MessageService to avoid
   timing anomalies (CASSANDRA-1160)
 * detect incomplete commit log hearders (CASSANDRA-1119)
 * force anti-entropy service to stream files on the stream stage to avoid
   sending streams out of order (CASSANDRA-1169)
 * remove inactive stream managers after AES streams files (CASSANDRA-1169)
 * allow removing entire row through batch_mutate Deletion (CASSANDRA-1027)
 * add JMX metrics for row-level bloom filter false positives (CASSANDRA-1212)
 * added a redhat init script to contrib (CASSANDRA-1201)
 * use midpoint when bootstrapping a new machine into range with not
   much data yet instead of random token (CASSANDRA-1112)
 * kill server on OOM in executor stage as well as Thrift (CASSANDRA-1226)
 * remove opportunistic repairs, when two machines with overlapping replica
   responsibilities happen to finish major compactions of the same CF near
   the same time.  repairs are now fully manual (CASSANDRA-1190)
 * add ability to lower compaction priority (default is no change from 0.6.2)
   (CASSANDRA-1181)


0.6.2
 * fix contrib/word_count build. (CASSANDRA-992)
 * split CommitLogExecutorService into BatchCommitLogExecutorService and
   PeriodicCommitLogExecutorService (CASSANDRA-1014)
 * add latency histograms to CFSMBean (CASSANDRA-1024)
 * make resolving timestamp ties deterministic by using value bytes
   as a tiebreaker (CASSANDRA-1039)
 * Add option to turn off Hinted Handoff (CASSANDRA-894)
 * fix windows startup (CASSANDRA-948)
 * make concurrent_reads, concurrent_writes configurable at runtime via JMX
   (CASSANDRA-1060)
 * disable GCInspector on non-Sun JVMs (CASSANDRA-1061)
 * fix tombstone handling in sstable rows with no other data (CASSANDRA-1063)
 * fix size of row in spanned index entries (CASSANDRA-1056)
 * install json2sstable, sstable2json, and sstablekeys to Debian package
 * StreamingService.StreamDestinations wouldn't empty itself after streaming
   finished (CASSANDRA-1076)
 * added Collections.shuffle(splits) before returning the splits in
   ColumnFamilyInputFormat (CASSANDRA-1096)
 * do not recalculate cache capacity post-compaction if it's been manually
   modified (CASSANDRA-1079)
 * better defaults for flush sorter + writer executor queue sizes
   (CASSANDRA-1100)
 * windows scripts for SSTableImport/Export (CASSANDRA-1051)
 * windows script for nodetool (CASSANDRA-1113)
 * expose PhiConvictThreshold (CASSANDRA-1053)
 * make repair of RF==1 a no-op (CASSANDRA-1090)
 * improve default JVM GC options (CASSANDRA-1014)
 * fix SlicePredicate serialization inside Hadoop jobs (CASSANDRA-1049)
 * close Thrift sockets in Hadoop ColumnFamilyRecordReader (CASSANDRA-1081)


0.6.1
 * fix NPE in sstable2json when no excluded keys are given (CASSANDRA-934)
 * keep the replica set constant throughout the read repair process
   (CASSANDRA-937)
 * allow querying getAllRanges with empty token list (CASSANDRA-933)
 * fix command line arguments inversion in clustertool (CASSANDRA-942)
 * fix race condition that could trigger a false-positive assertion
   during post-flush discard of old commitlog segments (CASSANDRA-936)
 * fix neighbor calculation for anti-entropy repair (CASSANDRA-924)
 * perform repair even for small entropy differences (CASSANDRA-924)
 * Use hostnames in CFInputFormat to allow Hadoop's naive string-based
   locality comparisons to work (CASSANDRA-955)
 * cache read-only BufferedRandomAccessFile length to avoid
   3 system calls per invocation (CASSANDRA-950)
 * nodes with IPv6 (and no IPv4) addresses could not join cluster
   (CASSANDRA-969)
 * Retrieve the correct number of undeleted columns, if any, from
   a supercolumn in a row that had been deleted previously (CASSANDRA-920)
 * fix index scans that cross the 2GB mmap boundaries for both mmap
   and standard i/o modes (CASSANDRA-866)
 * expose drain via nodetool (CASSANDRA-978)


0.6.0-RC1
 * JMX drain to flush memtables and run through commit log (CASSANDRA-880)
 * Bootstrapping can skip ranges under the right conditions (CASSANDRA-902)
 * fix merging row versions in range_slice for CL > ONE (CASSANDRA-884)
 * default write ConsistencyLeven chaned from ZERO to ONE
 * fix for index entries spanning mmap buffer boundaries (CASSANDRA-857)
 * use lexical comparison if time part of TimeUUIDs are the same
   (CASSANDRA-907)
 * bound read, mutation, and response stages to fix possible OOM
   during log replay (CASSANDRA-885)
 * Use microseconds-since-epoch (UTC) in cli, instead of milliseconds
 * Treat batch_mutate Deletion with null supercolumn as "apply this predicate
   to top level supercolumns" (CASSANDRA-834)
 * Streaming destination nodes do not update their JMX status (CASSANDRA-916)
 * Fix internal RPC timeout calculation (CASSANDRA-911)
 * Added Pig loadfunc to contrib/pig (CASSANDRA-910)


0.6.0-beta3
 * fix compaction bucketing bug (CASSANDRA-814)
 * update windows batch file (CASSANDRA-824)
 * deprecate KeysCachedFraction configuration directive in favor
   of KeysCached; move to unified-per-CF key cache (CASSANDRA-801)
 * add invalidateRowCache to ColumnFamilyStoreMBean (CASSANDRA-761)
 * send Handoff hints to natural locations to reduce load on
   remaining nodes in a failure scenario (CASSANDRA-822)
 * Add RowWarningThresholdInMB configuration option to warn before very
   large rows get big enough to threaten node stability, and -x option to
   be able to remove them with sstable2json if the warning is unheeded
   until it's too late (CASSANDRA-843)
 * Add logging of GC activity (CASSANDRA-813)
 * fix ConcurrentModificationException in commitlog discard (CASSANDRA-853)
 * Fix hardcoded row count in Hadoop RecordReader (CASSANDRA-837)
 * Add a jmx status to the streaming service and change several DEBUG
   messages to INFO (CASSANDRA-845)
 * fix classpath in cassandra-cli.bat for Windows (CASSANDRA-858)
 * allow re-specifying host, port to cassandra-cli if invalid ones
   are first tried (CASSANDRA-867)
 * fix race condition handling rpc timeout in the coordinator
   (CASSANDRA-864)
 * Remove CalloutLocation and StagingFileDirectory from storage-conf files
   since those settings are no longer used (CASSANDRA-878)
 * Parse a long from RowWarningThresholdInMB instead of an int (CASSANDRA-882)
 * Remove obsolete ControlPort code from DatabaseDescriptor (CASSANDRA-886)
 * move skipBytes side effect out of assert (CASSANDRA-899)
 * add "double getLoad" to StorageServiceMBean (CASSANDRA-898)
 * track row stats per CF at compaction time (CASSANDRA-870)
 * disallow CommitLogDirectory matching a DataFileDirectory (CASSANDRA-888)
 * default key cache size is 200k entries, changed from 10% (CASSANDRA-863)
 * add -Dcassandra-foreground=yes to cassandra.bat
 * exit if cluster name is changed unexpectedly (CASSANDRA-769)


0.6.0-beta1/beta2
 * add batch_mutate thrift command, deprecating batch_insert (CASSANDRA-336)
 * remove get_key_range Thrift API, deprecated in 0.5 (CASSANDRA-710)
 * add optional login() Thrift call for authentication (CASSANDRA-547)
 * support fat clients using gossiper and StorageProxy to perform
   replication in-process [jvm-only] (CASSANDRA-535)
 * support mmapped I/O for reads, on by default on 64bit JVMs
   (CASSANDRA-408, CASSANDRA-669)
 * improve insert concurrency, particularly during Hinted Handoff
   (CASSANDRA-658)
 * faster network code (CASSANDRA-675)
 * stress.py moved to contrib (CASSANDRA-635)
 * row caching [must be explicitly enabled per-CF in config] (CASSANDRA-678)
 * present a useful measure of compaction progress in JMX (CASSANDRA-599)
 * add bin/sstablekeys (CASSNADRA-679)
 * add ConsistencyLevel.ANY (CASSANDRA-687)
 * make removetoken remove nodes from gossip entirely (CASSANDRA-644)
 * add ability to set cache sizes at runtime (CASSANDRA-708)
 * report latency and cache hit rate statistics with lifetime totals
   instead of average over the last minute (CASSANDRA-702)
 * support get_range_slice for RandomPartitioner (CASSANDRA-745)
 * per-keyspace replication factory and replication strategy (CASSANDRA-620)
 * track latency in microseconds (CASSANDRA-733)
 * add describe_ Thrift methods, deprecating get_string_property and
   get_string_list_property
 * jmx interface for tracking operation mode and streams in general.
   (CASSANDRA-709)
 * keep memtables in sorted order to improve range query performance
   (CASSANDRA-799)
 * use while loop instead of recursion when trimming sstables compaction list
   to avoid blowing stack in pathological cases (CASSANDRA-804)
 * basic Hadoop map/reduce support (CASSANDRA-342)


0.5.1
 * ensure all files for an sstable are streamed to the same directory.
   (CASSANDRA-716)
 * more accurate load estimate for bootstrapping (CASSANDRA-762)
 * tolerate dead or unavailable bootstrap target on write (CASSANDRA-731)
 * allow larger numbers of keys (> 140M) in a sstable bloom filter
   (CASSANDRA-790)
 * include jvm argument improvements from CASSANDRA-504 in debian package
 * change streaming chunk size to 32MB to accomodate Windows XP limitations
   (was 64MB) (CASSANDRA-795)
 * fix get_range_slice returning results in the wrong order (CASSANDRA-781)


0.5.0 final
 * avoid attempting to delete temporary bootstrap files twice (CASSANDRA-681)
 * fix bogus NaN in nodeprobe cfstats output (CASSANDRA-646)
 * provide a policy for dealing with single thread executors w/ a full queue
   (CASSANDRA-694)
 * optimize inner read in MessagingService, vastly improving multiple-node
   performance (CASSANDRA-675)
 * wait for table flush before streaming data back to a bootstrapping node.
   (CASSANDRA-696)
 * keep track of bootstrapping sources by table so that bootstrapping doesn't
   give the indication of finishing early (CASSANDRA-673)


0.5.0 RC3
 * commit the correct version of the patch for CASSANDRA-663


0.5.0 RC2 (unreleased)
 * fix bugs in converting get_range_slice results to Thrift
   (CASSANDRA-647, CASSANDRA-649)
 * expose java.util.concurrent.TimeoutException in StorageProxy methods
   (CASSANDRA-600)
 * TcpConnectionManager was holding on to disconnected connections,
   giving the false indication they were being used. (CASSANDRA-651)
 * Remove duplicated write. (CASSANDRA-662)
 * Abort bootstrap if IP is already in the token ring (CASSANDRA-663)
 * increase default commitlog sync period, and wait for last sync to
   finish before submitting another (CASSANDRA-668)


0.5.0 RC1
 * Fix potential NPE in get_range_slice (CASSANDRA-623)
 * add CRC32 to commitlog entries (CASSANDRA-605)
 * fix data streaming on windows (CASSANDRA-630)
 * GC compacted sstables after cleanup and compaction (CASSANDRA-621)
 * Speed up anti-entropy validation (CASSANDRA-629)
 * Fix anti-entropy assertion error (CASSANDRA-639)
 * Fix pending range conflicts when bootstapping or moving
   multiple nodes at once (CASSANDRA-603)
 * Handle obsolete gossip related to node movement in the case where
   one or more nodes is down when the movement occurs (CASSANDRA-572)
 * Include dead nodes in gossip to avoid a variety of problems
   and fix HH to removed nodes (CASSANDRA-634)
 * return an InvalidRequestException for mal-formed SlicePredicates
   (CASSANDRA-643)
 * fix bug determining closest neighbor for use in multiple datacenters
   (CASSANDRA-648)
 * Vast improvements in anticompaction speed (CASSANDRA-607)
 * Speed up log replay and writes by avoiding redundant serializations
   (CASSANDRA-652)


0.5.0 beta 2
 * Bootstrap improvements (several tickets)
 * add nodeprobe repair anti-entropy feature (CASSANDRA-193, CASSANDRA-520)
 * fix possibility of partition when many nodes restart at once
   in clusters with multiple seeds (CASSANDRA-150)
 * fix NPE in get_range_slice when no data is found (CASSANDRA-578)
 * fix potential NPE in hinted handoff (CASSANDRA-585)
 * fix cleanup of local "system" keyspace (CASSANDRA-576)
 * improve computation of cluster load balance (CASSANDRA-554)
 * added super column read/write, column count, and column/row delete to
   cassandra-cli (CASSANDRA-567, CASSANDRA-594)
 * fix returning live subcolumns of deleted supercolumns (CASSANDRA-583)
 * respect JAVA_HOME in bin/ scripts (several tickets)
 * add StorageService.initClient for fat clients on the JVM (CASSANDRA-535)
   (see contrib/client_only for an example of use)
 * make consistency_level functional in get_range_slice (CASSANDRA-568)
 * optimize key deserialization for RandomPartitioner (CASSANDRA-581)
 * avoid GCing tombstones except on major compaction (CASSANDRA-604)
 * increase failure conviction threshold, resulting in less nodes
   incorrectly (and temporarily) marked as down (CASSANDRA-610)
 * respect memtable thresholds during log replay (CASSANDRA-609)
 * support ConsistencyLevel.ALL on read (CASSANDRA-584)
 * add nodeprobe removetoken command (CASSANDRA-564)


0.5.0 beta
 * Allow multiple simultaneous flushes, improving flush throughput
   on multicore systems (CASSANDRA-401)
 * Split up locks to improve write and read throughput on multicore systems
   (CASSANDRA-444, CASSANDRA-414)
 * More efficient use of memory during compaction (CASSANDRA-436)
 * autobootstrap option: when enabled, all non-seed nodes will attempt
   to bootstrap when started, until bootstrap successfully
   completes. -b option is removed.  (CASSANDRA-438)
 * Unless a token is manually specified in the configuration xml,
   a bootstraping node will use a token that gives it half the
   keys from the most-heavily-loaded node in the cluster,
   instead of generating a random token.
   (CASSANDRA-385, CASSANDRA-517)
 * Miscellaneous bootstrap fixes (several tickets)
 * Ability to change a node's token even after it has data on it
   (CASSANDRA-541)
 * Ability to decommission a live node from the ring (CASSANDRA-435)
 * Semi-automatic loadbalancing via nodeprobe (CASSANDRA-192)
 * Add ability to set compaction thresholds at runtime via
   JMX / nodeprobe.  (CASSANDRA-465)
 * Add "comment" field to ColumnFamily definition. (CASSANDRA-481)
 * Additional JMX metrics (CASSANDRA-482)
 * JSON based export and import tools (several tickets)
 * Hinted Handoff fixes (several tickets)
 * Add key cache to improve read performance (CASSANDRA-423)
 * Simplified construction of custom ReplicationStrategy classes
   (CASSANDRA-497)
 * Graphical application (Swing) for ring integrity verification and
   visualization was added to contrib (CASSANDRA-252)
 * Add DCQUORUM, DCQUORUMSYNC consistency levels and corresponding
   ReplicationStrategy / EndpointSnitch classes.  Experimental.
   (CASSANDRA-492)
 * Web client interface added to contrib (CASSANDRA-457)
 * More-efficient flush for Random, CollatedOPP partitioners
   for normal writes (CASSANDRA-446) and bulk load (CASSANDRA-420)
 * Add MemtableFlushAfterMinutes, a global replacement for the old
   per-CF FlushPeriodInMinutes setting (CASSANDRA-463)
 * optimizations to slice reading (CASSANDRA-350) and supercolumn
   queries (CASSANDRA-510)
 * force binding to given listenaddress for nodes with multiple
   interfaces (CASSANDRA-546)
 * stress.py benchmarking tool improvements (several tickets)
 * optimized replica placement code (CASSANDRA-525)
 * faster log replay on restart (CASSANDRA-539, CASSANDRA-540)
 * optimized local-node writes (CASSANDRA-558)
 * added get_range_slice, deprecating get_key_range (CASSANDRA-344)
 * expose TimedOutException to thrift (CASSANDRA-563)


0.4.2
 * Add validation disallowing null keys (CASSANDRA-486)
 * Fix race conditions in TCPConnectionManager (CASSANDRA-487)
 * Fix using non-utf8-aware comparison as a sanity check.
   (CASSANDRA-493)
 * Improve default garbage collector options (CASSANDRA-504)
 * Add "nodeprobe flush" (CASSANDRA-505)
 * remove NotFoundException from get_slice throws list (CASSANDRA-518)
 * fix get (not get_slice) of entire supercolumn (CASSANDRA-508)
 * fix null token during bootstrap (CASSANDRA-501)


0.4.1
 * Fix FlushPeriod columnfamily configuration regression
   (CASSANDRA-455)
 * Fix long column name support (CASSANDRA-460)
 * Fix for serializing a row that only contains tombstones
   (CASSANDRA-458)
 * Fix for discarding unneeded commitlog segments (CASSANDRA-459)
 * Add SnapshotBeforeCompaction configuration option (CASSANDRA-426)
 * Fix compaction abort under insufficient disk space (CASSANDRA-473)
 * Fix reading subcolumn slice from tombstoned CF (CASSANDRA-484)
 * Fix race condition in RVH causing occasional NPE (CASSANDRA-478)


0.4.0
 * fix get_key_range problems when a node is down (CASSANDRA-440)
   and add UnavailableException to more Thrift methods
 * Add example EndPointSnitch contrib code (several tickets)


0.4.0 RC2
 * fix SSTable generation clash during compaction (CASSANDRA-418)
 * reject method calls with null parameters (CASSANDRA-308)
 * properly order ranges in nodeprobe output (CASSANDRA-421)
 * fix logging of certain errors on executor threads (CASSANDRA-425)


0.4.0 RC1
 * Bootstrap feature is live; use -b on startup (several tickets)
 * Added multiget api (CASSANDRA-70)
 * fix Deadlock with SelectorManager.doProcess and TcpConnection.write
   (CASSANDRA-392)
 * remove key cache b/c of concurrency bugs in third-party
   CLHM library (CASSANDRA-405)
 * update non-major compaction logic to use two threshold values
   (CASSANDRA-407)
 * add periodic / batch commitlog sync modes (several tickets)
 * inline BatchMutation into batch_insert params (CASSANDRA-403)
 * allow setting the logging level at runtime via mbean (CASSANDRA-402)
 * change default comparator to BytesType (CASSANDRA-400)
 * add forwards-compatible ConsistencyLevel parameter to get_key_range
   (CASSANDRA-322)
 * r/m special case of blocking for local destination when writing with
   ConsistencyLevel.ZERO (CASSANDRA-399)
 * Fixes to make BinaryMemtable [bulk load interface] useful (CASSANDRA-337);
   see contrib/bmt_example for an example of using it.
 * More JMX properties added (several tickets)
 * Thrift changes (several tickets)
    - Merged _super get methods with the normal ones; return values
      are now of ColumnOrSuperColumn.
    - Similarly, merged batch_insert_super into batch_insert.



0.4.0 beta
 * On-disk data format has changed to allow billions of keys/rows per
   node instead of only millions
 * Multi-keyspace support
 * Scan all sstables for all queries to avoid situations where
   different types of operation on the same ColumnFamily could
   disagree on what data was present
 * Snapshot support via JMX
 * Thrift API has changed a _lot_:
    - removed time-sorted CFs; instead, user-defined comparators
      may be defined on the column names, which are now byte arrays.
      Default comparators are provided for UTF8, Bytes, Ascii, Long (i64),
      and UUID types.
    - removed colon-delimited strings in thrift api in favor of explicit
      structs such as ColumnPath, ColumnParent, etc.  Also normalized
      thrift struct and argument naming.
    - Added columnFamily argument to get_key_range.
    - Change signature of get_slice to accept starting and ending
      columns as well as an offset.  (This allows use of indexes.)
      Added "ascending" flag to allow reasonably-efficient reverse
      scans as well.  Removed get_slice_by_range as redundant.
    - get_key_range operates on one CF at a time
    - changed `block` boolean on insert methods to ConsistencyLevel enum,
      with options of NONE, ONE, QUORUM, and ALL.
    - added similar consistency_level parameter to read methods
    - column-name-set slice with no names given now returns zero columns
      instead of all of them.  ("all" can run your server out of memory.
      use a range-based slice with a high max column count instead.)
 * Removed the web interface. Node information can now be obtained by
   using the newly introduced nodeprobe utility.
 * More JMX stats
 * Remove magic values from internals (e.g. special key to indicate
   when to flush memtables)
 * Rename configuration "table" to "keyspace"
 * Moved to crash-only design; no more shutdown (just kill the process)
 * Lots of bug fixes

Full list of issues resolved in 0.4 is at https://issues.apache.org/jira/secure/IssueNavigator.jspa?reset=true&&pid=12310865&fixfor=12313862&resolution=1&sorter/field=issuekey&sorter/order=DESC


0.3.0 RC3
 * Fix potential deadlock under load in TCPConnection.
   (CASSANDRA-220)


0.3.0 RC2
 * Fix possible data loss when server is stopped after replaying
   log but before new inserts force memtable flush.
   (CASSANDRA-204)
 * Added BUGS file


0.3.0 RC1
 * Range queries on keys, including user-defined key collation
 * Remove support
 * Workarounds for a weird bug in JDK select/register that seems
   particularly common on VM environments. Cassandra should deploy
   fine on EC2 now
 * Much improved infrastructure: the beginnings of a decent test suite
   ("ant test" for unit tests; "nosetests" for system tests), code
   coverage reporting, etc.
 * Expanded node status reporting via JMX
 * Improved error reporting/logging on both server and client
 * Reduced memory footprint in default configuration
 * Combined blocking and non-blocking versions of insert APIs
 * Added FlushPeriodInMinutes configuration parameter to force
   flushing of infrequently-updated ColumnFamilies<|MERGE_RESOLUTION|>--- conflicted
+++ resolved
@@ -177,11 +177,7 @@
 
 
 3.11.2
-<<<<<<< HEAD
-=======
  * Acquire read lock before accessing CompactionStrategyManager fields (CASSANDRA-14139)
- * Split CommitLogStressTest to avoid timeout (CASSANDRA-14143)
->>>>>>> fe0ee85c
  * Avoid invalidating disk boundaries unnecessarily (CASSANDRA-14083)
  * Avoid exposing compaction strategy index externally (CASSANDRA-14082)
  * Fix imbalanced disks when replacing node with same address with JBOD (CASSANDRA-14084)
