--- conflicted
+++ resolved
@@ -1,12 +1,7 @@
-<<<<<<< HEAD
 3.5
 Merged from 3.0:
+ * Support streaming pre-3.0 sstables (CASSANDRA-10990)
  * Add backpressure to compressed or encrypted commit log (CASSANDRA-10971)
-=======
-3.0.5
- * Support streaming pre-3.0 sstables (CASSANDRA-10990)
- * Add backpressure to compressed commit log (CASSANDRA-10971)
->>>>>>> e8651b66
  * SSTableExport supports secondary index tables (CASSANDRA-11330)
  * Fix sstabledump to include missing info in debug output (CASSANDRA-11321)
  * Establish and implement canonical bulk reading workload(s) (CASSANDRA-10331)
