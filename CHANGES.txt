<<<<<<< HEAD
1.0-dev
 * removed binarymemtable (CASSANDRA-2692)
 * add commitlog_total_space_in_mb to prevent fragmented logs (CASSANDRA-2427)
 * removed commitlog_rotation_threshold_in_mb configuration (CASSANDRA-2771)
 * make AbstractBounds.normalize de-overlapp overlapping ranges (CASSANDRA-2641)
 * replace CollatingIterator, ReducingIterator with MergeIterator 
   (CASSANDRA-2062)
 * Fixed the ability to set compaction strategy in cli using create column 
   family command (CASSANDRA-2778)
 * clean up tmp files after failed compaction (CASSANDRA-2468)
 * restrict repair streaming to specific columnfamilies (CASSANDRA-2280)
 * don't bother persisting columns shadowed by a row tombstone (CASSANDRA-2589)
 * reset CF and SC deletion times after gc_grace (CASSANDRA-2317)
 * optimize away seek when compacting wide rows (CASSANDRA-2879)
 * single-pass streaming (CASSANDRA-2677)
 * use reference counting for deleting sstables instead of relying on GC
   (CASSANDRA-2521)
 * store hints as serialized mutations instead of pointers to data row
   (CASSANDRA-2045)
 * store hints in the coordinator node instead of in the closest replica 
   (CASSANDRA-2914)
 * add row_cache_keys_to_save CF option (CASSANDRA-1966)
 * check column family validity in nodetool repair (CASSANDRA-2933)
 * use lazy initialization instead of class initialization in NodeId
   (CASSANDRA-2953)
 * add paging to get_count (CASSANDRA-2894)
 * fix "short reads" in [multi]get (CASSANDRA-2643)
 * add optional compression for sstables (CASSANDRA-47)
 * add scheduler JMX metrics (CASSANDRA-2962)
 * add block level checksum for compressed data (CASSANDRA-1717)
 * make column family backed column map pluggable and introduce unsynchronized
   ArrayList backed one to speedup reads (CASSANDRA-2843)
 * refactoring of the secondary index api (CASSANDRA-2982)
 * make CL > ONE reads wait for digest reconciliation before returning
   (CASSANDRA-2494)
 * fix missing logging for some exceptions (CASSANDRA-2061)
 * refactor and optimize ColumnFamilyStore.files(...) and Descriptor.fromFilename(String)
   and few other places responsible for work with SSTable files (CASSANDRA-3040)
 * Stop reading from sstables once we know we have the most recent columns,
   for query-by-name requests (CASSANDRA-2498)
 * Add query-by-column mode to stress.java (CASSANDRA-3064)
 * Add "install" command to cassandra.bat (CASSANDRA-292)
 * clean up KSMetadata, CFMetadata from unnecessary
   Thrift<->Avro conversion methods (CASSANDRA-3032)
 * Add timeouts to client request schedulers (CASSANDRA-3079)
 * Cli to use hashes rather than array of hashes for strategy options (CASSANDRA-3081)
 * LeveledCompactionStrategy (CASSANDRA-1608, 3085)
 * Improvements of the CLI `describe` command (CASSANDRA-2630)
 * reduce window where dropped CF sstables may not be deleted (CASSANDRA-2942)
 * Expose gossip/FD info to JMX (CASSANDRA-2806)
 * Fix streaming over SSL when compressed SSTable involved (CASSANDRA-3051)
 * Add support for pluggable secondary index implementations (CASSANDRA-3078)

0.8.5
 * fix NPE when encryption_options is unspecified (CASSANDRA-3007)
 * include column name in validation failure exceptions (CASSANDRA-2849)
 * make sure truncate clears out the commitlog so replay won't re-
   populate with truncated data (CASSANDRA-2950)
 * fix NPE when debug logging is enabled and dropped CF is present
   in a commitlog segment (CASSANDRA-3021)
 * fix cassandra.bat when CASSANDRA_HOME contains spaces (CASSANDRA-2952)
 * fix to SSTableSimpleUnsortedWriter bufferSize calculation (CASSANDRA-3027)
 * make cleanup and normal compaction able to skip empty rows
   (rows containing nothing but expired tombstones) (CASSANDRA-3039)
 * work around native memory leak in com.sun.management.GarbageCollectorMXBean
   (CASSANDRA-2868)
 * validate that column names in column_metadata are not equal to key_alias
   on create/update of the ColumnFamily and CQL 'ALTER' statement (CASSANDRA-3036)
 * return an InvalidRequestException if an indexed column is assigned
   a value larger than 64KB (CASSANDRA-3057)
 * fix of numeric-only and string column names handling in CLI "drop index" 
   (CASSANDRA-3054)
=======
0.7.10
 * fix UnavailableException with writes at CL.EACH_QUORM (CASSANDRA-3084)


0.7.9
 * don't include tmp files as sstable when create cfs (CASSANDRA-2929)
 * log Java classpath on startup (CASSANDRA-2895)
>>>>>>> 51d20ba3
 * prune index scan resultset back to original request for lazy
   resultset expansion case (CASSANDRA-2964)
 * (Hadoop) fail jobs when Cassandra node has failed but TaskTracker
    has not (CASSANDRA-2388)
 * fix dynamic snitch ignoring nodes when read_repair_chance is zero
   (CASSANDRA-2662)
 * avoid retaining references to dropped CFS objects in 
   CompactionManager.estimatedCompactions (CASSANDRA-2708)
<<<<<<< HEAD
 * expose rpc timeouts per host in MessagingServiceMBean (CASSANDRA-2941)
 * avoid including cwd in classpath for deb and rpm packages (CASSANDRA-2881)
 * remove gossip state when a new IP takes over a token (CASSANDRA-3071)
 * allow sstable2json to work on index sstable files (CASSANDRA-3059)
 * always hint counters (CASSANDRA-3099)
 * fix log4j initialization in EmbeddedCassandraService (CASSANDRA-2857)


0.8.4
 * include files-to-be-streamed in StreamInSession.getSources (CASSANDRA-2972)
 * use JAVA env var in cassandra-env.sh (CASSANDRA-2785, 2992)
 * avoid doing read for no-op replicate-on-write at CL=1 (CASSANDRA-2892)
 * refuse counter write for CL.ANY (CASSANDRA-2990)
 * switch back to only logging recent dropped messages (CASSANDRA-3004)
 * always deserialize RowMutation for counters (CASSANDRA-3006)
 * ignore saved replication_factor strategy_option for NTS (CASSANDRA-3011)
 * make sure pre-truncate CL segments are discarded (CASSANDRA-2950)


0.8.3
 * add ability to drop local reads/writes that are going to timeout
   (CASSANDRA-2943)
 * revamp token removal process, keep gossip states for 3 days (CASSANDRA-2496)
 * don't accept extra args for 0-arg nodetool commands (CASSANDRA-2740)
 * log unavailableexception details at debug level (CASSANDRA-2856)
 * expose data_dir though jmx (CASSANDRA-2770)
 * don't include tmp files as sstable when create cfs (CASSANDRA-2929)
 * log Java classpath on startup (CASSANDRA-2895)
 * keep gossipped version in sync with actual on migration coordinator 
   (CASSANDRA-2946)
 * use lazy initialization instead of class initialization in NodeId
   (CASSANDRA-2953)
 * check column family validity in nodetool repair (CASSANDRA-2933)
 * speedup bytes to hex conversions dramatically (CASSANDRA-2850)
 * Flush memtables on shutdown when durable writes are disabled 
   (CASSANDRA-2958)
 * improved POSIX compatibility of start scripts (CASsANDRA-2965)
 * add counter support to Hadoop InputFormat (CASSANDRA-2981)
 * fix bug where dirty commitlog segments were removed (and avoid keeping 
   segments with no post-flush activity permanently dirty) (CASSANDRA-2829)
 * fix throwing exception with batch mutation of counter super columns
   (CASSANDRA-2949)
 * ignore system tables during repair (CASSANDRA-2979)
 * throw exception when NTS is given replication_factor as an option
   (CASSANDRA-2960)
 * fix assertion error during compaction of counter CFs (CASSANDRA-2968)
 * avoid trying to create index names, when no index exists (CASSANDRA-2867)
 * don't sample the system table when choosing a bootstrap token
   (CASSANDRA-2825)
 * gossiper notifies of local state changes (CASSANDRA-2948)
 * add asynchronous and half-sync/half-async thrift servers (CASSANDRA-1405)
 * fix potential use of free'd native memory in SerializingCache 
   (CASSANDRA-2951)
 * prune index scan resultset back to original request for lazy
   resultset expansion case (CASSANDRA-2964)
 * (Hadoop) fail jobs when Cassandra node has failed but TaskTracker
    has not (CASSANDRA-2388)
=======
 * remove gossip state when a new IP takes over a token (CASSANDRA-3071)
 * work around native memory leak in com.sun.management.GarbageCollectorMXBean
   (CASSANDRA-2868, 3076)
>>>>>>> 51d20ba3


0.8.2
 * CQL: 
   - include only one row per unique key for IN queries (CASSANDRA-2717)
   - respect client timestamp on full row deletions (CASSANDRA-2912)
 * improve thread-safety in StreamOutSession (CASSANDRA-2792)
 * allow deleting a row and updating indexed columns in it in the
   same mutation (CASSANDRA-2773)
 * Expose number of threads blocked on submitting memtable to flush
   (CASSANDRA-2817)
 * add ability to return "endpoints" to nodetool (CASSANDRA-2776)
 * Add support for multiple (comma-delimited) coordinator addresses
   to ColumnFamilyInputFormat (CASSANDRA-2807)
 * fix potential NPE while scheduling read repair for range slice
   (CASSANDRA-2823)
 * Fix race in SystemTable.getCurrentLocalNodeId (CASSANDRA-2824)
 * Correctly set default for replicate_on_write (CASSANDRA-2835)
 * improve nodetool compactionstats formatting (CASSANDRA-2844)
 * fix index-building status display (CASSANDRA-2853)
 * fix CLI perpetuating obsolete KsDef.replication_factor (CASSANDRA-2846)
 * improve cli treatment of multiline comments (CASSANDRA-2852)
 * handle row tombstones correctly in EchoedRow (CASSANDRA-2786)
 * add MessagingService.get[Recently]DroppedMessages and
   StorageService.getExceptionCount (CASSANDRA-2804)
 * fix possibility of spurious UnavailableException for LOCAL_QUORUM
   reads with dynamic snitch + read repair disabled (CASSANDRA-2870)
 * add ant-optional as dependence for the debian package (CASSANDRA-2164)
 * add option to specify limit for get_slice in the CLI (CASSANDRA-2646)
 * decrease HH page size (CASSANDRA-2832)
 * reset cli keyspace after dropping the current one (CASSANDRA-2763)
 * add KeyRange option to Hadoop inputformat (CASSANDRA-1125)
 * fix protocol versioning (CASSANDRA-2818, 2860)
 * support spaces in path to log4j configuration (CASSANDRA-2383)
 * avoid including inferred types in CF update (CASSANDRA-2809)
 * fix JMX bulkload call (CASSANDRA-2908)
 * fix updating KS with durable_writes=false (CASSANDRA-2907)
 * add simplified facade to SSTableWriter for bulk loading use
   (CASSANDRA-2911)
 * fix re-using index CF sstable names after drop/recreate (CASSANDRA-2872)
 * prepend CF to default index names (CASSANDRA-2903)
 * fix hint replay (CASSANDRA-2928)
 * Properly synchronize merkle tree computation (CASSANDRA-2816)


0.8.1
 * CQL:
   - support for insert, delete in BATCH (CASSANDRA-2537)
   - support for IN to SELECT, UPDATE (CASSANDRA-2553)
   - timestamp support for INSERT, UPDATE, and BATCH (CASSANDRA-2555)
   - TTL support (CASSANDRA-2476)
   - counter support (CASSANDRA-2473)
   - ALTER COLUMNFAMILY (CASSANDRA-1709)
   - DROP INDEX (CASSANDRA-2617)
   - add SCHEMA/TABLE as aliases for KS/CF (CASSANDRA-2743)
   - server handles wait-for-schema-agreement (CASSANDRA-2756)
   - key alias support (CASSANDRA-2480)
 * add support for comparator parameters and a generic ReverseType
   (CASSANDRA-2355)
 * add CompositeType and DynamicCompositeType (CASSANDRA-2231)
 * optimize batches containing multiple updates to the same row
   (CASSANDRA-2583)
 * adjust hinted handoff page size to avoid OOM with large columns 
   (CASSANDRA-2652)
 * mark BRAF buffer invalid post-flush so we don't re-flush partial
   buffers again, especially on CL writes (CASSANDRA-2660)
 * add DROP INDEX support to CLI (CASSANDRA-2616)
 * don't perform HH to client-mode [storageproxy] nodes (CASSANDRA-2668)
 * Improve forceDeserialize/getCompactedRow encapsulation (CASSANDRA-2659)
 * Assert ranges are not overlapping in AB.normalize (CASSANDRA-2641)
 * Don't write CounterUpdateColumn to disk in tests (CASSANDRA-2650)
 * Add sstable bulk loading utility (CASSANDRA-1278)
 * avoid replaying hints to dropped columnfamilies (CASSANDRA-2685)
 * add placeholders for missing rows in range query pseudo-RR (CASSANDRA-2680)
 * remove no-op HHOM.renameHints (CASSANDRA-2693)
 * clone super columns to avoid modifying them during flush (CASSANDRA-2675)
 * allow writes to bypass the commitlog for certain keyspaces (CASSANDRA-2683)
 * avoid NPE when bypassing commitlog during memtable flush (CASSANDRA-2781)
 * Added support for making bootstrap retry if nodes flap (CASSANDRA-2644)
 * Added statusthrift to nodetool to report if thrift server is running (CASSANDRA-2722)
 * Fixed rows being cached if they do not exist (CASSANDRA-2723)
 * Support passing tableName and cfName to RowCacheProviders (CASSANDRA-2702)
 * close scrub file handles (CASSANDRA-2669)
 * throttle migration replay (CASSANDRA-2714)
 * optimize column serializer creation (CASSANDRA-2716)
 * Added support for making bootstrap retry if nodes flap (CASSANDRA-2644)
 * Added statusthrift to nodetool to report if thrift server is running
   (CASSANDRA-2722)
 * Fixed rows being cached if they do not exist (CASSANDRA-2723)
 * fix truncate/compaction race (CASSANDRA-2673)
 * workaround large resultsets causing large allocation retention
   by nio sockets (CASSANDRA-2654)
 * fix nodetool ring use with Ec2Snitch (CASSANDRA-2733)
 * fix inconsistency window during bootstrap (CASSANDRA-833)
 * fix removing columns and subcolumns that are supressed by a row or
   supercolumn tombstone during replica resolution (CASSANDRA-2590)
 * support sstable2json against snapshot sstables (CASSANDRA-2386)
 * remove active-pull schema requests (CASSANDRA-2715)
 * avoid marking entire list of sstables as actively being compacted
   in multithreaded compaction (CASSANDRA-2765)
 * seek back after deserializing a row to update cache with (CASSANDRA-2752)
 * avoid skipping rows in scrub for counter column family (CASSANDRA-2759)
 * fix ConcurrentModificationException in repair when dealing with 0.7 node
   (CASSANDRA-2767)
 * use threadsafe collections for StreamInSession (CASSANDRA-2766)
 * avoid infinite loop when creating merkle tree (CASSANDRA-2758)
 * avoids unmarking compacting sstable prematurely in cleanup (CASSANDRA-2769)
 * fix NPE when the commit log is bypassed (CASSANDRA-2718)
 * don't throw an exception in SS.isRPCServerRunning (CASSANDRA-2721)
 * make stress.jar executable (CASSANDRA-2744)
 * add daemon mode to java stress (CASSANDRA-2267)
 * expose the DC and rack of a node through JMX and nodetool ring (CASSANDRA-2531)
 * fix cache mbean getSize (CASSANDRA-2781)
 * Add Date, Float, Double, and Boolean types (CASSANDRA-2530)
 * Add startup flag to renew counter node id (CASSANDRA-2788)
 * add jamm agent to cassandra.bat (CASSANDRA-2787)
 * fix repair hanging if a neighbor has nothing to send (CASSANDRA-2797)
 * purge tombstone even if row is in only one sstable (CASSANDRA-2801)
 * Fix wrong purge of deleted cf during compaction (CASSANDRA-2786)
 * fix race that could result in Hadoop writer failing to throw an
   exception encountered after close() (CASSANDRA-2755)
 * fix scan wrongly throwing assertion error (CASSANDRA-2653)
 * Always use even distribution for merkle tree with RandomPartitionner
   (CASSANDRA-2841)
 * fix describeOwnership for OPP (CASSANDRA-2800)
 * ensure that string tokens do not contain commas (CASSANDRA-2762)


0.8.0-final
 * fix CQL grammar warning and cqlsh regression from CASSANDRA-2622
 * add ant generate-cql-html target (CASSANDRA-2526)
 * update CQL consistency levels (CASSANDRA-2566)
 * debian packaging fixes (CASSANDRA-2481, 2647)
 * fix UUIDType, IntegerType for direct buffers (CASSANDRA-2682, 2684)
 * switch to native Thrift for Hadoop map/reduce (CASSANDRA-2667)
 * fix StackOverflowError when building from eclipse (CASSANDRA-2687)
 * only provide replication_factor to strategy_options "help" for
   SimpleStrategy, OldNetworkTopologyStrategy (CASSANDRA-2678, 2713)
 * fix exception adding validators to non-string columns (CASSANDRA-2696)
 * avoid instantiating DatabaseDescriptor in JDBC (CASSANDRA-2694)
 * fix potential stack overflow during compaction (CASSANDRA-2626)
 * clone super columns to avoid modifying them during flush (CASSANDRA-2675)
 * reset underlying iterator in EchoedRow constructor (CASSANDRA-2653)


0.8.0-rc1
 * faster flushes and compaction from fixing excessively pessimistic 
   rebuffering in BRAF (CASSANDRA-2581)
 * fix returning null column values in the python cql driver (CASSANDRA-2593)
 * fix merkle tree splitting exiting early (CASSANDRA-2605)
 * snapshot_before_compaction directory name fix (CASSANDRA-2598)
 * Disable compaction throttling during bootstrap (CASSANDRA-2612) 
 * fix CQL treatment of > and < operators in range slices (CASSANDRA-2592)
 * fix potential double-application of counter updates on commitlog replay
   by moving replay position from header to sstable metadata (CASSANDRA-2419)
 * JDBC CQL driver exposes getColumn for access to timestamp
 * JDBC ResultSetMetadata properties added to AbstractType
 * r/m clustertool (CASSANDRA-2607)
 * add support for presenting row key as a column in CQL result sets 
   (CASSANDRA-2622)
 * Don't allow {LOCAL|EACH}_QUORUM unless strategy is NTS (CASSANDRA-2627)
 * validate keyspace strategy_options during CQL create (CASSANDRA-2624)
 * fix empty Result with secondary index when limit=1 (CASSANDRA-2628)
 * Fix regression where bootstrapping a node with no schema fails
   (CASSANDRA-2625)
 * Allow removing LocationInfo sstables (CASSANDRA-2632)
 * avoid attempting to replay mutations from dropped keyspaces (CASSANDRA-2631)
 * avoid using cached position of a key when GT is requested (CASSANDRA-2633)
 * fix counting bloom filter true positives (CASSANDRA-2637)
 * initialize local ep state prior to gossip startup if needed (CASSANDRA-2638)
 * fix counter increment lost after restart (CASSANDRA-2642)
 * add quote-escaping via backslash to CLI (CASSANDRA-2623)
 * fix pig example script (CASSANDRA-2487)
 * fix dynamic snitch race in adding latencies (CASSANDRA-2618)
 * Start/stop cassandra after more important services such as mdadm in
   debian packaging (CASSANDRA-2481)


0.8.0-beta2
 * fix NPE compacting index CFs (CASSANDRA-2528)
 * Remove checking all column families on startup for compaction candidates 
   (CASSANDRA-2444)
 * validate CQL create keyspace options (CASSANDRA-2525)
 * fix nodetool setcompactionthroughput (CASSANDRA-2550)
 * move	gossip heartbeat back to its own thread (CASSANDRA-2554)
 * validate cql TRUNCATE columnfamily before truncating (CASSANDRA-2570)
 * fix batch_mutate for mixed standard-counter mutations (CASSANDRA-2457)
 * disallow making schema changes to system keyspace (CASSANDRA-2563)
 * fix sending mutation messages multiple times (CASSANDRA-2557)
 * fix incorrect use of NBHM.size in ReadCallback that could cause
   reads to time out even when responses were received (CASSAMDRA-2552)
 * trigger read repair correctly for LOCAL_QUORUM reads (CASSANDRA-2556)
 * Allow configuring the number of compaction thread (CASSANDRA-2558)
 * forceUserDefinedCompaction will attempt to compact what it is given
   even if the pessimistic estimate is that there is not enough disk space;
   automatic compactions will only compact 2 or more sstables (CASSANDRA-2575)
 * refuse to apply migrations with older timestamps than the current 
   schema (CASSANDRA-2536)
 * remove unframed Thrift transport option
 * include indexes in snapshots (CASSANDRA-2596)
 * improve ignoring of obsolete mutations in index maintenance (CASSANDRA-2401)
 * recognize attempt to drop just the index while leaving the column
   definition alone (CASSANDRA-2619)
  

0.8.0-beta1
 * remove Avro RPC support (CASSANDRA-926)
 * support for columns that act as incr/decr counters 
   (CASSANDRA-1072, 1937, 1944, 1936, 2101, 2093, 2288, 2105, 2384, 2236, 2342,
   2454)
 * CQL (CASSANDRA-1703, 1704, 1705, 1706, 1707, 1708, 1710, 1711, 1940, 
   2124, 2302, 2277, 2493)
 * avoid double RowMutation serialization on write path (CASSANDRA-1800)
 * make NetworkTopologyStrategy the default (CASSANDRA-1960)
 * configurable internode encryption (CASSANDRA-1567, 2152)
 * human readable column names in sstable2json output (CASSANDRA-1933)
 * change default JMX port to 7199 (CASSANDRA-2027)
 * backwards compatible internal messaging (CASSANDRA-1015)
 * atomic switch of memtables and sstables (CASSANDRA-2284)
 * add pluggable SeedProvider (CASSANDRA-1669)
 * Fix clustertool to not throw exception when calling get_endpoints (CASSANDRA-2437)
 * upgrade to thrift 0.6 (CASSANDRA-2412) 
 * repair works on a token range instead of full ring (CASSANDRA-2324)
 * purge tombstones from row cache (CASSANDRA-2305)
 * push replication_factor into strategy_options (CASSANDRA-1263)
 * give snapshots the same name on each node (CASSANDRA-1791)
 * remove "nodetool loadbalance" (CASSANDRA-2448)
 * multithreaded compaction (CASSANDRA-2191)
 * compaction throttling (CASSANDRA-2156)
 * add key type information and alias (CASSANDRA-2311, 2396)
 * cli no longer divides read_repair_chance by 100 (CASSANDRA-2458)
 * made CompactionInfo.getTaskType return an enum (CASSANDRA-2482)
 * add a server-wide cap on measured memtable memory usage and aggressively
   flush to keep under that threshold (CASSANDRA-2006)
 * add unified UUIDType (CASSANDRA-2233)
 * add off-heap row cache support (CASSANDRA-1969)


0.7.5
 * improvements/fixes to PIG driver (CASSANDRA-1618, CASSANDRA-2387,
   CASSANDRA-2465, CASSANDRA-2484)
 * validate index names (CASSANDRA-1761)
 * reduce contention on Table.flusherLock (CASSANDRA-1954)
 * try harder to detect failures during streaming, cleaning up temporary
   files more reliably (CASSANDRA-2088)
 * shut down server for OOM on a Thrift thread (CASSANDRA-2269)
 * fix tombstone handling in repair and sstable2json (CASSANDRA-2279)
 * preserve version when streaming data from old sstables (CASSANDRA-2283)
 * don't start repair if a neighboring node is marked as dead (CASSANDRA-2290)
 * purge tombstones from row cache (CASSANDRA-2305)
 * Avoid seeking when sstable2json exports the entire file (CASSANDRA-2318)
 * clear Built flag in system table when dropping an index (CASSANDRA-2320)
 * don't allow arbitrary argument for stress.java (CASSANDRA-2323)
 * validate values for index predicates in get_indexed_slice (CASSANDRA-2328)
 * queue secondary indexes for flush before the parent (CASSANDRA-2330)
 * allow job configuration to set the CL used in Hadoop jobs (CASSANDRA-2331)
 * add memtable_flush_queue_size defaulting to 4 (CASSANDRA-2333)
 * Allow overriding of initial_token, storage_port and rpc_port from system
   properties (CASSANDRA-2343)
 * fix comparator used for non-indexed secondary expressions in index scan
   (CASSANDRA-2347)
 * ensure size calculation and write phase of large-row compaction use
   the same threshold for TTL expiration (CASSANDRA-2349)
 * fix race when iterating CFs during add/drop (CASSANDRA-2350)
 * add ConsistencyLevel command to CLI (CASSANDRA-2354)
 * allow negative numbers in the cli (CASSANDRA-2358)
 * hard code serialVersionUID for tokens class (CASSANDRA-2361)
 * fix potential infinite loop in ByteBufferUtil.inputStream (CASSANDRA-2365)
 * fix encoding bugs in HintedHandoffManager, SystemTable when default
   charset is not UTF8 (CASSANDRA-2367)
 * avoids having removed node reappearing in Gossip (CASSANDRA-2371)
 * fix incorrect truncation of long to int when reading columns via block
   index (CASSANDRA-2376)
 * fix NPE during stream session (CASSANDRA-2377)
 * fix race condition that could leave orphaned data files when dropping CF or
   KS (CASSANDRA-2381)
 * fsync statistics component on write (CASSANDRA-2382)
 * fix duplicate results from CFS.scan (CASSANDRA-2406)
 * add IntegerType to CLI help (CASSANDRA-2414)
 * avoid caching token-only decoratedkeys (CASSANDRA-2416)
 * convert mmap assertion to if/throw so scrub can catch it (CASSANDRA-2417)
 * don't overwrite gc log (CASSANDR-2418)
 * invalidate row cache for streamed row to avoid inconsitencies
   (CASSANDRA-2420)
 * avoid copies in range/index scans (CASSANDRA-2425)
 * make sure we don't wipe data during cleanup if the node has not join
   the ring (CASSANDRA-2428)
 * Try harder to close files after compaction (CASSANDRA-2431)
 * re-set bootstrapped flag after move finishes (CASSANDRA-2435)
 * display validation_class in CLI 'describe keyspace' (CASSANDRA-2442)
 * make cleanup compactions cleanup the row cache (CASSANDRA-2451)
 * add column fields validation to scrub (CASSANDRA-2460)
 * use 64KB flush buffer instead of in_memory_compaction_limit (CASSANDRA-2463)
 * fix backslash substitutions in CLI (CASSANDRA-2492)
 * disable cache saving for system CFS (CASSANDRA-2502)
 * fixes for verifying destination availability under hinted conditions
   so UE can be thrown intead of timing out (CASSANDRA-2514)
 * fix update of validation class in column metadata (CASSANDRA-2512)
 * support LOCAL_QUORUM, EACH_QUORUM CLs outside of NTS (CASSANDRA-2516)
 * preserve version when streaming data from old sstables (CASSANDRA-2283)
 * fix backslash substitutions in CLI (CASSANDRA-2492)
 * count a row deletion as one operation towards memtable threshold 
   (CASSANDRA-2519)
 * support LOCAL_QUORUM, EACH_QUORUM CLs outside of NTS (CASSANDRA-2516)


0.7.4
 * add nodetool join command (CASSANDRA-2160)
 * fix secondary indexes on pre-existing or streamed data (CASSANDRA-2244)
 * initialize endpoint in gossiper earlier (CASSANDRA-2228)
 * add ability to write to Cassandra from Pig (CASSANDRA-1828)
 * add rpc_[min|max]_threads (CASSANDRA-2176)
 * add CL.TWO, CL.THREE (CASSANDRA-2013)
 * avoid exporting an un-requested row in sstable2json, when exporting 
   a key that does not exist (CASSANDRA-2168)
 * add incremental_backups option (CASSANDRA-1872)
 * add configurable row limit to Pig loadfunc (CASSANDRA-2276)
 * validate column values in batches as well as single-Column inserts
   (CASSANDRA-2259)
 * move sample schema from cassandra.yaml to schema-sample.txt,
   a cli scripts (CASSANDRA-2007)
 * avoid writing empty rows when scrubbing tombstoned rows (CASSANDRA-2296)
 * fix assertion error in range and index scans for CL < ALL
   (CASSANDRA-2282)
 * fix commitlog replay when flush position refers to data that didn't
   get synced before server died (CASSANDRA-2285)
 * fix fd leak in sstable2json with non-mmap'd i/o (CASSANDRA-2304)
 * reduce memory use during streaming of multiple sstables (CASSANDRA-2301)
 * purge tombstoned rows from cache after GCGraceSeconds (CASSANDRA-2305)
 * allow zero replicas in a NTS datacenter (CASSANDRA-1924)
 * make range queries respect snitch for local replicas (CASSANDRA-2286)
 * fix HH delivery when column index is larger than 2GB (CASSANDRA-2297)
 * make 2ary indexes use parent CF flush thresholds during initial build
   (CASSANDRA-2294)
 * update memtable_throughput to be a long (CASSANDRA-2158)


0.7.3
 * Keep endpoint state until aVeryLongTime (CASSANDRA-2115)
 * lower-latency read repair (CASSANDRA-2069)
 * add hinted_handoff_throttle_delay_in_ms option (CASSANDRA-2161)
 * fixes for cache save/load (CASSANDRA-2172, -2174)
 * Handle whole-row deletions in CFOutputFormat (CASSANDRA-2014)
 * Make memtable_flush_writers flush in parallel (CASSANDRA-2178)
 * Add compaction_preheat_key_cache option (CASSANDRA-2175)
 * refactor stress.py to have only one copy of the format string 
   used for creating row keys (CASSANDRA-2108)
 * validate index names for \w+ (CASSANDRA-2196)
 * Fix Cassandra cli to respect timeout if schema does not settle 
   (CASSANDRA-2187)
 * fix for compaction and cleanup writing old-format data into new-version 
   sstable (CASSANDRA-2211, -2216)
 * add nodetool scrub (CASSANDRA-2217, -2240)
 * fix sstable2json large-row pagination (CASSANDRA-2188)
 * fix EOFing on requests for the last bytes in a file (CASSANDRA-2213)
 * fix BufferedRandomAccessFile bugs (CASSANDRA-2218, -2241)
 * check for memtable flush_after_mins exceeded every 10s (CASSANDRA-2183)
 * fix cache saving on Windows (CASSANDRA-2207)
 * add validateSchemaAgreement call + synchronization to schema
   modification operations (CASSANDRA-2222)
 * fix for reversed slice queries on large rows (CASSANDRA-2212)
 * fat clients were writing local data (CASSANDRA-2223)
 * turn off string interning in json2sstable (CASSANDRA-2189)
 * set DEFAULT_MEMTABLE_LIFETIME_IN_MINS to 24h
 * improve detection and cleanup of partially-written sstables 
   (CASSANDRA-2206)
 * fix supercolumn de/serialization when subcolumn comparator is different
   from supercolumn's (CASSANDRA-2104)
 * fix starting up on Windows when CASSANDRA_HOME contains whitespace
   (CASSANDRA-2237)
 * add [get|set][row|key]cacheSavePeriod to JMX (CASSANDRA-2100)
 * fix Hadoop ColumnFamilyOutputFormat dropping of mutations
   when batch fills up (CASSANDRA-2255)
 * move file deletions off of scheduledtasks executor (CASSANDRA-2253)


0.7.2
 * copy DecoratedKey.key when inserting into caches to avoid retaining
   a reference to the underlying buffer (CASSANDRA-2102)
 * format subcolumn names with subcomparator (CASSANDRA-2136)
 * fix column bloom filter deserialization (CASSANDRA-2165)


0.7.1
 * refactor MessageDigest creation code. (CASSANDRA-2107)
 * buffer network stack to avoid inefficient small TCP messages while avoiding
   the nagle/delayed ack problem (CASSANDRA-1896)
 * check log4j configuration for changes every 10s (CASSANDRA-1525, 1907)
 * more-efficient cross-DC replication (CASSANDRA-1530, -2051, -2138)
 * avoid polluting page cache with commitlog or sstable writes
   and seq scan operations (CASSANDRA-1470)
 * add RMI authentication options to nodetool (CASSANDRA-1921)
 * make snitches configurable at runtime (CASSANDRA-1374)
 * retry hadoop split requests on connection failure (CASSANDRA-1927)
 * implement describeOwnership for BOP, COPP (CASSANDRA-1928)
 * make read repair behave as expected for ConsistencyLevel > ONE
   (CASSANDRA-982, 2038)
 * distributed test harness (CASSANDRA-1859, 1964)
 * reduce flush lock contention (CASSANDRA-1930)
 * optimize supercolumn deserialization (CASSANDRA-1891)
 * fix CFMetaData.apply to only compare objects of the same class 
   (CASSANDRA-1962)
 * allow specifying specific SSTables to compact from JMX (CASSANDRA-1963)
 * fix race condition in MessagingService.targets (CASSANDRA-1959, 2094, 2081)
 * refuse to open sstables from a future version (CASSANDRA-1935)
 * zero-copy reads (CASSANDRA-1714)
 * fix copy bounds for word Text in wordcount demo (CASSANDRA-1993)
 * fixes for contrib/javautils (CASSANDRA-1979)
 * check more frequently for memtable expiration (CASSANDRA-2000)
 * fix writing SSTable column count statistics (CASSANDRA-1976)
 * fix streaming of multiple CFs during bootstrap (CASSANDRA-1992)
 * explicitly set JVM GC new generation size with -Xmn (CASSANDRA-1968)
 * add short options for CLI flags (CASSANDRA-1565)
 * make keyspace argument to "describe keyspace" in CLI optional
   when authenticated to keyspace already (CASSANDRA-2029)
 * added option to specify -Dcassandra.join_ring=false on startup
   to allow "warm spare" nodes or performing JMX maintenance before
   joining the ring (CASSANDRA-526)
 * log migrations at INFO (CASSANDRA-2028)
 * add CLI verbose option in file mode (CASSANDRA-2030)
 * add single-line "--" comments to CLI (CASSANDRA-2032)
 * message serialization tests (CASSANDRA-1923)
 * switch from ivy to maven-ant-tasks (CASSANDRA-2017)
 * CLI attempts to block for new schema to propagate (CASSANDRA-2044)
 * fix potential overflow in nodetool cfstats (CASSANDRA-2057)
 * add JVM shutdownhook to sync commitlog (CASSANDRA-1919)
 * allow nodes to be up without being part of  normal traffic (CASSANDRA-1951)
 * fix CLI "show keyspaces" with null options on NTS (CASSANDRA-2049)
 * fix possible ByteBuffer race conditions (CASSANDRA-2066)
 * reduce garbage generated by MessagingService to prevent load spikes
   (CASSANDRA-2058)
 * fix math in RandomPartitioner.describeOwnership (CASSANDRA-2071)
 * fix deletion of sstable non-data components (CASSANDRA-2059)
 * avoid blocking gossip while deleting handoff hints (CASSANDRA-2073)
 * ignore messages from newer versions, keep track of nodes in gossip 
   regardless of version (CASSANDRA-1970)
 * cache writing moved to CompactionManager to reduce i/o contention and
   updated to use non-cache-polluting writes (CASSANDRA-2053)
 * page through large rows when exporting to JSON (CASSANDRA-2041)
 * add flush_largest_memtables_at and reduce_cache_sizes_at options
   (CASSANDRA-2142)
 * add cli 'describe cluster' command (CASSANDRA-2127)
 * add cli support for setting username/password at 'connect' command 
   (CASSANDRA-2111)
 * add -D option to Stress.java to allow reading hosts from a file 
   (CASSANDRA-2149)
 * bound hints CF throughput between 32M and 256M (CASSANDRA-2148)
 * continue starting when invalid saved cache entries are encountered
   (CASSANDRA-2076)
 * add max_hint_window_in_ms option (CASSANDRA-1459)


0.7.0-final
 * fix offsets to ByteBuffer.get (CASSANDRA-1939)


0.7.0-rc4
 * fix cli crash after backgrounding (CASSANDRA-1875)
 * count timeouts in storageproxy latencies, and include latency 
   histograms in StorageProxyMBean (CASSANDRA-1893)
 * fix CLI get recognition of supercolumns (CASSANDRA-1899)
 * enable keepalive on intra-cluster sockets (CASSANDRA-1766)
 * count timeouts towards dynamicsnitch latencies (CASSANDRA-1905)
 * Expose index-building status in JMX + cli schema description
   (CASSANDRA-1871)
 * allow [LOCAL|EACH]_QUORUM to be used with non-NetworkTopology 
   replication Strategies
 * increased amount of index locks for faster commitlog replay
 * collect secondary index tombstones immediately (CASSANDRA-1914)
 * revert commitlog changes from #1780 (CASSANDRA-1917)
 * change RandomPartitioner min token to -1 to avoid collision w/
   tokens on actual nodes (CASSANDRA-1901)
 * examine the right nibble when validating TimeUUID (CASSANDRA-1910)
 * include secondary indexes in cleanup (CASSANDRA-1916)
 * CFS.scrubDataDirectories should also cleanup invalid secondary indexes
   (CASSANDRA-1904)
 * ability to disable/enable gossip on nodes to force them down
   (CASSANDRA-1108)


0.7.0-rc3
 * expose getNaturalEndpoints in StorageServiceMBean taking byte[]
   key; RMI cannot serialize ByteBuffer (CASSANDRA-1833)
 * infer org.apache.cassandra.locator for replication strategy classes
   when not otherwise specified
 * validation that generates less garbage (CASSANDRA-1814)
 * add TTL support to CLI (CASSANDRA-1838)
 * cli defaults to bytestype for subcomparator when creating
   column families (CASSANDRA-1835)
 * unregister index MBeans when index is dropped (CASSANDRA-1843)
 * make ByteBufferUtil.clone thread-safe (CASSANDRA-1847)
 * change exception for read requests during bootstrap from 
   InvalidRequest to Unavailable (CASSANDRA-1862)
 * respect row-level tombstones post-flush in range scans
   (CASSANDRA-1837)
 * ReadResponseResolver check digests against each other (CASSANDRA-1830)
 * return InvalidRequest when remove of subcolumn without supercolumn
   is requested (CASSANDRA-1866)
 * flush before repair (CASSANDRA-1748)
 * SSTableExport validates key order (CASSANDRA-1884)
 * large row support for SSTableExport (CASSANDRA-1867)
 * Re-cache hot keys post-compaction without hitting disk (CASSANDRA-1878)
 * manage read repair in coordinator instead of data source, to
   provide latency information to dynamic snitch (CASSANDRA-1873)


0.7.0-rc2
 * fix live-column-count of slice ranges including tombstoned supercolumn 
   with live subcolumn (CASSANDRA-1591)
 * rename o.a.c.internal.AntientropyStage -> AntiEntropyStage,
   o.a.c.request.Request_responseStage -> RequestResponseStage,
   o.a.c.internal.Internal_responseStage -> InternalResponseStage
 * add AbstractType.fromString (CASSANDRA-1767)
 * require index_type to be present when specifying index_name
   on ColumnDef (CASSANDRA-1759)
 * fix add/remove index bugs in CFMetadata (CASSANDRA-1768)
 * rebuild Strategy during system_update_keyspace (CASSANDRA-1762)
 * cli updates prompt to ... in continuation lines (CASSANDRA-1770)
 * support multiple Mutations per key in hadoop ColumnFamilyOutputFormat
   (CASSANDRA-1774)
 * improvements to Debian init script (CASSANDRA-1772)
 * use local classloader to check for version.properties (CASSANDRA-1778)
 * Validate that column names in column_metadata are valid for the
   defined comparator, and decode properly in cli (CASSANDRA-1773)
 * use cross-platform newlines in cli (CASSANDRA-1786)
 * add ExpiringColumn support to sstable import/export (CASSANDRA-1754)
 * add flush for each append to periodic commitlog mode; added
   periodic_without_flush option to disable this (CASSANDRA-1780)
 * close file handle used for post-flush truncate (CASSANDRA-1790)
 * various code cleanup (CASSANDRA-1793, -1794, -1795)
 * fix range queries against wrapped range (CASSANDRA-1781)
 * fix consistencylevel calculations for NetworkTopologyStrategy
   (CASSANDRA-1804)
 * cli support index type enum names (CASSANDRA-1810)
 * improved validation of column_metadata (CASSANDRA-1813)
 * reads at ConsistencyLevel > 1 throw UnavailableException
   immediately if insufficient live nodes exist (CASSANDRA-1803)
 * copy bytebuffers for local writes to avoid retaining the entire
   Thrift frame (CASSANDRA-1801)
 * fix NPE adding index to column w/o prior metadata (CASSANDRA-1764)
 * reduce fat client timeout (CASSANDRA-1730)
 * fix botched merge of CASSANDRA-1316


0.7.0-rc1
 * fix compaction and flush races with schema updates (CASSANDRA-1715)
 * add clustertool, config-converter, sstablekeys, and schematool 
   Windows .bat files (CASSANDRA-1723)
 * reject range queries received during bootstrap (CASSANDRA-1739)
 * fix wrapping-range queries on non-minimum token (CASSANDRA-1700)
 * add nodetool cfhistogram (CASSANDRA-1698)
 * limit repaired ranges to what the nodes have in common (CASSANDRA-1674)
 * index scan treats missing columns as not matching secondary
   expressions (CASSANDRA-1745)
 * Fix misuse of DataOutputBuffer.getData in AntiEntropyService
   (CASSANDRA-1729)
 * detect and warn when obsolete version of JNA is present (CASSANDRA-1760)
 * reduce fat client timeout (CASSANDRA-1730)
 * cleanup smallest CFs first to increase free temp space for larger ones
   (CASSANDRA-1811)
 * Update windows .bat files to work outside of main Cassandra
   directory (CASSANDRA-1713)
 * fix read repair regression from 0.6.7 (CASSANDRA-1727)
 * more-efficient read repair (CASSANDRA-1719)
 * fix hinted handoff replay (CASSANDRA-1656)
 * log type of dropped messages (CASSANDRA-1677)
 * upgrade to SLF4J 1.6.1
 * fix ByteBuffer bug in ExpiringColumn.updateDigest (CASSANDRA-1679)
 * fix IntegerType.getString (CASSANDRA-1681)
 * make -Djava.net.preferIPv4Stack=true the default (CASSANDRA-628)
 * add INTERNAL_RESPONSE verb to differentiate from responses related
   to client requests (CASSANDRA-1685)
 * log tpstats when dropping messages (CASSANDRA-1660)
 * include unreachable nodes in describeSchemaVersions (CASSANDRA-1678)
 * Avoid dropping messages off the client request path (CASSANDRA-1676)
 * fix jna errno reporting (CASSANDRA-1694)
 * add friendlier error for UnknownHostException on startup (CASSANDRA-1697)
 * include jna dependency in RPM package (CASSANDRA-1690)
 * add --skip-keys option to stress.py (CASSANDRA-1696)
 * improve cli handling of non-string keys and column names 
   (CASSANDRA-1701, -1693)
 * r/m extra subcomparator line in cli keyspaces output (CASSANDRA-1712)
 * add read repair chance to cli "show keyspaces"
 * upgrade to ConcurrentLinkedHashMap 1.1 (CASSANDRA-975)
 * fix index scan routing (CASSANDRA-1722)
 * fix tombstoning of supercolumns in range queries (CASSANDRA-1734)
 * clear endpoint cache after updating keyspace metadata (CASSANDRA-1741)
 * fix wrapping-range queries on non-minimum token (CASSANDRA-1700)
 * truncate includes secondary indexes (CASSANDRA-1747)
 * retain reference to PendingFile sstables (CASSANDRA-1749)
 * fix sstableimport regression (CASSANDRA-1753)
 * fix for bootstrap when no non-system tables are defined (CASSANDRA-1732)
 * handle replica unavailability in index scan (CASSANDRA-1755)
 * fix service initialization order deadlock (CASSANDRA-1756)
 * multi-line cli commands (CASSANDRA-1742)
 * fix race between snapshot and compaction (CASSANDRA-1736)
 * add listEndpointsPendingHints, deleteHintsForEndpoint JMX methods 
   (CASSANDRA-1551)


0.7.0-beta3
 * add strategy options to describe_keyspace output (CASSANDRA-1560)
 * log warning when using randomly generated token (CASSANDRA-1552)
 * re-organize JMX into .db, .net, .internal, .request (CASSANDRA-1217)
 * allow nodes to change IPs between restarts (CASSANDRA-1518)
 * remember ring state between restarts by default (CASSANDRA-1518)
 * flush index built flag so we can read it before log replay (CASSANDRA-1541)
 * lock row cache updates to prevent race condition (CASSANDRA-1293)
 * remove assertion causing rare (and harmless) error messages in
   commitlog (CASSANDRA-1330)
 * fix moving nodes with no keyspaces defined (CASSANDRA-1574)
 * fix unbootstrap when no data is present in a transfer range (CASSANDRA-1573)
 * take advantage of AVRO-495 to simplify our avro IDL (CASSANDRA-1436)
 * extend authorization hierarchy to column family (CASSANDRA-1554)
 * deletion support in secondary indexes (CASSANDRA-1571)
 * meaningful error message for invalid replication strategy class 
   (CASSANDRA-1566)
 * allow keyspace creation with RF > N (CASSANDRA-1428)
 * improve cli error handling (CASSANDRA-1580)
 * add cache save/load ability (CASSANDRA-1417, 1606, 1647)
 * add StorageService.getDrainProgress (CASSANDRA-1588)
 * Disallow bootstrap to an in-use token (CASSANDRA-1561)
 * Allow dynamic secondary index creation and destruction (CASSANDRA-1532)
 * log auto-guessed memtable thresholds (CASSANDRA-1595)
 * add ColumnDef support to cli (CASSANDRA-1583)
 * reduce index sample time by 75% (CASSANDRA-1572)
 * add cli support for column, strategy metadata (CASSANDRA-1578, 1612)
 * add cli support for schema modification (CASSANDRA-1584)
 * delete temp files on failed compactions (CASSANDRA-1596)
 * avoid blocking for dead nodes during removetoken (CASSANDRA-1605)
 * remove ConsistencyLevel.ZERO (CASSANDRA-1607)
 * expose in-progress compaction type in jmx (CASSANDRA-1586)
 * removed IClock & related classes from internals (CASSANDRA-1502)
 * fix removing tokens from SystemTable on decommission and removetoken
   (CASSANDRA-1609)
 * include CF metadata in cli 'show keyspaces' (CASSANDRA-1613)
 * switch from Properties to HashMap in PropertyFileSnitch to
   avoid synchronization bottleneck (CASSANDRA-1481)
 * PropertyFileSnitch configuration file renamed to 
   cassandra-topology.properties
 * add cli support for get_range_slices (CASSANDRA-1088, CASSANDRA-1619)
 * Make memtable flush thresholds per-CF instead of global 
   (CASSANDRA-1007, 1637)
 * add cli support for binary data without CfDef hints (CASSANDRA-1603)
 * fix building SSTable statistics post-stream (CASSANDRA-1620)
 * fix potential infinite loop in 2ary index queries (CASSANDRA-1623)
 * allow creating NTS keyspaces with no replicas configured (CASSANDRA-1626)
 * add jmx histogram of sstables accessed per read (CASSANDRA-1624)
 * remove system_rename_column_family and system_rename_keyspace from the
   client API until races can be fixed (CASSANDRA-1630, CASSANDRA-1585)
 * add cli sanity tests (CASSANDRA-1582)
 * update GC settings in cassandra.bat (CASSANDRA-1636)
 * cli support for index queries (CASSANDRA-1635)
 * cli support for updating schema memtable settings (CASSANDRA-1634)
 * cli --file option (CASSANDRA-1616)
 * reduce automatically chosen memtable sizes by 50% (CASSANDRA-1641)
 * move endpoint cache from snitch to strategy (CASSANDRA-1643)
 * fix commitlog recovery deleting the newly-created segment as well as
   the old ones (CASSANDRA-1644)
 * upgrade to Thrift 0.5 (CASSANDRA-1367)
 * renamed CL.DCQUORUM to LOCAL_QUORUM and DCQUORUMSYNC to EACH_QUORUM
 * cli truncate support (CASSANDRA-1653)
 * update GC settings in cassandra.bat (CASSANDRA-1636)
 * avoid logging when a node's ip/token is gossipped back to it (CASSANDRA-1666)


0.7-beta2
 * always use UTF-8 for hint keys (CASSANDRA-1439)
 * remove cassandra.yaml dependency from Hadoop and Pig (CASSADRA-1322)
 * expose CfDef metadata in describe_keyspaces (CASSANDRA-1363)
 * restore use of mmap_index_only option (CASSANDRA-1241)
 * dropping a keyspace with no column families generated an error 
   (CASSANDRA-1378)
 * rename RackAwareStrategy to OldNetworkTopologyStrategy, RackUnawareStrategy 
   to SimpleStrategy, DatacenterShardStrategy to NetworkTopologyStrategy,
   AbstractRackAwareSnitch to AbstractNetworkTopologySnitch (CASSANDRA-1392)
 * merge StorageProxy.mutate, mutateBlocking (CASSANDRA-1396)
 * faster UUIDType, LongType comparisons (CASSANDRA-1386, 1393)
 * fix setting read_repair_chance from CLI addColumnFamily (CASSANDRA-1399)
 * fix updates to indexed columns (CASSANDRA-1373)
 * fix race condition leaving to FileNotFoundException (CASSANDRA-1382)
 * fix sharded lock hash on index write path (CASSANDRA-1402)
 * add support for GT/E, LT/E in subordinate index clauses (CASSANDRA-1401)
 * cfId counter got out of sync when CFs were added (CASSANDRA-1403)
 * less chatty schema updates (CASSANDRA-1389)
 * rename column family mbeans. 'type' will now include either 
   'IndexColumnFamilies' or 'ColumnFamilies' depending on the CFS type.
   (CASSANDRA-1385)
 * disallow invalid keyspace and column family names. This includes name that
   matches a '^\w+' regex. (CASSANDRA-1377)
 * use JNA, if present, to take snapshots (CASSANDRA-1371)
 * truncate hints if starting 0.7 for the first time (CASSANDRA-1414)
 * fix FD leak in single-row slicepredicate queries (CASSANDRA-1416)
 * allow index expressions against columns that are not part of the 
   SlicePredicate (CASSANDRA-1410)
 * config-converter properly handles snitches and framed support 
   (CASSANDRA-1420)
 * remove keyspace argument from multiget_count (CASSANDRA-1422)
 * allow specifying cassandra.yaml location as (local or remote) URL
   (CASSANDRA-1126)
 * fix using DynamicEndpointSnitch with NetworkTopologyStrategy
   (CASSANDRA-1429)
 * Add CfDef.default_validation_class (CASSANDRA-891)
 * fix EstimatedHistogram.max (CASSANDRA-1413)
 * quorum read optimization (CASSANDRA-1622)
 * handle zero-length (or missing) rows during HH paging (CASSANDRA-1432)
 * include secondary indexes during schema migrations (CASSANDRA-1406)
 * fix commitlog header race during schema change (CASSANDRA-1435)
 * fix ColumnFamilyStoreMBeanIterator to use new type name (CASSANDRA-1433)
 * correct filename generated by xml->yaml converter (CASSANDRA-1419)
 * add CMSInitiatingOccupancyFraction=75 and UseCMSInitiatingOccupancyOnly
   to default JVM options
 * decrease jvm heap for cassandra-cli (CASSANDRA-1446)
 * ability to modify keyspaces and column family definitions on a live cluster
   (CASSANDRA-1285)
 * support for Hadoop Streaming [non-jvm map/reduce via stdin/out]
   (CASSANDRA-1368)
 * Move persistent sstable stats from the system table to an sstable component
   (CASSANDRA-1430)
 * remove failed bootstrap attempt from pending ranges when gossip times
   it out after 1h (CASSANDRA-1463)
 * eager-create tcp connections to other cluster members (CASSANDRA-1465)
 * enumerate stages and derive stage from message type instead of 
   transmitting separately (CASSANDRA-1465)
 * apply reversed flag during collation from different data sources
   (CASSANDRA-1450)
 * make failure to remove commitlog segment non-fatal (CASSANDRA-1348)
 * correct ordering of drain operations so CL.recover is no longer 
   necessary (CASSANDRA-1408)
 * removed keyspace from describe_splits method (CASSANDRA-1425)
 * rename check_schema_agreement to describe_schema_versions
   (CASSANDRA-1478)
 * fix QUORUM calculation for RF > 3 (CASSANDRA-1487)
 * remove tombstones during non-major compactions when bloom filter
   verifies that row does not exist in other sstables (CASSANDRA-1074)
 * nodes that coordinated a loadbalance in the past could not be seen by
   newly added nodes (CASSANDRA-1467)
 * exposed endpoint states (gossip details) via jmx (CASSANDRA-1467)
 * ensure that compacted sstables are not included when new readers are
   instantiated (CASSANDRA-1477)
 * by default, calculate heap size and memtable thresholds at runtime (CASSANDRA-1469)
 * fix races dealing with adding/dropping keyspaces and column families in
   rapid succession (CASSANDRA-1477)
 * clean up of Streaming system (CASSANDRA-1503, 1504, 1506)
 * add options to configure Thrift socket keepalive and buffer sizes (CASSANDRA-1426)
 * make contrib CassandraServiceDataCleaner recursive (CASSANDRA-1509)
 * min, max compaction threshold are configurable and persistent 
   per-ColumnFamily (CASSANDRA-1468)
 * fix replaying the last mutation in a commitlog unnecessarily 
   (CASSANDRA-1512)
 * invoke getDefaultUncaughtExceptionHandler from DTPE with the original
   exception rather than the ExecutionException wrapper (CASSANDRA-1226)
 * remove Clock from the Thrift (and Avro) API (CASSANDRA-1501)
 * Close intra-node sockets when connection is broken (CASSANDRA-1528)
 * RPM packaging spec file (CASSANDRA-786)
 * weighted request scheduler (CASSANDRA-1485)
 * treat expired columns as deleted (CASSANDRA-1539)
 * make IndexInterval configurable (CASSANDRA-1488)
 * add describe_snitch to Thrift API (CASSANDRA-1490)
 * MD5 authenticator compares plain text submitted password with MD5'd
   saved property, instead of vice versa (CASSANDRA-1447)
 * JMX MessagingService pending and completed counts (CASSANDRA-1533)
 * fix race condition processing repair responses (CASSANDRA-1511)
 * make repair blocking (CASSANDRA-1511)
 * create EndpointSnitchInfo and MBean to expose rack and DC (CASSANDRA-1491)
 * added option to contrib/word_count to output results back to Cassandra
   (CASSANDRA-1342)
 * rewrite Hadoop ColumnFamilyRecordWriter to pool connections, retry to
   multiple Cassandra nodes, and smooth impact on the Cassandra cluster
   by using smaller batch sizes (CASSANDRA-1434)
 * fix setting gc_grace_seconds via CLI (CASSANDRA-1549)
 * support TTL'd index values (CASSANDRA-1536)
 * make removetoken work like decommission (CASSANDRA-1216)
 * make cli comparator-aware and improve quote rules (CASSANDRA-1523,-1524)
 * make nodetool compact and cleanup blocking (CASSANDRA-1449)
 * add memtable, cache information to GCInspector logs (CASSANDRA-1558)
 * enable/disable HintedHandoff via JMX (CASSANDRA-1550)
 * Ignore stray files in the commit log directory (CASSANDRA-1547)
 * Disallow bootstrap to an in-use token (CASSANDRA-1561)


0.7-beta1
 * sstable versioning (CASSANDRA-389)
 * switched to slf4j logging (CASSANDRA-625)
 * add (optional) expiration time for column (CASSANDRA-699)
 * access levels for authentication/authorization (CASSANDRA-900)
 * add ReadRepairChance to CF definition (CASSANDRA-930)
 * fix heisenbug in system tests, especially common on OS X (CASSANDRA-944)
 * convert to byte[] keys internally and all public APIs (CASSANDRA-767)
 * ability to alter schema definitions on a live cluster (CASSANDRA-44)
 * renamed configuration file to cassandra.xml, and log4j.properties to
   log4j-server.properties, which must now be loaded from
   the classpath (which is how our scripts in bin/ have always done it)
   (CASSANDRA-971)
 * change get_count to require a SlicePredicate. create multi_get_count
   (CASSANDRA-744)
 * re-organized endpointsnitch implementations and added SimpleSnitch
   (CASSANDRA-994)
 * Added preload_row_cache option (CASSANDRA-946)
 * add CRC to commitlog header (CASSANDRA-999)
 * removed deprecated batch_insert and get_range_slice methods (CASSANDRA-1065)
 * add truncate thrift method (CASSANDRA-531)
 * http mini-interface using mx4j (CASSANDRA-1068)
 * optimize away copy of sliced row on memtable read path (CASSANDRA-1046)
 * replace constant-size 2GB mmaped segments and special casing for index 
   entries spanning segment boundaries, with SegmentedFile that computes 
   segments that always contain entire entries/rows (CASSANDRA-1117)
 * avoid reading large rows into memory during compaction (CASSANDRA-16)
 * added hadoop OutputFormat (CASSANDRA-1101)
 * efficient Streaming (no more anticompaction) (CASSANDRA-579)
 * split commitlog header into separate file and add size checksum to
   mutations (CASSANDRA-1179)
 * avoid allocating a new byte[] for each mutation on replay (CASSANDRA-1219)
 * revise HH schema to be per-endpoint (CASSANDRA-1142)
 * add joining/leaving status to nodetool ring (CASSANDRA-1115)
 * allow multiple repair sessions per node (CASSANDRA-1190)
 * optimize away MessagingService for local range queries (CASSANDRA-1261)
 * make framed transport the default so malformed requests can't OOM the 
   server (CASSANDRA-475)
 * significantly faster reads from row cache (CASSANDRA-1267)
 * take advantage of row cache during range queries (CASSANDRA-1302)
 * make GCGraceSeconds a per-ColumnFamily value (CASSANDRA-1276)
 * keep persistent row size and column count statistics (CASSANDRA-1155)
 * add IntegerType (CASSANDRA-1282)
 * page within a single row during hinted handoff (CASSANDRA-1327)
 * push DatacenterShardStrategy configuration into keyspace definition,
   eliminating datacenter.properties. (CASSANDRA-1066)
 * optimize forward slices starting with '' and single-index-block name 
   queries by skipping the column index (CASSANDRA-1338)
 * streaming refactor (CASSANDRA-1189)
 * faster comparison for UUID types (CASSANDRA-1043)
 * secondary index support (CASSANDRA-749 and subtasks)
 * make compaction buckets deterministic (CASSANDRA-1265)


0.6.6
 * Allow using DynamicEndpointSnitch with RackAwareStrategy (CASSANDRA-1429)
 * remove the remaining vestiges of the unfinished DatacenterShardStrategy 
   (replaced by NetworkTopologyStrategy in 0.7)
   

0.6.5
 * fix key ordering in range query results with RandomPartitioner
   and ConsistencyLevel > ONE (CASSANDRA-1145)
 * fix for range query starting with the wrong token range (CASSANDRA-1042)
 * page within a single row during hinted handoff (CASSANDRA-1327)
 * fix compilation on non-sun JDKs (CASSANDRA-1061)
 * remove String.trim() call on row keys in batch mutations (CASSANDRA-1235)
 * Log summary of dropped messages instead of spamming log (CASSANDRA-1284)
 * add dynamic endpoint snitch (CASSANDRA-981)
 * fix streaming for keyspaces with hyphens in their name (CASSANDRA-1377)
 * fix errors in hard-coded bloom filter optKPerBucket by computing it
   algorithmically (CASSANDRA-1220
 * remove message deserialization stage, and uncap read/write stages
   so slow reads/writes don't block gossip processing (CASSANDRA-1358)
 * add jmx port configuration to Debian package (CASSANDRA-1202)
 * use mlockall via JNA, if present, to prevent Linux from swapping
   out parts of the JVM (CASSANDRA-1214)


0.6.4
 * avoid queuing multiple hint deliveries for the same endpoint
   (CASSANDRA-1229)
 * better performance for and stricter checking of UTF8 column names
   (CASSANDRA-1232)
 * extend option to lower compaction priority to hinted handoff
   as well (CASSANDRA-1260)
 * log errors in gossip instead of re-throwing (CASSANDRA-1289)
 * avoid aborting commitlog replay prematurely if a flushed-but-
   not-removed commitlog segment is encountered (CASSANDRA-1297)
 * fix duplicate rows being read during mapreduce (CASSANDRA-1142)
 * failure detection wasn't closing command sockets (CASSANDRA-1221)
 * cassandra-cli.bat works on windows (CASSANDRA-1236)
 * pre-emptively drop requests that cannot be processed within RPCTimeout
   (CASSANDRA-685)
 * add ack to Binary write verb and update CassandraBulkLoader
   to wait for acks for each row (CASSANDRA-1093)
 * added describe_partitioner Thrift method (CASSANDRA-1047)
 * Hadoop jobs no longer require the Cassandra storage-conf.xml
   (CASSANDRA-1280, CASSANDRA-1047)
 * log thread pool stats when GC is excessive (CASSANDRA-1275)
 * remove gossip message size limit (CASSANDRA-1138)
 * parallelize local and remote reads during multiget, and respect snitch 
   when determining whether to do local read for CL.ONE (CASSANDRA-1317)
 * fix read repair to use requested consistency level on digest mismatch,
   rather than assuming QUORUM (CASSANDRA-1316)
 * process digest mismatch re-reads in parallel (CASSANDRA-1323)
 * switch hints CF comparator to BytesType (CASSANDRA-1274)


0.6.3
 * retry to make streaming connections up to 8 times. (CASSANDRA-1019)
 * reject describe_ring() calls on invalid keyspaces (CASSANDRA-1111)
 * fix cache size calculation for size of 100% (CASSANDRA-1129)
 * fix cache capacity only being recalculated once (CASSANDRA-1129)
 * remove hourly scan of all hints on the off chance that the gossiper
   missed a status change; instead, expose deliverHintsToEndpoint to JMX
   so it can be done manually, if necessary (CASSANDRA-1141)
 * don't reject reads at CL.ALL (CASSANDRA-1152)
 * reject deletions to supercolumns in CFs containing only standard
   columns (CASSANDRA-1139)
 * avoid preserving login information after client disconnects
   (CASSANDRA-1057)
 * prefer sun jdk to openjdk in debian init script (CASSANDRA-1174)
 * detect partioner config changes between restarts and fail fast 
   (CASSANDRA-1146)
 * use generation time to resolve node token reassignment disagreements
   (CASSANDRA-1118)
 * restructure the startup ordering of Gossiper and MessageService to avoid
   timing anomalies (CASSANDRA-1160)
 * detect incomplete commit log hearders (CASSANDRA-1119)
 * force anti-entropy service to stream files on the stream stage to avoid
   sending streams out of order (CASSANDRA-1169)
 * remove inactive stream managers after AES streams files (CASSANDRA-1169)
 * allow removing entire row through batch_mutate Deletion (CASSANDRA-1027)
 * add JMX metrics for row-level bloom filter false positives (CASSANDRA-1212)
 * added a redhat init script to contrib (CASSANDRA-1201)
 * use midpoint when bootstrapping a new machine into range with not
   much data yet instead of random token (CASSANDRA-1112)
 * kill server on OOM in executor stage as well as Thrift (CASSANDRA-1226)
 * remove opportunistic repairs, when two machines with overlapping replica
   responsibilities happen to finish major compactions of the same CF near
   the same time.  repairs are now fully manual (CASSANDRA-1190)
 * add ability to lower compaction priority (default is no change from 0.6.2)
   (CASSANDRA-1181)


0.6.2
 * fix contrib/word_count build. (CASSANDRA-992)
 * split CommitLogExecutorService into BatchCommitLogExecutorService and 
   PeriodicCommitLogExecutorService (CASSANDRA-1014)
 * add latency histograms to CFSMBean (CASSANDRA-1024)
 * make resolving timestamp ties deterministic by using value bytes
   as a tiebreaker (CASSANDRA-1039)
 * Add option to turn off Hinted Handoff (CASSANDRA-894)
 * fix windows startup (CASSANDRA-948)
 * make concurrent_reads, concurrent_writes configurable at runtime via JMX
   (CASSANDRA-1060)
 * disable GCInspector on non-Sun JVMs (CASSANDRA-1061)
 * fix tombstone handling in sstable rows with no other data (CASSANDRA-1063)
 * fix size of row in spanned index entries (CASSANDRA-1056)
 * install json2sstable, sstable2json, and sstablekeys to Debian package
 * StreamingService.StreamDestinations wouldn't empty itself after streaming
   finished (CASSANDRA-1076)
 * added Collections.shuffle(splits) before returning the splits in 
   ColumnFamilyInputFormat (CASSANDRA-1096)
 * do not recalculate cache capacity post-compaction if it's been manually 
   modified (CASSANDRA-1079)
 * better defaults for flush sorter + writer executor queue sizes
   (CASSANDRA-1100)
 * windows scripts for SSTableImport/Export (CASSANDRA-1051)
 * windows script for nodetool (CASSANDRA-1113)
 * expose PhiConvictThreshold (CASSANDRA-1053)
 * make repair of RF==1 a no-op (CASSANDRA-1090)
 * improve default JVM GC options (CASSANDRA-1014)
 * fix SlicePredicate serialization inside Hadoop jobs (CASSANDRA-1049)
 * close Thrift sockets in Hadoop ColumnFamilyRecordReader (CASSANDRA-1081)


0.6.1
 * fix NPE in sstable2json when no excluded keys are given (CASSANDRA-934)
 * keep the replica set constant throughout the read repair process
   (CASSANDRA-937)
 * allow querying getAllRanges with empty token list (CASSANDRA-933)
 * fix command line arguments inversion in clustertool (CASSANDRA-942)
 * fix race condition that could trigger a false-positive assertion
   during post-flush discard of old commitlog segments (CASSANDRA-936)
 * fix neighbor calculation for anti-entropy repair (CASSANDRA-924)
 * perform repair even for small entropy differences (CASSANDRA-924)
 * Use hostnames in CFInputFormat to allow Hadoop's naive string-based
   locality comparisons to work (CASSANDRA-955)
 * cache read-only BufferedRandomAccessFile length to avoid
   3 system calls per invocation (CASSANDRA-950)
 * nodes with IPv6 (and no IPv4) addresses could not join cluster
   (CASSANDRA-969)
 * Retrieve the correct number of undeleted columns, if any, from
   a supercolumn in a row that had been deleted previously (CASSANDRA-920)
 * fix index scans that cross the 2GB mmap boundaries for both mmap
   and standard i/o modes (CASSANDRA-866)
 * expose drain via nodetool (CASSANDRA-978)


0.6.0-RC1
 * JMX drain to flush memtables and run through commit log (CASSANDRA-880)
 * Bootstrapping can skip ranges under the right conditions (CASSANDRA-902)
 * fix merging row versions in range_slice for CL > ONE (CASSANDRA-884)
 * default write ConsistencyLeven chaned from ZERO to ONE
 * fix for index entries spanning mmap buffer boundaries (CASSANDRA-857)
 * use lexical comparison if time part of TimeUUIDs are the same 
   (CASSANDRA-907)
 * bound read, mutation, and response stages to fix possible OOM
   during log replay (CASSANDRA-885)
 * Use microseconds-since-epoch (UTC) in cli, instead of milliseconds
 * Treat batch_mutate Deletion with null supercolumn as "apply this predicate 
   to top level supercolumns" (CASSANDRA-834)
 * Streaming destination nodes do not update their JMX status (CASSANDRA-916)
 * Fix internal RPC timeout calculation (CASSANDRA-911)
 * Added Pig loadfunc to contrib/pig (CASSANDRA-910)


0.6.0-beta3
 * fix compaction bucketing bug (CASSANDRA-814)
 * update windows batch file (CASSANDRA-824)
 * deprecate KeysCachedFraction configuration directive in favor
   of KeysCached; move to unified-per-CF key cache (CASSANDRA-801)
 * add invalidateRowCache to ColumnFamilyStoreMBean (CASSANDRA-761)
 * send Handoff hints to natural locations to reduce load on
   remaining nodes in a failure scenario (CASSANDRA-822)
 * Add RowWarningThresholdInMB configuration option to warn before very 
   large rows get big enough to threaten node stability, and -x option to
   be able to remove them with sstable2json if the warning is unheeded
   until it's too late (CASSANDRA-843)
 * Add logging of GC activity (CASSANDRA-813)
 * fix ConcurrentModificationException in commitlog discard (CASSANDRA-853)
 * Fix hardcoded row count in Hadoop RecordReader (CASSANDRA-837)
 * Add a jmx status to the streaming service and change several DEBUG
   messages to INFO (CASSANDRA-845)
 * fix classpath in cassandra-cli.bat for Windows (CASSANDRA-858)
 * allow re-specifying host, port to cassandra-cli if invalid ones
   are first tried (CASSANDRA-867)
 * fix race condition handling rpc timeout in the coordinator
   (CASSANDRA-864)
 * Remove CalloutLocation and StagingFileDirectory from storage-conf files 
   since those settings are no longer used (CASSANDRA-878)
 * Parse a long from RowWarningThresholdInMB instead of an int (CASSANDRA-882)
 * Remove obsolete ControlPort code from DatabaseDescriptor (CASSANDRA-886)
 * move skipBytes side effect out of assert (CASSANDRA-899)
 * add "double getLoad" to StorageServiceMBean (CASSANDRA-898)
 * track row stats per CF at compaction time (CASSANDRA-870)
 * disallow CommitLogDirectory matching a DataFileDirectory (CASSANDRA-888)
 * default key cache size is 200k entries, changed from 10% (CASSANDRA-863)
 * add -Dcassandra-foreground=yes to cassandra.bat
 * exit if cluster name is changed unexpectedly (CASSANDRA-769)


0.6.0-beta1/beta2
 * add batch_mutate thrift command, deprecating batch_insert (CASSANDRA-336)
 * remove get_key_range Thrift API, deprecated in 0.5 (CASSANDRA-710)
 * add optional login() Thrift call for authentication (CASSANDRA-547)
 * support fat clients using gossiper and StorageProxy to perform
   replication in-process [jvm-only] (CASSANDRA-535)
 * support mmapped I/O for reads, on by default on 64bit JVMs 
   (CASSANDRA-408, CASSANDRA-669)
 * improve insert concurrency, particularly during Hinted Handoff
   (CASSANDRA-658)
 * faster network code (CASSANDRA-675)
 * stress.py moved to contrib (CASSANDRA-635)
 * row caching [must be explicitly enabled per-CF in config] (CASSANDRA-678)
 * present a useful measure of compaction progress in JMX (CASSANDRA-599)
 * add bin/sstablekeys (CASSNADRA-679)
 * add ConsistencyLevel.ANY (CASSANDRA-687)
 * make removetoken remove nodes from gossip entirely (CASSANDRA-644)
 * add ability to set cache sizes at runtime (CASSANDRA-708)
 * report latency and cache hit rate statistics with lifetime totals
   instead of average over the last minute (CASSANDRA-702)
 * support get_range_slice for RandomPartitioner (CASSANDRA-745)
 * per-keyspace replication factory and replication strategy (CASSANDRA-620)
 * track latency in microseconds (CASSANDRA-733)
 * add describe_ Thrift methods, deprecating get_string_property and 
   get_string_list_property
 * jmx interface for tracking operation mode and streams in general.
   (CASSANDRA-709)
 * keep memtables in sorted order to improve range query performance
   (CASSANDRA-799)
 * use while loop instead of recursion when trimming sstables compaction list 
   to avoid blowing stack in pathological cases (CASSANDRA-804)
 * basic Hadoop map/reduce support (CASSANDRA-342)


0.5.1
 * ensure all files for an sstable are streamed to the same directory.
   (CASSANDRA-716)
 * more accurate load estimate for bootstrapping (CASSANDRA-762)
 * tolerate dead or unavailable bootstrap target on write (CASSANDRA-731)
 * allow larger numbers of keys (> 140M) in a sstable bloom filter
   (CASSANDRA-790)
 * include jvm argument improvements from CASSANDRA-504 in debian package
 * change streaming chunk size to 32MB to accomodate Windows XP limitations
   (was 64MB) (CASSANDRA-795)
 * fix get_range_slice returning results in the wrong order (CASSANDRA-781)
 

0.5.0 final
 * avoid attempting to delete temporary bootstrap files twice (CASSANDRA-681)
 * fix bogus NaN in nodeprobe cfstats output (CASSANDRA-646)
 * provide a policy for dealing with single thread executors w/ a full queue
   (CASSANDRA-694)
 * optimize inner read in MessagingService, vastly improving multiple-node
   performance (CASSANDRA-675)
 * wait for table flush before streaming data back to a bootstrapping node.
   (CASSANDRA-696)
 * keep track of bootstrapping sources by table so that bootstrapping doesn't 
   give the indication of finishing early (CASSANDRA-673)


0.5.0 RC3
 * commit the correct version of the patch for CASSANDRA-663


0.5.0 RC2 (unreleased)
 * fix bugs in converting get_range_slice results to Thrift 
   (CASSANDRA-647, CASSANDRA-649)
 * expose java.util.concurrent.TimeoutException in StorageProxy methods
   (CASSANDRA-600)
 * TcpConnectionManager was holding on to disconnected connections, 
   giving the false indication they were being used. (CASSANDRA-651)
 * Remove duplicated write. (CASSANDRA-662)
 * Abort bootstrap if IP is already in the token ring (CASSANDRA-663)
 * increase default commitlog sync period, and wait for last sync to 
   finish before submitting another (CASSANDRA-668)


0.5.0 RC1
 * Fix potential NPE in get_range_slice (CASSANDRA-623)
 * add CRC32 to commitlog entries (CASSANDRA-605)
 * fix data streaming on windows (CASSANDRA-630)
 * GC compacted sstables after cleanup and compaction (CASSANDRA-621)
 * Speed up anti-entropy validation (CASSANDRA-629)
 * Fix anti-entropy assertion error (CASSANDRA-639)
 * Fix pending range conflicts when bootstapping or moving
   multiple nodes at once (CASSANDRA-603)
 * Handle obsolete gossip related to node movement in the case where
   one or more nodes is down when the movement occurs (CASSANDRA-572)
 * Include dead nodes in gossip to avoid a variety of problems
   and fix HH to removed nodes (CASSANDRA-634)
 * return an InvalidRequestException for mal-formed SlicePredicates
   (CASSANDRA-643)
 * fix bug determining closest neighbor for use in multiple datacenters
   (CASSANDRA-648)
 * Vast improvements in anticompaction speed (CASSANDRA-607)
 * Speed up log replay and writes by avoiding redundant serializations
   (CASSANDRA-652)


0.5.0 beta 2
 * Bootstrap improvements (several tickets)
 * add nodeprobe repair anti-entropy feature (CASSANDRA-193, CASSANDRA-520)
 * fix possibility of partition when many nodes restart at once
   in clusters with multiple seeds (CASSANDRA-150)
 * fix NPE in get_range_slice when no data is found (CASSANDRA-578)
 * fix potential NPE in hinted handoff (CASSANDRA-585)
 * fix cleanup of local "system" keyspace (CASSANDRA-576)
 * improve computation of cluster load balance (CASSANDRA-554)
 * added super column read/write, column count, and column/row delete to
   cassandra-cli (CASSANDRA-567, CASSANDRA-594)
 * fix returning live subcolumns of deleted supercolumns (CASSANDRA-583)
 * respect JAVA_HOME in bin/ scripts (several tickets)
 * add StorageService.initClient for fat clients on the JVM (CASSANDRA-535)
   (see contrib/client_only for an example of use)
 * make consistency_level functional in get_range_slice (CASSANDRA-568)
 * optimize key deserialization for RandomPartitioner (CASSANDRA-581)
 * avoid GCing tombstones except on major compaction (CASSANDRA-604)
 * increase failure conviction threshold, resulting in less nodes
   incorrectly (and temporarily) marked as down (CASSANDRA-610)
 * respect memtable thresholds during log replay (CASSANDRA-609)
 * support ConsistencyLevel.ALL on read (CASSANDRA-584)
 * add nodeprobe removetoken command (CASSANDRA-564)


0.5.0 beta
 * Allow multiple simultaneous flushes, improving flush throughput 
   on multicore systems (CASSANDRA-401)
 * Split up locks to improve write and read throughput on multicore systems
   (CASSANDRA-444, CASSANDRA-414)
 * More efficient use of memory during compaction (CASSANDRA-436)
 * autobootstrap option: when enabled, all non-seed nodes will attempt
   to bootstrap when started, until bootstrap successfully
   completes. -b option is removed.  (CASSANDRA-438)
 * Unless a token is manually specified in the configuration xml,
   a bootstraping node will use a token that gives it half the
   keys from the most-heavily-loaded node in the cluster,
   instead of generating a random token. 
   (CASSANDRA-385, CASSANDRA-517)
 * Miscellaneous bootstrap fixes (several tickets)
 * Ability to change a node's token even after it has data on it
   (CASSANDRA-541)
 * Ability to decommission a live node from the ring (CASSANDRA-435)
 * Semi-automatic loadbalancing via nodeprobe (CASSANDRA-192)
 * Add ability to set compaction thresholds at runtime via
   JMX / nodeprobe.  (CASSANDRA-465)
 * Add "comment" field to ColumnFamily definition. (CASSANDRA-481)
 * Additional JMX metrics (CASSANDRA-482)
 * JSON based export and import tools (several tickets)
 * Hinted Handoff fixes (several tickets)
 * Add key cache to improve read performance (CASSANDRA-423)
 * Simplified construction of custom ReplicationStrategy classes
   (CASSANDRA-497)
 * Graphical application (Swing) for ring integrity verification and 
   visualization was added to contrib (CASSANDRA-252)
 * Add DCQUORUM, DCQUORUMSYNC consistency levels and corresponding
   ReplicationStrategy / EndpointSnitch classes.  Experimental.
   (CASSANDRA-492)
 * Web client interface added to contrib (CASSANDRA-457)
 * More-efficient flush for Random, CollatedOPP partitioners 
   for normal writes (CASSANDRA-446) and bulk load (CASSANDRA-420)
 * Add MemtableFlushAfterMinutes, a global replacement for the old 
   per-CF FlushPeriodInMinutes setting (CASSANDRA-463)
 * optimizations to slice reading (CASSANDRA-350) and supercolumn
   queries (CASSANDRA-510)
 * force binding to given listenaddress for nodes with multiple
   interfaces (CASSANDRA-546)
 * stress.py benchmarking tool improvements (several tickets)
 * optimized replica placement code (CASSANDRA-525)
 * faster log replay on restart (CASSANDRA-539, CASSANDRA-540)
 * optimized local-node writes (CASSANDRA-558)
 * added get_range_slice, deprecating get_key_range (CASSANDRA-344)
 * expose TimedOutException to thrift (CASSANDRA-563)
 

0.4.2
 * Add validation disallowing null keys (CASSANDRA-486)
 * Fix race conditions in TCPConnectionManager (CASSANDRA-487)
 * Fix using non-utf8-aware comparison as a sanity check.
   (CASSANDRA-493)
 * Improve default garbage collector options (CASSANDRA-504)
 * Add "nodeprobe flush" (CASSANDRA-505)
 * remove NotFoundException from get_slice throws list (CASSANDRA-518)
 * fix get (not get_slice) of entire supercolumn (CASSANDRA-508)
 * fix null token during bootstrap (CASSANDRA-501)


0.4.1
 * Fix FlushPeriod columnfamily configuration regression
   (CASSANDRA-455)
 * Fix long column name support (CASSANDRA-460)
 * Fix for serializing a row that only contains tombstones
   (CASSANDRA-458)
 * Fix for discarding unneeded commitlog segments (CASSANDRA-459)
 * Add SnapshotBeforeCompaction configuration option (CASSANDRA-426)
 * Fix compaction abort under insufficient disk space (CASSANDRA-473)
 * Fix reading subcolumn slice from tombstoned CF (CASSANDRA-484)
 * Fix race condition in RVH causing occasional NPE (CASSANDRA-478)


0.4.0
 * fix get_key_range problems when a node is down (CASSANDRA-440)
   and add UnavailableException to more Thrift methods
 * Add example EndPointSnitch contrib code (several tickets)


0.4.0 RC2
 * fix SSTable generation clash during compaction (CASSANDRA-418)
 * reject method calls with null parameters (CASSANDRA-308)
 * properly order ranges in nodeprobe output (CASSANDRA-421)
 * fix logging of certain errors on executor threads (CASSANDRA-425)


0.4.0 RC1
 * Bootstrap feature is live; use -b on startup (several tickets)
 * Added multiget api (CASSANDRA-70)
 * fix Deadlock with SelectorManager.doProcess and TcpConnection.write
   (CASSANDRA-392)
 * remove key cache b/c of concurrency bugs in third-party
   CLHM library (CASSANDRA-405)
 * update non-major compaction logic to use two threshold values
   (CASSANDRA-407)
 * add periodic / batch commitlog sync modes (several tickets)
 * inline BatchMutation into batch_insert params (CASSANDRA-403)
 * allow setting the logging level at runtime via mbean (CASSANDRA-402)
 * change default comparator to BytesType (CASSANDRA-400)
 * add forwards-compatible ConsistencyLevel parameter to get_key_range
   (CASSANDRA-322)
 * r/m special case of blocking for local destination when writing with 
   ConsistencyLevel.ZERO (CASSANDRA-399)
 * Fixes to make BinaryMemtable [bulk load interface] useful (CASSANDRA-337);
   see contrib/bmt_example for an example of using it.
 * More JMX properties added (several tickets)
 * Thrift changes (several tickets)
    - Merged _super get methods with the normal ones; return values
      are now of ColumnOrSuperColumn.
    - Similarly, merged batch_insert_super into batch_insert.



0.4.0 beta
 * On-disk data format has changed to allow billions of keys/rows per
   node instead of only millions
 * Multi-keyspace support
 * Scan all sstables for all queries to avoid situations where
   different types of operation on the same ColumnFamily could
   disagree on what data was present
 * Snapshot support via JMX
 * Thrift API has changed a _lot_:
    - removed time-sorted CFs; instead, user-defined comparators
      may be defined on the column names, which are now byte arrays.
      Default comparators are provided for UTF8, Bytes, Ascii, Long (i64),
      and UUID types.
    - removed colon-delimited strings in thrift api in favor of explicit
      structs such as ColumnPath, ColumnParent, etc.  Also normalized
      thrift struct and argument naming.
    - Added columnFamily argument to get_key_range.
    - Change signature of get_slice to accept starting and ending
      columns as well as an offset.  (This allows use of indexes.)
      Added "ascending" flag to allow reasonably-efficient reverse
      scans as well.  Removed get_slice_by_range as redundant.
    - get_key_range operates on one CF at a time
    - changed `block` boolean on insert methods to ConsistencyLevel enum,
      with options of NONE, ONE, QUORUM, and ALL.
    - added similar consistency_level parameter to read methods
    - column-name-set slice with no names given now returns zero columns
      instead of all of them.  ("all" can run your server out of memory.
      use a range-based slice with a high max column count instead.)
 * Removed the web interface. Node information can now be obtained by 
   using the newly introduced nodeprobe utility.
 * More JMX stats
 * Remove magic values from internals (e.g. special key to indicate
   when to flush memtables)
 * Rename configuration "table" to "keyspace"
 * Moved to crash-only design; no more shutdown (just kill the process)
 * Lots of bug fixes

Full list of issues resolved in 0.4 is at https://issues.apache.org/jira/secure/IssueNavigator.jspa?reset=true&&pid=12310865&fixfor=12313862&resolution=1&sorter/field=issuekey&sorter/order=DESC


0.3.0 RC3
 * Fix potential deadlock under load in TCPConnection.
   (CASSANDRA-220)


0.3.0 RC2
 * Fix possible data loss when server is stopped after replaying
   log but before new inserts force memtable flush.
   (CASSANDRA-204)
 * Added BUGS file


0.3.0 RC1
 * Range queries on keys, including user-defined key collation
 * Remove support
 * Workarounds for a weird bug in JDK select/register that seems
   particularly common on VM environments. Cassandra should deploy
   fine on EC2 now
 * Much improved infrastructure: the beginnings of a decent test suite
   ("ant test" for unit tests; "nosetests" for system tests), code
   coverage reporting, etc.
 * Expanded node status reporting via JMX
 * Improved error reporting/logging on both server and client
 * Reduced memory footprint in default configuration
 * Combined blocking and non-blocking versions of insert APIs
 * Added FlushPeriodInMinutes configuration parameter to force
   flushing of infrequently-updated ColumnFamilies<|MERGE_RESOLUTION|>--- conflicted
+++ resolved
@@ -1,4 +1,3 @@
-<<<<<<< HEAD
 1.0-dev
  * removed binarymemtable (CASSANDRA-2692)
  * add commitlog_total_space_in_mb to prevent fragmented logs (CASSANDRA-2427)
@@ -71,15 +70,6 @@
    a value larger than 64KB (CASSANDRA-3057)
  * fix of numeric-only and string column names handling in CLI "drop index" 
    (CASSANDRA-3054)
-=======
-0.7.10
- * fix UnavailableException with writes at CL.EACH_QUORM (CASSANDRA-3084)
-
-
-0.7.9
- * don't include tmp files as sstable when create cfs (CASSANDRA-2929)
- * log Java classpath on startup (CASSANDRA-2895)
->>>>>>> 51d20ba3
  * prune index scan resultset back to original request for lazy
    resultset expansion case (CASSANDRA-2964)
  * (Hadoop) fail jobs when Cassandra node has failed but TaskTracker
@@ -88,14 +78,22 @@
    (CASSANDRA-2662)
  * avoid retaining references to dropped CFS objects in 
    CompactionManager.estimatedCompactions (CASSANDRA-2708)
-<<<<<<< HEAD
  * expose rpc timeouts per host in MessagingServiceMBean (CASSANDRA-2941)
  * avoid including cwd in classpath for deb and rpm packages (CASSANDRA-2881)
  * remove gossip state when a new IP takes over a token (CASSANDRA-3071)
  * allow sstable2json to work on index sstable files (CASSANDRA-3059)
  * always hint counters (CASSANDRA-3099)
  * fix log4j initialization in EmbeddedCassandraService (CASSANDRA-2857)
-
+ * remove gossip state when a new IP takes over a token (CASSANDRA-3071)
+ * work around native memory leak in com.sun.management.GarbageCollectorMXBean
+    (CASSANDRA-2868)
+ * fix UnavailableException with writes at CL.EACH_QUORM (CASSANDRA-3084)
+ * fix parsing of the Keyspace and ColumnFamily names in numeric
+   and string representations in CLI (CASSANDRA-3075)
+ * fix corner cases in Range.differenceToFetch (CASSANDRA-3084)
+ * fix ip address String representation in the ring cache (CASSANDRA-3044)
+ * fix ring cache compatibility when mixing pre-0.8.4 nodes with post-
+   in the same cluster (CASSANDRA-3023)
 
 0.8.4
  * include files-to-be-streamed in StreamInSession.getSources (CASSANDRA-2972)
@@ -146,11 +144,6 @@
    resultset expansion case (CASSANDRA-2964)
  * (Hadoop) fail jobs when Cassandra node has failed but TaskTracker
     has not (CASSANDRA-2388)
-=======
- * remove gossip state when a new IP takes over a token (CASSANDRA-3071)
- * work around native memory leak in com.sun.management.GarbageCollectorMXBean
-   (CASSANDRA-2868, 3076)
->>>>>>> 51d20ba3
 
 
 0.8.2
