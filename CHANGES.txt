<<<<<<< HEAD
2.1.0-rc1
 * Add PowerShell Windows launch scripts (CASSANDRA-7001)
 * Make commitlog archive+restore more robust (CASSANDRA-6974)
 * Fix marking commitlogsegments clean (CASSANDRA-6959)
 * Add snapshot "manifest" describing files included (CASSANDRA-6326)
 * Parallel streaming for sstableloader (CASSANDRA-3668)
 * Fix bugs in supercolumns handling (CASSANDRA-7138)
 * Fix ClassClassException on composite dense tables (CASSANDRA-7112)
 * Cleanup and optimize collation and slice iterators (CASSANDRA-7107)
 * Upgrade NBHM lib (CASSANDRA-7128)
 * Optimize netty server (CASSANDRA-6861)
 * Fix repair hang when given CF does not exist (CASSANDRA-7189)
 * Allow c* to be shutdown in an embedded mode (CASSANDRA-5635)
Merged from 2.0:
 * Correctly delete scheduled range xfers (CASSANDRA-7143)
 * Make batchlog replica selection rack-aware (CASSANDRA-6551)
 * Suggest CTRL-C or semicolon after three blank lines in cqlsh (CASSANDRA-7142)
 * return all cpu values from BackgroundActivityMonitor.readAndCompute (CASSANDRA-7183)  
 * reduce garbage creation in calculatePendingRanges (CASSANDRA-7191)
=======
2.0.9
 * (Hadoop) Close java driver Cluster in CQLRR.close (CASSANDRA-7228)
 * Fix potential SlabAllocator yield-starvation (CASSANDRA-7133)
 * Warn when 'USING TIMESTAMP' is used on a CAS BATCH (CASSANDRA-7067)
 * Starting threads in OutboundTcpConnectionPool constructor causes race conditions (CASSANDRA-7177)
 * return all cpu values from BackgroundActivityMonitor.readAndCompute (CASSANDRA-7183)
>>>>>>> 541a20db
 * fix c* launch issues on Russian os's due to output of linux 'free' cmd (CASSANDRA-6162)
 * Fix disabling autocompaction (CASSANDRA-7187)
 * Fix potential NumberFormatException when deserializing IntegerType (CASSANDRA-7088)
 * cqlsh can't tab-complete disabling compaction (CASSANDRA-7185)
 * cqlsh: Accept and execute CQL statement(s) from command-line parameter (CASSANDRA-7172)
 * Fix IllegalStateException in CqlPagingRecordReader (CASSANDRA-7198)
 * Fix the InvertedIndex trigger example (CASSANDRA-7211)
Merged from 1.2:
 * Add Cloudstack snitch (CASSANDRA-7147)
 * Update system.peers correctly when relocating tokens (CASSANDRA-7126)
 * Add Google Compute Engine snitch (CASSANDRA-7132)
 * remove duplicate query for local tokens (CASSANDRA-7182)
 * exit CQLSH with error status code if script fails (CASSANDRA-6344)


2.1.0-beta2
 * Increase default CL space to 8GB (CASSANDRA-7031)
 * Add range tombstones to read repair digests (CASSANDRA-6863)
 * Fix BTree.clear for large updates (CASSANDRA-6943)
 * Fail write instead of logging a warning when unable to append to CL
   (CASSANDRA-6764)
 * Eliminate possibility of CL segment appearing twice in active list 
   (CASSANDRA-6557)
 * Apply DONTNEED fadvise to commitlog segments (CASSANDRA-6759)
 * Switch CRC component to Adler and include it for compressed sstables 
   (CASSANDRA-4165)
 * Allow cassandra-stress to set compaction strategy options (CASSANDRA-6451)
 * Add broadcast_rpc_address option to cassandra.yaml (CASSANDRA-5899)
 * Auto reload GossipingPropertyFileSnitch config (CASSANDRA-5897)
 * Fix overflow of memtable_total_space_in_mb (CASSANDRA-6573)
 * Fix ABTC NPE and apply update function correctly (CASSANDRA-6692)
 * Allow nodetool to use a file or prompt for password (CASSANDRA-6660)
 * Fix AIOOBE when concurrently accessing ABSC (CASSANDRA-6742)
 * Fix assertion error in ALTER TYPE RENAME (CASSANDRA-6705)
 * Scrub should not always clear out repaired status (CASSANDRA-5351)
 * Improve handling of range tombstone for wide partitions (CASSANDRA-6446)
 * Fix ClassCastException for compact table with composites (CASSANDRA-6738)
 * Fix potentially repairing with wrong nodes (CASSANDRA-6808)
 * Change caching option syntax (CASSANDRA-6745)
 * Fix stress to do proper counter reads (CASSANDRA-6835)
 * Fix help message for stress counter_write (CASSANDRA-6824)
 * Fix stress smart Thrift client to pick servers correctly (CASSANDRA-6848)
 * Add logging levels (minimal, normal or verbose) to stress tool (CASSANDRA-6849)
 * Fix race condition in Batch CLE (CASSANDRA-6860)
 * Improve cleanup/scrub/upgradesstables failure handling (CASSANDRA-6774)
 * ByteBuffer write() methods for serializing sstables (CASSANDRA-6781)
 * Proper compare function for CollectionType (CASSANDRA-6783)
 * Update native server to Netty 4 (CASSANDRA-6236)
 * Fix off-by-one error in stress (CASSANDRA-6883)
 * Make OpOrder AutoCloseable (CASSANDRA-6901)
 * Remove sync repair JMX interface (CASSANDRA-6900)
 * Add multiple memory allocation options for memtables (CASSANDRA-6689, 6694)
 * Remove adjusted op rate from stress output (CASSANDRA-6921)
 * Add optimized CF.hasColumns() implementations (CASSANDRA-6941)
 * Serialize batchlog mutations with the version of the target node
   (CASSANDRA-6931)
 * Optimize CounterColumn#reconcile() (CASSANDRA-6953)
 * Properly remove 1.2 sstable support in 2.1 (CASSANDRA-6869)
 * Lock counter cells, not partitions (CASSANDRA-6880)
 * Track presence of legacy counter shards in sstables (CASSANDRA-6888)
 * Ensure safe resource cleanup when replacing sstables (CASSANDRA-6912)
 * Add failure handler to async callback (CASSANDRA-6747)
 * Fix AE when closing SSTable without releasing reference (CASSANDRA-7000)
 * Clean up IndexInfo on keyspace/table drops (CASSANDRA-6924)
 * Only snapshot relative SSTables when sequential repair (CASSANDRA-7024)
 * Require nodetool rebuild_index to specify index names (CASSANDRA-7038)
 * fix cassandra stress errors on reads with native protocol (CASSANDRA-7033)
 * Use OpOrder to guard sstable references for reads (CASSANDRA-6919)
 * Preemptive opening of compaction result (CASSANDRA-6916)
 * Multi-threaded scrub/cleanup/upgradesstables (CASSANDRA-5547)
 * Optimize cellname comparison (CASSANDRA-6934)
 * Native protocol v3 (CASSANDRA-6855)
 * Optimize Cell liveness checks and clean up Cell (CASSANDRA-7119)
 * Support consistent range movements (CASSANDRA-2434)
Merged from 2.0:
 * Avoid race-prone second "scrub" of system keyspace (CASSANDRA-6797)
 * Pool CqlRecordWriter clients by inetaddress rather than Range
   (CASSANDRA-6665)
 * Fix compaction_history timestamps (CASSANDRA-6784)
 * Compare scores of full replica ordering in DES (CASSANDRA-6683)
 * fix CME in SessionInfo updateProgress affecting netstats (CASSANDRA-6577)
 * Allow repairing between specific replicas (CASSANDRA-6440)
 * Allow per-dc enabling of hints (CASSANDRA-6157)
 * Add compatibility for Hadoop 0.2.x (CASSANDRA-5201)
 * Fix EstimatedHistogram races (CASSANDRA-6682)
 * Failure detector correctly converts initial value to nanos (CASSANDRA-6658)
 * Add nodetool taketoken to relocate vnodes (CASSANDRA-4445)
 * Fix upgradesstables NPE for non-CF-based indexes (CASSANDRA-6645)
 * Expose bulk loading progress over JMX (CASSANDRA-4757)
 * Correctly handle null with IF conditions and TTL (CASSANDRA-6623)
 * Account for range/row tombstones in tombstone drop
   time histogram (CASSANDRA-6522)
 * Stop CommitLogSegment.close() from calling sync() (CASSANDRA-6652)
 * Make commitlog failure handling configurable (CASSANDRA-6364)
 * Avoid overlaps in LCS (CASSANDRA-6688)
 * Improve support for paginating over composites (CASSANDRA-4851)
 * Fix count(*) queries in a mixed cluster (CASSANDRA-6707)
 * Improve repair tasks(snapshot, differencing) concurrency (CASSANDRA-6566)
 * Fix replaying pre-2.0 commit logs (CASSANDRA-6714)
 * Add static columns to CQL3 (CASSANDRA-6561)
 * Optimize single partition batch statements (CASSANDRA-6737)
 * Disallow post-query re-ordering when paging (CASSANDRA-6722)
 * Fix potential paging bug with deleted columns (CASSANDRA-6748)
 * Fix NPE on BulkLoader caused by losing StreamEvent (CASSANDRA-6636)
 * Fix truncating compression metadata (CASSANDRA-6791)
 * Add CMSClassUnloadingEnabled JVM option (CASSANDRA-6541)
 * Catch memtable flush exceptions during shutdown (CASSANDRA-6735)
 * Fix upgradesstables NPE for non-CF-based indexes (CASSANDRA-6645)
 * Fix UPDATE updating PRIMARY KEY columns implicitly (CASSANDRA-6782)
 * Fix IllegalArgumentException when updating from 1.2 with SuperColumns
   (CASSANDRA-6733)
 * FBUtilities.singleton() should use the CF comparator (CASSANDRA-6778)
 * Fix CQLSStableWriter.addRow(Map<String, Object>) (CASSANDRA-6526)
 * Fix HSHA server introducing corrupt data (CASSANDRA-6285)
 * Fix CAS conditions for COMPACT STORAGE tables (CASSANDRA-6813)
 * Fix saving triggers to schema (CASSANDRA-6789)
 * Fix trigger mutations when base mutation list is immutable (CASSANDRA-6790)
 * Fix accounting in FileCacheService to allow re-using RAR (CASSANDRA-6838)
 * Fix static counter columns (CASSANDRA-6827)
 * Restore expiring->deleted (cell) compaction optimization (CASSANDRA-6844)
 * Fix CompactionManager.needsCleanup (CASSANDRA-6845)
 * Correctly compare BooleanType values other than 0 and 1 (CASSANDRA-6779)
 * Read message id as string from earlier versions (CASSANDRA-6840)
 * Properly use the Paxos consistency for (non-protocol) batch (CASSANDRA-6837)
 * Starting threads in OutboundTcpConnectionPool constructor causes race conditions (CASSANDRA-7177)
 * Allow overriding cassandra-rackdc.properties file (CASSANDRA-7072)
 * Set JMX RMI port to 7199 (CASSANDRA-7087)
 * Use LOCAL_QUORUM for data reads at LOCAL_SERIAL (CASSANDRA-6939)
 * Log a warning for large batches (CASSANDRA-6487)
 * Put nodes in hibernate when join_ring is false (CASSANDRA-6961)
 * Avoid early loading of non-system keyspaces before compaction-leftovers 
   cleanup at startup (CASSANDRA-6913)
 * Restrict Windows to parallel repairs (CASSANDRA-6907)
 * (Hadoop) Allow manually specifying start/end tokens in CFIF (CASSANDRA-6436)
 * Fix NPE in MeteredFlusher (CASSANDRA-6820)
 * Fix race processing range scan responses (CASSANDRA-6820)
 * Allow deleting snapshots from dropped keyspaces (CASSANDRA-6821)
 * Add uuid() function (CASSANDRA-6473)
 * Omit tombstones from schema digests (CASSANDRA-6862)
 * Include correct consistencyLevel in LWT timeout (CASSANDRA-6884)
 * Lower chances for losing new SSTables during nodetool refresh and
   ColumnFamilyStore.loadNewSSTables (CASSANDRA-6514)
 * Add support for DELETE ... IF EXISTS to CQL3 (CASSANDRA-5708)
 * Update hadoop_cql3_word_count example (CASSANDRA-6793)
 * Fix handling of RejectedExecution in sync Thrift server (CASSANDRA-6788)
 * Log more information when exceeding tombstone_warn_threshold (CASSANDRA-6865)
 * Fix truncate to not abort due to unreachable fat clients (CASSANDRA-6864)
 * Fix schema concurrency exceptions (CASSANDRA-6841)
 * Fix leaking validator FH in StreamWriter (CASSANDRA-6832)
 * fix nodetool getsstables for blob PK (CASSANDRA-6803)
 * Fix saving triggers to schema (CASSANDRA-6789)
 * Fix trigger mutations when base mutation list is immutable (CASSANDRA-6790)
 * Fix accounting in FileCacheService to allow re-using RAR (CASSANDRA-6838)
 * Fix static counter columns (CASSANDRA-6827)
 * Restore expiring->deleted (cell) compaction optimization (CASSANDRA-6844)
 * Fix CompactionManager.needsCleanup (CASSANDRA-6845)
 * Correctly compare BooleanType values other than 0 and 1 (CASSANDRA-6779)
 * Read message id as string from earlier versions (CASSANDRA-6840)
 * Properly use the Paxos consistency for (non-protocol) batch (CASSANDRA-6837)
 * Add paranoid disk failure option (CASSANDRA-6646)
 * Improve PerRowSecondaryIndex performance (CASSANDRA-6876)
 * Extend triggers to support CAS updates (CASSANDRA-6882)
 * Static columns with IF NOT EXISTS don't always work as expected (CASSANDRA-6873)
 * Fix paging with SELECT DISTINCT (CASSANDRA-6857)
 * Fix UnsupportedOperationException on CAS timeout (CASSANDRA-6923)
 * Improve MeteredFlusher handling of MF-unaffected column families
   (CASSANDRA-6867)
 * Add CqlRecordReader using native pagination (CASSANDRA-6311)
 * Add QueryHandler interface (CASSANDRA-6659)
 * Track liveRatio per-memtable, not per-CF (CASSANDRA-6945)
 * Make sure upgradesstables keeps sstable level (CASSANDRA-6958)
 * Fix LIMIT with static columns (CASSANDRA-6956)
 * Fix clash with CQL column name in thrift validation (CASSANDRA-6892)
 * Fix error with super columns in mixed 1.2-2.0 clusters (CASSANDRA-6966)
 * Fix bad skip of sstables on slice query with composite start/finish (CASSANDRA-6825)
 * Fix unintended update with conditional statement (CASSANDRA-6893)
 * Fix map element access in IF (CASSANDRA-6914)
 * Avoid costly range calculations for range queries on system keyspaces
   (CASSANDRA-6906)
 * Fix SSTable not released if stream session fails (CASSANDRA-6818)
 * Avoid build failure due to ANTLR timeout (CASSANDRA-6991)
 * Queries on compact tables can return more rows that requested (CASSANDRA-7052)
 * USING TIMESTAMP for batches does not work (CASSANDRA-7053)
 * Fix performance regression from CASSANDRA-5614 (CASSANDRA-6949)
 * Ensure that batchlog and hint timeouts do not produce hints (CASSANDRA-7058)
 * Merge groupable mutations in TriggerExecutor#execute() (CASSANDRA-7047)
 * Plug holes in resource release when wiring up StreamSession (CASSANDRA-7073)
 * Re-add parameter columns to tracing session (CASSANDRA-6942)
 * Preserves CQL metadata when updating table from thrift (CASSANDRA-6831)
Merged from 1.2:
 * Fix nodetool display with vnodes (CASSANDRA-7082)
 * Add UNLOGGED, COUNTER options to BATCH documentation (CASSANDRA-6816)
 * add extra SSL cipher suites (CASSANDRA-6613)
 * fix nodetool getsstables for blob PK (CASSANDRA-6803)
 * Fix BatchlogManager#deleteBatch() use of millisecond timestamps
   (CASSANDRA-6822)
 * Continue assassinating even if the endpoint vanishes (CASSANDRA-6787)
 * Schedule schema pulls on change (CASSANDRA-6971)
 * Non-droppable verbs shouldn't be dropped from OTC (CASSANDRA-6980)
 * Shutdown batchlog executor in SS#drain() (CASSANDRA-7025)
 * Fix batchlog to account for CF truncation records (CASSANDRA-6999)
 * Fix CQLSH parsing of functions and BLOB literals (CASSANDRA-7018)
 * Properly load trustore in the native protocol (CASSANDRA-6847)
 * Always clean up references in SerializingCache (CASSANDRA-6994)
 * Don't shut MessagingService down when replacing a node (CASSANDRA-6476)
 * fix npe when doing -Dcassandra.fd_initial_value_ms (CASSANDRA-6751)


2.1.0-beta1
 * Add flush directory distinct from compaction directories (CASSANDRA-6357)
 * Require JNA by default (CASSANDRA-6575)
 * add listsnapshots command to nodetool (CASSANDRA-5742)
 * Introduce AtomicBTreeColumns (CASSANDRA-6271, 6692)
 * Multithreaded commitlog (CASSANDRA-3578)
 * allocate fixed index summary memory pool and resample cold index summaries 
   to use less memory (CASSANDRA-5519)
 * Removed multithreaded compaction (CASSANDRA-6142)
 * Parallelize fetching rows for low-cardinality indexes (CASSANDRA-1337)
 * change logging from log4j to logback (CASSANDRA-5883)
 * switch to LZ4 compression for internode communication (CASSANDRA-5887)
 * Stop using Thrift-generated Index* classes internally (CASSANDRA-5971)
 * Remove 1.2 network compatibility code (CASSANDRA-5960)
 * Remove leveled json manifest migration code (CASSANDRA-5996)
 * Remove CFDefinition (CASSANDRA-6253)
 * Use AtomicIntegerFieldUpdater in RefCountedMemory (CASSANDRA-6278)
 * User-defined types for CQL3 (CASSANDRA-5590)
 * Use of o.a.c.metrics in nodetool (CASSANDRA-5871, 6406)
 * Batch read from OTC's queue and cleanup (CASSANDRA-1632)
 * Secondary index support for collections (CASSANDRA-4511, 6383)
 * SSTable metadata(Stats.db) format change (CASSANDRA-6356)
 * Push composites support in the storage engine
   (CASSANDRA-5417, CASSANDRA-6520)
 * Add snapshot space used to cfstats (CASSANDRA-6231)
 * Add cardinality estimator for key count estimation (CASSANDRA-5906)
 * CF id is changed to be non-deterministic. Data dir/key cache are created
   uniquely for CF id (CASSANDRA-5202)
 * New counters implementation (CASSANDRA-6504)
 * Replace UnsortedColumns, EmptyColumns, TreeMapBackedSortedColumns with new
   ArrayBackedSortedColumns (CASSANDRA-6630, CASSANDRA-6662, CASSANDRA-6690)
 * Add option to use row cache with a given amount of rows (CASSANDRA-5357)
 * Avoid repairing already repaired data (CASSANDRA-5351)
 * Reject counter updates with USING TTL/TIMESTAMP (CASSANDRA-6649)
 * Replace index_interval with min/max_index_interval (CASSANDRA-6379)
 * Lift limitation that order by columns must be selected for IN queries (CASSANDRA-4911)


2.0.5
 * Reduce garbage generated by bloom filter lookups (CASSANDRA-6609)
 * Add ks.cf names to tombstone logging (CASSANDRA-6597)
 * Use LOCAL_QUORUM for LWT operations at LOCAL_SERIAL (CASSANDRA-6495)
 * Wait for gossip to settle before accepting client connections (CASSANDRA-4288)
 * Delete unfinished compaction incrementally (CASSANDRA-6086)
 * Allow specifying custom secondary index options in CQL3 (CASSANDRA-6480)
 * Improve replica pinning for cache efficiency in DES (CASSANDRA-6485)
 * Fix LOCAL_SERIAL from thrift (CASSANDRA-6584)
 * Don't special case received counts in CAS timeout exceptions (CASSANDRA-6595)
 * Add support for 2.1 global counter shards (CASSANDRA-6505)
 * Fix NPE when streaming connection is not yet established (CASSANDRA-6210)
 * Avoid rare duplicate read repair triggering (CASSANDRA-6606)
 * Fix paging discardFirst (CASSANDRA-6555)
 * Fix ArrayIndexOutOfBoundsException in 2ndary index query (CASSANDRA-6470)
 * Release sstables upon rebuilding 2i (CASSANDRA-6635)
 * Add AbstractCompactionStrategy.startup() method (CASSANDRA-6637)
 * SSTableScanner may skip rows during cleanup (CASSANDRA-6638)
 * sstables from stalled repair sessions can resurrect deleted data (CASSANDRA-6503)
 * Switch stress to use ITransportFactory (CASSANDRA-6641)
 * Fix IllegalArgumentException during prepare (CASSANDRA-6592)
 * Fix possible loss of 2ndary index entries during compaction (CASSANDRA-6517)
 * Fix direct Memory on architectures that do not support unaligned long access
   (CASSANDRA-6628)
 * Let scrub optionally skip broken counter partitions (CASSANDRA-5930)
Merged from 1.2:
 * fsync compression metadata (CASSANDRA-6531)
 * Validate CF existence on execution for prepared statement (CASSANDRA-6535)
 * Add ability to throttle batchlog replay (CASSANDRA-6550)
 * Fix executing LOCAL_QUORUM with SimpleStrategy (CASSANDRA-6545)
 * Avoid StackOverflow when using large IN queries (CASSANDRA-6567)
 * Nodetool upgradesstables includes secondary indexes (CASSANDRA-6598)
 * Paginate batchlog replay (CASSANDRA-6569)
 * skip blocking on streaming during drain (CASSANDRA-6603)
 * Improve error message when schema doesn't match loaded sstable (CASSANDRA-6262)
 * Add properties to adjust FD initial value and max interval (CASSANDRA-4375)
 * Fix preparing with batch and delete from collection (CASSANDRA-6607)
 * Fix ABSC reverse iterator's remove() method (CASSANDRA-6629)
 * Handle host ID conflicts properly (CASSANDRA-6615)
 * Move handling of migration event source to solve bootstrap race. (CASSANDRA-6648)
 * Make sure compaction throughput value doesn't overflow with int math (CASSANDRA-6647)


2.0.4
 * Allow removing snapshots of no-longer-existing CFs (CASSANDRA-6418)
 * add StorageService.stopDaemon() (CASSANDRA-4268)
 * add IRE for invalid CF supplied to get_count (CASSANDRA-5701)
 * add client encryption support to sstableloader (CASSANDRA-6378)
 * Fix accept() loop for SSL sockets post-shutdown (CASSANDRA-6468)
 * Fix size-tiered compaction in LCS L0 (CASSANDRA-6496)
 * Fix assertion failure in filterColdSSTables (CASSANDRA-6483)
 * Fix row tombstones in larger-than-memory compactions (CASSANDRA-6008)
 * Fix cleanup ClassCastException (CASSANDRA-6462)
 * Reduce gossip memory use by interning VersionedValue strings (CASSANDRA-6410)
 * Allow specifying datacenters to participate in a repair (CASSANDRA-6218)
 * Fix divide-by-zero in PCI (CASSANDRA-6403)
 * Fix setting last compacted key in the wrong level for LCS (CASSANDRA-6284)
 * Add millisecond precision formats to the timestamp parser (CASSANDRA-6395)
 * Expose a total memtable size metric for a CF (CASSANDRA-6391)
 * cqlsh: handle symlinks properly (CASSANDRA-6425)
 * Fix potential infinite loop when paging query with IN (CASSANDRA-6464)
 * Fix assertion error in AbstractQueryPager.discardFirst (CASSANDRA-6447)
 * Fix streaming older SSTable yields unnecessary tombstones (CASSANDRA-6527)
Merged from 1.2:
 * Improved error message on bad properties in DDL queries (CASSANDRA-6453)
 * Randomize batchlog candidates selection (CASSANDRA-6481)
 * Fix thundering herd on endpoint cache invalidation (CASSANDRA-6345, 6485)
 * Improve batchlog write performance with vnodes (CASSANDRA-6488)
 * cqlsh: quote single quotes in strings inside collections (CASSANDRA-6172)
 * Improve gossip performance for typical messages (CASSANDRA-6409)
 * Throw IRE if a prepared statement has more markers than supported 
   (CASSANDRA-5598)
 * Expose Thread metrics for the native protocol server (CASSANDRA-6234)
 * Change snapshot response message verb to INTERNAL to avoid dropping it 
   (CASSANDRA-6415)
 * Warn when collection read has > 65K elements (CASSANDRA-5428)
 * Fix cache persistence when both row and key cache are enabled 
   (CASSANDRA-6413)
 * (Hadoop) add describe_local_ring (CASSANDRA-6268)
 * Fix handling of concurrent directory creation failure (CASSANDRA-6459)
 * Allow executing CREATE statements multiple times (CASSANDRA-6471)
 * Don't send confusing info with timeouts (CASSANDRA-6491)
 * Don't resubmit counter mutation runnables internally (CASSANDRA-6427)
 * Don't drop local mutations without a hint (CASSANDRA-6510)
 * Don't allow null max_hint_window_in_ms (CASSANDRA-6419)
 * Validate SliceRange start and finish lengths (CASSANDRA-6521)


2.0.3
 * Fix FD leak on slice read path (CASSANDRA-6275)
 * Cancel read meter task when closing SSTR (CASSANDRA-6358)
 * free off-heap IndexSummary during bulk (CASSANDRA-6359)
 * Recover from IOException in accept() thread (CASSANDRA-6349)
 * Improve Gossip tolerance of abnormally slow tasks (CASSANDRA-6338)
 * Fix trying to hint timed out counter writes (CASSANDRA-6322)
 * Allow restoring specific columnfamilies from archived CL (CASSANDRA-4809)
 * Avoid flushing compaction_history after each operation (CASSANDRA-6287)
 * Fix repair assertion error when tombstones expire (CASSANDRA-6277)
 * Skip loading corrupt key cache (CASSANDRA-6260)
 * Fixes for compacting larger-than-memory rows (CASSANDRA-6274)
 * Compact hottest sstables first and optionally omit coldest from
   compaction entirely (CASSANDRA-6109)
 * Fix modifying column_metadata from thrift (CASSANDRA-6182)
 * cqlsh: fix LIST USERS output (CASSANDRA-6242)
 * Add IRequestSink interface (CASSANDRA-6248)
 * Update memtable size while flushing (CASSANDRA-6249)
 * Provide hooks around CQL2/CQL3 statement execution (CASSANDRA-6252)
 * Require Permission.SELECT for CAS updates (CASSANDRA-6247)
 * New CQL-aware SSTableWriter (CASSANDRA-5894)
 * Reject CAS operation when the protocol v1 is used (CASSANDRA-6270)
 * Correctly throw error when frame too large (CASSANDRA-5981)
 * Fix serialization bug in PagedRange with 2ndary indexes (CASSANDRA-6299)
 * Fix CQL3 table validation in Thrift (CASSANDRA-6140)
 * Fix bug missing results with IN clauses (CASSANDRA-6327)
 * Fix paging with reversed slices (CASSANDRA-6343)
 * Set minTimestamp correctly to be able to drop expired sstables (CASSANDRA-6337)
 * Support NaN and Infinity as float literals (CASSANDRA-6003)
 * Remove RF from nodetool ring output (CASSANDRA-6289)
 * Fix attempting to flush empty rows (CASSANDRA-6374)
 * Fix potential out of bounds exception when paging (CASSANDRA-6333)
Merged from 1.2:
 * Optimize FD phi calculation (CASSANDRA-6386)
 * Improve initial FD phi estimate when starting up (CASSANDRA-6385)
 * Don't list CQL3 table in CLI describe even if named explicitely 
   (CASSANDRA-5750)
 * Invalidate row cache when dropping CF (CASSANDRA-6351)
 * add non-jamm path for cached statements (CASSANDRA-6293)
 * (Hadoop) Require CFRR batchSize to be at least 2 (CASSANDRA-6114)
 * Fix altering column types (CASSANDRA-6185)
 * cqlsh: fix CREATE/ALTER WITH completion (CASSANDRA-6196)
 * add windows bat files for shell commands (CASSANDRA-6145)
 * Fix potential stack overflow during range tombstones insertion (CASSANDRA-6181)
 * (Hadoop) Make LOCAL_ONE the default consistency level (CASSANDRA-6214)
 * Require logging in for Thrift CQL2/3 statement preparation (CASSANDRA-6254)
 * restrict max_num_tokens to 1536 (CASSANDRA-6267)
 * Nodetool gets default JMX port from cassandra-env.sh (CASSANDRA-6273)
 * make calculatePendingRanges asynchronous (CASSANDRA-6244)
 * Remove blocking flushes in gossip thread (CASSANDRA-6297)
 * Fix potential socket leak in connectionpool creation (CASSANDRA-6308)
 * Allow LOCAL_ONE/LOCAL_QUORUM to work with SimpleStrategy (CASSANDRA-6238)
 * cqlsh: handle 'null' as session duration (CASSANDRA-6317)
 * Fix json2sstable handling of range tombstones (CASSANDRA-6316)
 * Fix missing one row in reverse query (CASSANDRA-6330)
 * Fix reading expired row value from row cache (CASSANDRA-6325)
 * Fix AssertionError when doing set element deletion (CASSANDRA-6341)
 * Make CL code for the native protocol match the one in C* 2.0
   (CASSANDRA-6347)
 * Disallow altering CQL3 table from thrift (CASSANDRA-6370)
 * Fix size computation of prepared statement (CASSANDRA-6369)


2.0.2
 * Update FailureDetector to use nanontime (CASSANDRA-4925)
 * Fix FileCacheService regressions (CASSANDRA-6149)
 * Never return WriteTimeout for CL.ANY (CASSANDRA-6132)
 * Fix race conditions in bulk loader (CASSANDRA-6129)
 * Add configurable metrics reporting (CASSANDRA-4430)
 * drop queries exceeding a configurable number of tombstones (CASSANDRA-6117)
 * Track and persist sstable read activity (CASSANDRA-5515)
 * Fixes for speculative retry (CASSANDRA-5932, CASSANDRA-6194)
 * Improve memory usage of metadata min/max column names (CASSANDRA-6077)
 * Fix thrift validation refusing row markers on CQL3 tables (CASSANDRA-6081)
 * Fix insertion of collections with CAS (CASSANDRA-6069)
 * Correctly send metadata on SELECT COUNT (CASSANDRA-6080)
 * Track clients' remote addresses in ClientState (CASSANDRA-6070)
 * Create snapshot dir if it does not exist when migrating
   leveled manifest (CASSANDRA-6093)
 * make sequential nodetool repair the default (CASSANDRA-5950)
 * Add more hooks for compaction strategy implementations (CASSANDRA-6111)
 * Fix potential NPE on composite 2ndary indexes (CASSANDRA-6098)
 * Delete can potentially be skipped in batch (CASSANDRA-6115)
 * Allow alter keyspace on system_traces (CASSANDRA-6016)
 * Disallow empty column names in cql (CASSANDRA-6136)
 * Use Java7 file-handling APIs and fix file moving on Windows (CASSANDRA-5383)
 * Save compaction history to system keyspace (CASSANDRA-5078)
 * Fix NPE if StorageService.getOperationMode() is executed before full startup (CASSANDRA-6166)
 * CQL3: support pre-epoch longs for TimestampType (CASSANDRA-6212)
 * Add reloadtriggers command to nodetool (CASSANDRA-4949)
 * cqlsh: ignore empty 'value alias' in DESCRIBE (CASSANDRA-6139)
 * Fix sstable loader (CASSANDRA-6205)
 * Reject bootstrapping if the node already exists in gossip (CASSANDRA-5571)
 * Fix NPE while loading paxos state (CASSANDRA-6211)
 * cqlsh: add SHOW SESSION <tracing-session> command (CASSANDRA-6228)
 * Reject bootstrapping if the node already exists in gossip (CASSANDRA-5571)
 * Fix NPE while loading paxos state (CASSANDRA-6211)
 * cqlsh: add SHOW SESSION <tracing-session> command (CASSANDRA-6228)
Merged from 1.2:
 * (Hadoop) Require CFRR batchSize to be at least 2 (CASSANDRA-6114)
 * Add a warning for small LCS sstable size (CASSANDRA-6191)
 * Add ability to list specific KS/CF combinations in nodetool cfstats (CASSANDRA-4191)
 * Mark CF clean if a mutation raced the drop and got it marked dirty (CASSANDRA-5946)
 * Add a LOCAL_ONE consistency level (CASSANDRA-6202)
 * Limit CQL prepared statement cache by size instead of count (CASSANDRA-6107)
 * Tracing should log write failure rather than raw exceptions (CASSANDRA-6133)
 * lock access to TM.endpointToHostIdMap (CASSANDRA-6103)
 * Allow estimated memtable size to exceed slab allocator size (CASSANDRA-6078)
 * Start MeteredFlusher earlier to prevent OOM during CL replay (CASSANDRA-6087)
 * Avoid sending Truncate command to fat clients (CASSANDRA-6088)
 * Allow cache-keys-to-save to be set at runtime (CASSANDRA-5980)
 * Allow where clause conditions to be in parenthesis (CASSANDRA-6037)
 * Do not open non-ssl storage port if encryption option is all (CASSANDRA-3916)
 * Move batchlog replay to its own executor (CASSANDRA-6079)
 * Add tombstone debug threshold and histogram (CASSANDRA-6042, 6057)
 * Enable tcp keepalive on incoming connections (CASSANDRA-4053)
 * Fix fat client schema pull NPE (CASSANDRA-6089)
 * Fix memtable flushing for indexed tables (CASSANDRA-6112)
 * Fix skipping columns with multiple slices (CASSANDRA-6119)
 * Expose connected thrift + native client counts (CASSANDRA-5084)
 * Optimize auth setup (CASSANDRA-6122)
 * Trace index selection (CASSANDRA-6001)
 * Update sstablesPerReadHistogram to use biased sampling (CASSANDRA-6164)
 * Log UnknownColumnfamilyException when closing socket (CASSANDRA-5725)
 * Properly error out on CREATE INDEX for counters table (CASSANDRA-6160)
 * Handle JMX notification failure for repair (CASSANDRA-6097)
 * (Hadoop) Fetch no more than 128 splits in parallel (CASSANDRA-6169)
 * stress: add username/password authentication support (CASSANDRA-6068)
 * Fix indexed queries with row cache enabled on parent table (CASSANDRA-5732)
 * Fix compaction race during columnfamily drop (CASSANDRA-5957)
 * Fix validation of empty column names for compact tables (CASSANDRA-6152)
 * Skip replaying mutations that pass CRC but fail to deserialize (CASSANDRA-6183)
 * Rework token replacement to use replace_address (CASSANDRA-5916)
 * Fix altering column types (CASSANDRA-6185)
 * cqlsh: fix CREATE/ALTER WITH completion (CASSANDRA-6196)
 * Fix altering column types (CASSANDRA-6185)
 * cqlsh: fix CREATE/ALTER WITH completion (CASSANDRA-6196)
 * add windows bat files for shell commands (CASSANDRA-6145)
 * Fix potential stack overflow during range tombstones insertion (CASSANDRA-6181)
 * (Hadoop) Make LOCAL_ONE the default consistency level (CASSANDRA-6214)


2.0.1
 * Fix bug that could allow reading deleted data temporarily (CASSANDRA-6025)
 * Improve memory use defaults (CASSANDRA-6059)
 * Make ThriftServer more easlly extensible (CASSANDRA-6058)
 * Remove Hadoop dependency from ITransportFactory (CASSANDRA-6062)
 * add file_cache_size_in_mb setting (CASSANDRA-5661)
 * Improve error message when yaml contains invalid properties (CASSANDRA-5958)
 * Improve leveled compaction's ability to find non-overlapping L0 compactions
   to work on concurrently (CASSANDRA-5921)
 * Notify indexer of columns shadowed by range tombstones (CASSANDRA-5614)
 * Log Merkle tree stats (CASSANDRA-2698)
 * Switch from crc32 to adler32 for compressed sstable checksums (CASSANDRA-5862)
 * Improve offheap memcpy performance (CASSANDRA-5884)
 * Use a range aware scanner for cleanup (CASSANDRA-2524)
 * Cleanup doesn't need to inspect sstables that contain only local data
   (CASSANDRA-5722)
 * Add ability for CQL3 to list partition keys (CASSANDRA-4536)
 * Improve native protocol serialization (CASSANDRA-5664)
 * Upgrade Thrift to 0.9.1 (CASSANDRA-5923)
 * Require superuser status for adding triggers (CASSANDRA-5963)
 * Make standalone scrubber handle old and new style leveled manifest
   (CASSANDRA-6005)
 * Fix paxos bugs (CASSANDRA-6012, 6013, 6023)
 * Fix paged ranges with multiple replicas (CASSANDRA-6004)
 * Fix potential AssertionError during tracing (CASSANDRA-6041)
 * Fix NPE in sstablesplit (CASSANDRA-6027)
 * Migrate pre-2.0 key/value/column aliases to system.schema_columns
   (CASSANDRA-6009)
 * Paging filter empty rows too agressively (CASSANDRA-6040)
 * Support variadic parameters for IN clauses (CASSANDRA-4210)
 * cqlsh: return the result of CAS writes (CASSANDRA-5796)
 * Fix validation of IN clauses with 2ndary indexes (CASSANDRA-6050)
 * Support named bind variables in CQL (CASSANDRA-6033)
Merged from 1.2:
 * Allow cache-keys-to-save to be set at runtime (CASSANDRA-5980)
 * Avoid second-guessing out-of-space state (CASSANDRA-5605)
 * Tuning knobs for dealing with large blobs and many CFs (CASSANDRA-5982)
 * (Hadoop) Fix CQLRW for thrift tables (CASSANDRA-6002)
 * Fix possible divide-by-zero in HHOM (CASSANDRA-5990)
 * Allow local batchlog writes for CL.ANY (CASSANDRA-5967)
 * Upgrade metrics-core to version 2.2.0 (CASSANDRA-5947)
 * Add snitch, schema version, cluster, partitioner to JMX (CASSANDRA-5881)
 * Fix CqlRecordWriter with composite keys (CASSANDRA-5949)
 * Add snitch, schema version, cluster, partitioner to JMX (CASSANDRA-5881)
 * Allow disabling SlabAllocator (CASSANDRA-5935)
 * Make user-defined compaction JMX blocking (CASSANDRA-4952)
 * Fix streaming does not transfer wrapped range (CASSANDRA-5948)
 * Fix loading index summary containing empty key (CASSANDRA-5965)
 * Correctly handle limits in CompositesSearcher (CASSANDRA-5975)
 * Pig: handle CQL collections (CASSANDRA-5867)
 * Pass the updated cf to the PRSI index() method (CASSANDRA-5999)
 * Allow empty CQL3 batches (as no-op) (CASSANDRA-5994)
 * Support null in CQL3 functions (CASSANDRA-5910)
 * Replace the deprecated MapMaker with CacheLoader (CASSANDRA-6007)
 * Add SSTableDeletingNotification to DataTracker (CASSANDRA-6010)
 * Fix snapshots in use get deleted during snapshot repair (CASSANDRA-6011)
 * Move hints and exception count to o.a.c.metrics (CASSANDRA-6017)
 * Fix memory leak in snapshot repair (CASSANDRA-6047)
 * Fix sstable2sjon for CQL3 tables (CASSANDRA-5852)


2.0.0
 * Fix thrift validation when inserting into CQL3 tables (CASSANDRA-5138)
 * Fix periodic memtable flushing behavior with clean memtables (CASSANDRA-5931)
 * Fix dateOf() function for pre-2.0 timestamp columns (CASSANDRA-5928)
 * Fix SSTable unintentionally loads BF when opened for batch (CASSANDRA-5938)
 * Add stream session progress to JMX (CASSANDRA-4757)
 * Fix NPE during CAS operation (CASSANDRA-5925)
Merged from 1.2:
 * Fix getBloomFilterDiskSpaceUsed for AlwaysPresentFilter (CASSANDRA-5900)
 * Don't announce schema version until we've loaded the changes locally
   (CASSANDRA-5904)
 * Fix to support off heap bloom filters size greater than 2 GB (CASSANDRA-5903)
 * Properly handle parsing huge map and set literals (CASSANDRA-5893)


2.0.0-rc2
 * enable vnodes by default (CASSANDRA-5869)
 * fix CAS contention timeout (CASSANDRA-5830)
 * fix HsHa to respect max frame size (CASSANDRA-4573)
 * Fix (some) 2i on composite components omissions (CASSANDRA-5851)
 * cqlsh: add DESCRIBE FULL SCHEMA variant (CASSANDRA-5880)
Merged from 1.2:
 * Correctly validate sparse composite cells in scrub (CASSANDRA-5855)
 * Add KeyCacheHitRate metric to CF metrics (CASSANDRA-5868)
 * cqlsh: add support for multiline comments (CASSANDRA-5798)
 * Handle CQL3 SELECT duplicate IN restrictions on clustering columns
   (CASSANDRA-5856)


2.0.0-rc1
 * improve DecimalSerializer performance (CASSANDRA-5837)
 * fix potential spurious wakeup in AsyncOneResponse (CASSANDRA-5690)
 * fix schema-related trigger issues (CASSANDRA-5774)
 * Better validation when accessing CQL3 table from thrift (CASSANDRA-5138)
 * Fix assertion error during repair (CASSANDRA-5801)
 * Fix range tombstone bug (CASSANDRA-5805)
 * DC-local CAS (CASSANDRA-5797)
 * Add a native_protocol_version column to the system.local table (CASSANRDA-5819)
 * Use index_interval from cassandra.yaml when upgraded (CASSANDRA-5822)
 * Fix buffer underflow on socket close (CASSANDRA-5792)
Merged from 1.2:
 * Fix reading DeletionTime from 1.1-format sstables (CASSANDRA-5814)
 * cqlsh: add collections support to COPY (CASSANDRA-5698)
 * retry important messages for any IOException (CASSANDRA-5804)
 * Allow empty IN relations in SELECT/UPDATE/DELETE statements (CASSANDRA-5626)
 * cqlsh: fix crashing on Windows due to libedit detection (CASSANDRA-5812)
 * fix bulk-loading compressed sstables (CASSANDRA-5820)
 * (Hadoop) fix quoting in CqlPagingRecordReader and CqlRecordWriter 
   (CASSANDRA-5824)
 * update default LCS sstable size to 160MB (CASSANDRA-5727)
 * Allow compacting 2Is via nodetool (CASSANDRA-5670)
 * Hex-encode non-String keys in OPP (CASSANDRA-5793)
 * nodetool history logging (CASSANDRA-5823)
 * (Hadoop) fix support for Thrift tables in CqlPagingRecordReader 
   (CASSANDRA-5752)
 * add "all time blocked" to StatusLogger output (CASSANDRA-5825)
 * Future-proof inter-major-version schema migrations (CASSANDRA-5845)
 * (Hadoop) add CqlPagingRecordReader support for ReversedType in Thrift table
   (CASSANDRA-5718)
 * Add -no-snapshot option to scrub (CASSANDRA-5891)
 * Fix to support off heap bloom filters size greater than 2 GB (CASSANDRA-5903)
 * Properly handle parsing huge map and set literals (CASSANDRA-5893)
 * Fix LCS L0 compaction may overlap in L1 (CASSANDRA-5907)
 * New sstablesplit tool to split large sstables offline (CASSANDRA-4766)
 * Fix potential deadlock in native protocol server (CASSANDRA-5926)
 * Disallow incompatible type change in CQL3 (CASSANDRA-5882)
Merged from 1.1:
 * Correctly validate sparse composite cells in scrub (CASSANDRA-5855)


2.0.0-beta2
 * Replace countPendingHints with Hints Created metric (CASSANDRA-5746)
 * Allow nodetool with no args, and with help to run without a server (CASSANDRA-5734)
 * Cleanup AbstractType/TypeSerializer classes (CASSANDRA-5744)
 * Remove unimplemented cli option schema-mwt (CASSANDRA-5754)
 * Support range tombstones in thrift (CASSANDRA-5435)
 * Normalize table-manipulating CQL3 statements' class names (CASSANDRA-5759)
 * cqlsh: add missing table options to DESCRIBE output (CASSANDRA-5749)
 * Fix assertion error during repair (CASSANDRA-5757)
 * Fix bulkloader (CASSANDRA-5542)
 * Add LZ4 compression to the native protocol (CASSANDRA-5765)
 * Fix bugs in the native protocol v2 (CASSANDRA-5770)
 * CAS on 'primary key only' table (CASSANDRA-5715)
 * Support streaming SSTables of old versions (CASSANDRA-5772)
 * Always respect protocol version in native protocol (CASSANDRA-5778)
 * Fix ConcurrentModificationException during streaming (CASSANDRA-5782)
 * Update deletion timestamp in Commit#updatesWithPaxosTime (CASSANDRA-5787)
 * Thrift cas() method crashes if input columns are not sorted (CASSANDRA-5786)
 * Order columns names correctly when querying for CAS (CASSANDRA-5788)
 * Fix streaming retry (CASSANDRA-5775)
Merged from 1.2:
 * if no seeds can be a reached a node won't start in a ring by itself (CASSANDRA-5768)
 * add cassandra.unsafesystem property (CASSANDRA-5704)
 * (Hadoop) quote identifiers in CqlPagingRecordReader (CASSANDRA-5763)
 * Add replace_node functionality for vnodes (CASSANDRA-5337)
 * Add timeout events to query traces (CASSANDRA-5520)
 * Fix serialization of the LEFT gossip value (CASSANDRA-5696)
 * Pig: support for cql3 tables (CASSANDRA-5234)
 * cqlsh: Don't show 'null' in place of empty values (CASSANDRA-5675)
 * Race condition in detecting version on a mixed 1.1/1.2 cluster
   (CASSANDRA-5692)
 * Fix skipping range tombstones with reverse queries (CASSANDRA-5712)
 * Expire entries out of ThriftSessionManager (CASSANDRA-5719)
 * Don't keep ancestor information in memory (CASSANDRA-5342)
 * cqlsh: fix handling of semicolons inside BATCH queries (CASSANDRA-5697)
 * Expose native protocol server status in nodetool info (CASSANDRA-5735)
 * Fix pathetic performance of range tombstones (CASSANDRA-5677)
 * Fix querying with an empty (impossible) range (CASSANDRA-5573)
 * cqlsh: handle CUSTOM 2i in DESCRIBE output (CASSANDRA-5760)
 * Fix minor bug in Range.intersects(Bound) (CASSANDRA-5771)
 * cqlsh: handle disabled compression in DESCRIBE output (CASSANDRA-5766)
 * Ensure all UP events are notified on the native protocol (CASSANDRA-5769)
 * Fix formatting of sstable2json with multiple -k arguments (CASSANDRA-5781)
 * Don't rely on row marker for queries in general to hide lost markers
   after TTL expires (CASSANDRA-5762)
 * Sort nodetool help output (CASSANDRA-5776)
 * Fix column expiring during 2 phases compaction (CASSANDRA-5799)
 * now() is being rejected in INSERTs when inside collections (CASSANDRA-5795)


2.0.0-beta1
 * Add support for indexing clustered columns (CASSANDRA-5125)
 * Removed on-heap row cache (CASSANDRA-5348)
 * use nanotime consistently for node-local timeouts (CASSANDRA-5581)
 * Avoid unnecessary second pass on name-based queries (CASSANDRA-5577)
 * Experimental triggers (CASSANDRA-1311)
 * JEMalloc support for off-heap allocation (CASSANDRA-3997)
 * Single-pass compaction (CASSANDRA-4180)
 * Removed token range bisection (CASSANDRA-5518)
 * Removed compatibility with pre-1.2.5 sstables and network messages
   (CASSANDRA-5511)
 * removed PBSPredictor (CASSANDRA-5455)
 * CAS support (CASSANDRA-5062, 5441, 5442, 5443, 5619, 5667)
 * Leveled compaction performs size-tiered compactions in L0 
   (CASSANDRA-5371, 5439)
 * Add yaml network topology snitch for mixed ec2/other envs (CASSANDRA-5339)
 * Log when a node is down longer than the hint window (CASSANDRA-4554)
 * Optimize tombstone creation for ExpiringColumns (CASSANDRA-4917)
 * Improve LeveledScanner work estimation (CASSANDRA-5250, 5407)
 * Replace compaction lock with runWithCompactionsDisabled (CASSANDRA-3430)
 * Change Message IDs to ints (CASSANDRA-5307)
 * Move sstable level information into the Stats component, removing the
   need for a separate Manifest file (CASSANDRA-4872)
 * avoid serializing to byte[] on commitlog append (CASSANDRA-5199)
 * make index_interval configurable per columnfamily (CASSANDRA-3961, CASSANDRA-5650)
 * add default_time_to_live (CASSANDRA-3974)
 * add memtable_flush_period_in_ms (CASSANDRA-4237)
 * replace supercolumns internally by composites (CASSANDRA-3237, 5123)
 * upgrade thrift to 0.9.0 (CASSANDRA-3719)
 * drop unnecessary keyspace parameter from user-defined compaction API 
   (CASSANDRA-5139)
 * more robust solution to incomplete compactions + counters (CASSANDRA-5151)
 * Change order of directory searching for c*.in.sh (CASSANDRA-3983)
 * Add tool to reset SSTable compaction level for LCS (CASSANDRA-5271)
 * Allow custom configuration loader (CASSANDRA-5045)
 * Remove memory emergency pressure valve logic (CASSANDRA-3534)
 * Reduce request latency with eager retry (CASSANDRA-4705)
 * cqlsh: Remove ASSUME command (CASSANDRA-5331)
 * Rebuild BF when loading sstables if bloom_filter_fp_chance
   has changed since compaction (CASSANDRA-5015)
 * remove row-level bloom filters (CASSANDRA-4885)
 * Change Kernel Page Cache skipping into row preheating (disabled by default)
   (CASSANDRA-4937)
 * Improve repair by deciding on a gcBefore before sending
   out TreeRequests (CASSANDRA-4932)
 * Add an official way to disable compactions (CASSANDRA-5074)
 * Reenable ALTER TABLE DROP with new semantics (CASSANDRA-3919)
 * Add binary protocol versioning (CASSANDRA-5436)
 * Swap THshaServer for TThreadedSelectorServer (CASSANDRA-5530)
 * Add alias support to SELECT statement (CASSANDRA-5075)
 * Don't create empty RowMutations in CommitLogReplayer (CASSANDRA-5541)
 * Use range tombstones when dropping cfs/columns from schema (CASSANDRA-5579)
 * cqlsh: drop CQL2/CQL3-beta support (CASSANDRA-5585)
 * Track max/min column names in sstables to be able to optimize slice
   queries (CASSANDRA-5514, CASSANDRA-5595, CASSANDRA-5600)
 * Binary protocol: allow batching already prepared statements (CASSANDRA-4693)
 * Allow preparing timestamp, ttl and limit in CQL3 queries (CASSANDRA-4450)
 * Support native link w/o JNA in Java7 (CASSANDRA-3734)
 * Use SASL authentication in binary protocol v2 (CASSANDRA-5545)
 * Replace Thrift HsHa with LMAX Disruptor based implementation (CASSANDRA-5582)
 * cqlsh: Add row count to SELECT output (CASSANDRA-5636)
 * Include a timestamp with all read commands to determine column expiration
   (CASSANDRA-5149)
 * Streaming 2.0 (CASSANDRA-5286, 5699)
 * Conditional create/drop ks/table/index statements in CQL3 (CASSANDRA-2737)
 * more pre-table creation property validation (CASSANDRA-5693)
 * Redesign repair messages (CASSANDRA-5426)
 * Fix ALTER RENAME post-5125 (CASSANDRA-5702)
 * Disallow renaming a 2ndary indexed column (CASSANDRA-5705)
 * Rename Table to Keyspace (CASSANDRA-5613)
 * Ensure changing column_index_size_in_kb on different nodes don't corrupt the
   sstable (CASSANDRA-5454)
 * Move resultset type information into prepare, not execute (CASSANDRA-5649)
 * Auto paging in binary protocol (CASSANDRA-4415, 5714)
 * Don't tie client side use of AbstractType to JDBC (CASSANDRA-4495)
 * Adds new TimestampType to replace DateType (CASSANDRA-5723, CASSANDRA-5729)
Merged from 1.2:
 * make starting native protocol server idempotent (CASSANDRA-5728)
 * Fix loading key cache when a saved entry is no longer valid (CASSANDRA-5706)
 * Fix serialization of the LEFT gossip value (CASSANDRA-5696)
 * cqlsh: Don't show 'null' in place of empty values (CASSANDRA-5675)
 * Race condition in detecting version on a mixed 1.1/1.2 cluster
   (CASSANDRA-5692)
 * Fix skipping range tombstones with reverse queries (CASSANDRA-5712)
 * Expire entries out of ThriftSessionManager (CASSANRDA-5719)
 * Don't keep ancestor information in memory (CASSANDRA-5342)
 * cqlsh: fix handling of semicolons inside BATCH queries (CASSANDRA-5697)


1.2.6
 * Fix tracing when operation completes before all responses arrive 
   (CASSANDRA-5668)
 * Fix cross-DC mutation forwarding (CASSANDRA-5632)
 * Reduce SSTableLoader memory usage (CASSANDRA-5555)
 * Scale hinted_handoff_throttle_in_kb to cluster size (CASSANDRA-5272)
 * (Hadoop) Add CQL3 input/output formats (CASSANDRA-4421, 5622)
 * (Hadoop) Fix InputKeyRange in CFIF (CASSANDRA-5536)
 * Fix dealing with ridiculously large max sstable sizes in LCS (CASSANDRA-5589)
 * Ignore pre-truncate hints (CASSANDRA-4655)
 * Move System.exit on OOM into a separate thread (CASSANDRA-5273)
 * Write row markers when serializing schema (CASSANDRA-5572)
 * Check only SSTables for the requested range when streaming (CASSANDRA-5569)
 * Improve batchlog replay behavior and hint ttl handling (CASSANDRA-5314)
 * Exclude localTimestamp from validation for tombstones (CASSANDRA-5398)
 * cqlsh: add custom prompt support (CASSANDRA-5539)
 * Reuse prepared statements in hot auth queries (CASSANDRA-5594)
 * cqlsh: add vertical output option (see EXPAND) (CASSANDRA-5597)
 * Add a rate limit option to stress (CASSANDRA-5004)
 * have BulkLoader ignore snapshots directories (CASSANDRA-5587) 
 * fix SnitchProperties logging context (CASSANDRA-5602)
 * Expose whether jna is enabled and memory is locked via JMX (CASSANDRA-5508)
 * cqlsh: fix COPY FROM with ReversedType (CASSANDRA-5610)
 * Allow creating CUSTOM indexes on collections (CASSANDRA-5615)
 * Evaluate now() function at execution time (CASSANDRA-5616)
 * Expose detailed read repair metrics (CASSANDRA-5618)
 * Correct blob literal + ReversedType parsing (CASSANDRA-5629)
 * Allow GPFS to prefer the internal IP like EC2MRS (CASSANDRA-5630)
 * fix help text for -tspw cassandra-cli (CASSANDRA-5643)
 * don't throw away initial causes exceptions for internode encryption issues 
   (CASSANDRA-5644)
 * Fix message spelling errors for cql select statements (CASSANDRA-5647)
 * Suppress custom exceptions thru jmx (CASSANDRA-5652)
 * Update CREATE CUSTOM INDEX syntax (CASSANDRA-5639)
 * Fix PermissionDetails.equals() method (CASSANDRA-5655)
 * Never allow partition key ranges in CQL3 without token() (CASSANDRA-5666)
 * Gossiper incorrectly drops AppState for an upgrading node (CASSANDRA-5660)
 * Connection thrashing during multi-region ec2 during upgrade, due to 
   messaging version (CASSANDRA-5669)
 * Avoid over reconnecting in EC2MRS (CASSANDRA-5678)
 * Fix ReadResponseSerializer.serializedSize() for digest reads (CASSANDRA-5476)
 * allow sstable2json on 2i CFs (CASSANDRA-5694)
Merged from 1.1:
 * Remove buggy thrift max message length option (CASSANDRA-5529)
 * Fix NPE in Pig's widerow mode (CASSANDRA-5488)
 * Add split size parameter to Pig and disable split combination (CASSANDRA-5544)


1.2.5
 * make BytesToken.toString only return hex bytes (CASSANDRA-5566)
 * Ensure that submitBackground enqueues at least one task (CASSANDRA-5554)
 * fix 2i updates with identical values and timestamps (CASSANDRA-5540)
 * fix compaction throttling bursty-ness (CASSANDRA-4316)
 * reduce memory consumption of IndexSummary (CASSANDRA-5506)
 * remove per-row column name bloom filters (CASSANDRA-5492)
 * Include fatal errors in trace events (CASSANDRA-5447)
 * Ensure that PerRowSecondaryIndex is notified of row-level deletes
   (CASSANDRA-5445)
 * Allow empty blob literals in CQL3 (CASSANDRA-5452)
 * Fix streaming RangeTombstones at column index boundary (CASSANDRA-5418)
 * Fix preparing statements when current keyspace is not set (CASSANDRA-5468)
 * Fix SemanticVersion.isSupportedBy minor/patch handling (CASSANDRA-5496)
 * Don't provide oldCfId for post-1.1 system cfs (CASSANDRA-5490)
 * Fix primary range ignores replication strategy (CASSANDRA-5424)
 * Fix shutdown of binary protocol server (CASSANDRA-5507)
 * Fix repair -snapshot not working (CASSANDRA-5512)
 * Set isRunning flag later in binary protocol server (CASSANDRA-5467)
 * Fix use of CQL3 functions with descending clustering order (CASSANDRA-5472)
 * Disallow renaming columns one at a time for thrift table in CQL3
   (CASSANDRA-5531)
 * cqlsh: add CLUSTERING ORDER BY support to DESCRIBE (CASSANDRA-5528)
 * Add custom secondary index support to CQL3 (CASSANDRA-5484)
 * Fix repair hanging silently on unexpected error (CASSANDRA-5229)
 * Fix Ec2Snitch regression introduced by CASSANDRA-5171 (CASSANDRA-5432)
 * Add nodetool enablebackup/disablebackup (CASSANDRA-5556)
 * cqlsh: fix DESCRIBE after case insensitive USE (CASSANDRA-5567)
Merged from 1.1
 * Remove buggy thrift max message length option (CASSANDRA-5529)
 * Add retry mechanism to OTC for non-droppable_verbs (CASSANDRA-5393)
 * Use allocator information to improve memtable memory usage estimate
   (CASSANDRA-5497)
 * Fix trying to load deleted row into row cache on startup (CASSANDRA-4463)
 * fsync leveled manifest to avoid corruption (CASSANDRA-5535)
 * Fix Bound intersection computation (CASSANDRA-5551)
 * sstablescrub now respects max memory size in cassandra.in.sh (CASSANDRA-5562)


1.2.4
 * Ensure that PerRowSecondaryIndex updates see the most recent values
   (CASSANDRA-5397)
 * avoid duplicate index entries ind PrecompactedRow and 
   ParallelCompactionIterable (CASSANDRA-5395)
 * remove the index entry on oldColumn when new column is a tombstone 
   (CASSANDRA-5395)
 * Change default stream throughput from 400 to 200 mbps (CASSANDRA-5036)
 * Gossiper logs DOWN for symmetry with UP (CASSANDRA-5187)
 * Fix mixing prepared statements between keyspaces (CASSANDRA-5352)
 * Fix consistency level during bootstrap - strike 3 (CASSANDRA-5354)
 * Fix transposed arguments in AlreadyExistsException (CASSANDRA-5362)
 * Improve asynchronous hint delivery (CASSANDRA-5179)
 * Fix Guava dependency version (12.0 -> 13.0.1) for Maven (CASSANDRA-5364)
 * Validate that provided CQL3 collection value are < 64K (CASSANDRA-5355)
 * Make upgradeSSTable skip current version sstables by default (CASSANDRA-5366)
 * Optimize min/max timestamp collection (CASSANDRA-5373)
 * Invalid streamId in cql binary protocol when using invalid CL 
   (CASSANDRA-5164)
 * Fix validation for IN where clauses with collections (CASSANDRA-5376)
 * Copy resultSet on count query to avoid ConcurrentModificationException 
   (CASSANDRA-5382)
 * Correctly typecheck in CQL3 even with ReversedType (CASSANDRA-5386)
 * Fix streaming compressed files when using encryption (CASSANDRA-5391)
 * cassandra-all 1.2.0 pom missing netty dependency (CASSANDRA-5392)
 * Fix writetime/ttl functions on null values (CASSANDRA-5341)
 * Fix NPE during cql3 select with token() (CASSANDRA-5404)
 * IndexHelper.skipBloomFilters won't skip non-SHA filters (CASSANDRA-5385)
 * cqlsh: Print maps ordered by key, sort sets (CASSANDRA-5413)
 * Add null syntax support in CQL3 for inserts (CASSANDRA-3783)
 * Allow unauthenticated set_keyspace() calls (CASSANDRA-5423)
 * Fix potential incremental backups race (CASSANDRA-5410)
 * Fix prepared BATCH statements with batch-level timestamps (CASSANDRA-5415)
 * Allow overriding superuser setup delay (CASSANDRA-5430)
 * cassandra-shuffle with JMX usernames and passwords (CASSANDRA-5431)
Merged from 1.1:
 * cli: Quote ks and cf names in schema output when needed (CASSANDRA-5052)
 * Fix bad default for min/max timestamp in SSTableMetadata (CASSANDRA-5372)
 * Fix cf name extraction from manifest in Directories.migrateFile() 
   (CASSANDRA-5242)
 * Support pluggable internode authentication (CASSANDRA-5401)


1.2.3
 * add check for sstable overlap within a level on startup (CASSANDRA-5327)
 * replace ipv6 colons in jmx object names (CASSANDRA-5298, 5328)
 * Avoid allocating SSTableBoundedScanner during repair when the range does 
   not intersect the sstable (CASSANDRA-5249)
 * Don't lowercase property map keys (this breaks NTS) (CASSANDRA-5292)
 * Fix composite comparator with super columns (CASSANDRA-5287)
 * Fix insufficient validation of UPDATE queries against counter cfs
   (CASSANDRA-5300)
 * Fix PropertyFileSnitch default DC/Rack behavior (CASSANDRA-5285)
 * Handle null values when executing prepared statement (CASSANDRA-5081)
 * Add netty to pom dependencies (CASSANDRA-5181)
 * Include type arguments in Thrift CQLPreparedResult (CASSANDRA-5311)
 * Fix compaction not removing columns when bf_fp_ratio is 1 (CASSANDRA-5182)
 * cli: Warn about missing CQL3 tables in schema descriptions (CASSANDRA-5309)
 * Re-enable unknown option in replication/compaction strategies option for
   backward compatibility (CASSANDRA-4795)
 * Add binary protocol support to stress (CASSANDRA-4993)
 * cqlsh: Fix COPY FROM value quoting and null handling (CASSANDRA-5305)
 * Fix repair -pr for vnodes (CASSANDRA-5329)
 * Relax CL for auth queries for non-default users (CASSANDRA-5310)
 * Fix AssertionError during repair (CASSANDRA-5245)
 * Don't announce migrations to pre-1.2 nodes (CASSANDRA-5334)
Merged from 1.1:
 * Fix trying to load deleted row into row cache on startup (CASSANDRA-4463)
 * Update offline scrub for 1.0 -> 1.1 directory structure (CASSANDRA-5195)
 * add tmp flag to Descriptor hashcode (CASSANDRA-4021)
 * fix logging of "Found table data in data directories" when only system tables
   are present (CASSANDRA-5289)
 * cli: Add JMX authentication support (CASSANDRA-5080)
 * nodetool: ability to repair specific range (CASSANDRA-5280)
 * Fix possible assertion triggered in SliceFromReadCommand (CASSANDRA-5284)
 * cqlsh: Add inet type support on Windows (ipv4-only) (CASSANDRA-4801)
 * Fix race when initializing ColumnFamilyStore (CASSANDRA-5350)
 * Add UseTLAB JVM flag (CASSANDRA-5361)


1.2.2
 * fix potential for multiple concurrent compactions of the same sstables
   (CASSANDRA-5256)
 * avoid no-op caching of byte[] on commitlog append (CASSANDRA-5199)
 * fix symlinks under data dir not working (CASSANDRA-5185)
 * fix bug in compact storage metadata handling (CASSANDRA-5189)
 * Validate login for USE queries (CASSANDRA-5207)
 * cli: remove default username and password (CASSANDRA-5208)
 * configure populate_io_cache_on_flush per-CF (CASSANDRA-4694)
 * allow configuration of internode socket buffer (CASSANDRA-3378)
 * Make sstable directory picking blacklist-aware again (CASSANDRA-5193)
 * Correctly expire gossip states for edge cases (CASSANDRA-5216)
 * Improve handling of directory creation failures (CASSANDRA-5196)
 * Expose secondary indicies to the rest of nodetool (CASSANDRA-4464)
 * Binary protocol: avoid sending notification for 0.0.0.0 (CASSANDRA-5227)
 * add UseCondCardMark XX jvm settings on jdk 1.7 (CASSANDRA-4366)
 * CQL3 refactor to allow conversion function (CASSANDRA-5226)
 * Fix drop of sstables in some circumstance (CASSANDRA-5232)
 * Implement caching of authorization results (CASSANDRA-4295)
 * Add support for LZ4 compression (CASSANDRA-5038)
 * Fix missing columns in wide rows queries (CASSANDRA-5225)
 * Simplify auth setup and make system_auth ks alterable (CASSANDRA-5112)
 * Stop compactions from hanging during bootstrap (CASSANDRA-5244)
 * fix compressed streaming sending extra chunk (CASSANDRA-5105)
 * Add CQL3-based implementations of IAuthenticator and IAuthorizer
   (CASSANDRA-4898)
 * Fix timestamp-based tomstone removal logic (CASSANDRA-5248)
 * cli: Add JMX authentication support (CASSANDRA-5080)
 * Fix forceFlush behavior (CASSANDRA-5241)
 * cqlsh: Add username autocompletion (CASSANDRA-5231)
 * Fix CQL3 composite partition key error (CASSANDRA-5240)
 * Allow IN clause on last clustering key (CASSANDRA-5230)
Merged from 1.1:
 * fix start key/end token validation for wide row iteration (CASSANDRA-5168)
 * add ConfigHelper support for Thrift frame and max message sizes (CASSANDRA-5188)
 * fix nodetool repair not fail on node down (CASSANDRA-5203)
 * always collect tombstone hints (CASSANDRA-5068)
 * Fix error when sourcing file in cqlsh (CASSANDRA-5235)


1.2.1
 * stream undelivered hints on decommission (CASSANDRA-5128)
 * GossipingPropertyFileSnitch loads saved dc/rack info if needed (CASSANDRA-5133)
 * drain should flush system CFs too (CASSANDRA-4446)
 * add inter_dc_tcp_nodelay setting (CASSANDRA-5148)
 * re-allow wrapping ranges for start_token/end_token range pairitspwng (CASSANDRA-5106)
 * fix validation compaction of empty rows (CASSANDRA-5136)
 * nodetool methods to enable/disable hint storage/delivery (CASSANDRA-4750)
 * disallow bloom filter false positive chance of 0 (CASSANDRA-5013)
 * add threadpool size adjustment methods to JMXEnabledThreadPoolExecutor and 
   CompactionManagerMBean (CASSANDRA-5044)
 * fix hinting for dropped local writes (CASSANDRA-4753)
 * off-heap cache doesn't need mutable column container (CASSANDRA-5057)
 * apply disk_failure_policy to bad disks on initial directory creation 
   (CASSANDRA-4847)
 * Optimize name-based queries to use ArrayBackedSortedColumns (CASSANDRA-5043)
 * Fall back to old manifest if most recent is unparseable (CASSANDRA-5041)
 * pool [Compressed]RandomAccessReader objects on the partitioned read path
   (CASSANDRA-4942)
 * Add debug logging to list filenames processed by Directories.migrateFile 
   method (CASSANDRA-4939)
 * Expose black-listed directories via JMX (CASSANDRA-4848)
 * Log compaction merge counts (CASSANDRA-4894)
 * Minimize byte array allocation by AbstractData{Input,Output} (CASSANDRA-5090)
 * Add SSL support for the binary protocol (CASSANDRA-5031)
 * Allow non-schema system ks modification for shuffle to work (CASSANDRA-5097)
 * cqlsh: Add default limit to SELECT statements (CASSANDRA-4972)
 * cqlsh: fix DESCRIBE for 1.1 cfs in CQL3 (CASSANDRA-5101)
 * Correctly gossip with nodes >= 1.1.7 (CASSANDRA-5102)
 * Ensure CL guarantees on digest mismatch (CASSANDRA-5113)
 * Validate correctly selects on composite partition key (CASSANDRA-5122)
 * Fix exception when adding collection (CASSANDRA-5117)
 * Handle states for non-vnode clusters correctly (CASSANDRA-5127)
 * Refuse unrecognized replication and compaction strategy options (CASSANDRA-4795)
 * Pick the correct value validator in sstable2json for cql3 tables (CASSANDRA-5134)
 * Validate login for describe_keyspace, describe_keyspaces and set_keyspace
   (CASSANDRA-5144)
 * Fix inserting empty maps (CASSANDRA-5141)
 * Don't remove tokens from System table for node we know (CASSANDRA-5121)
 * fix streaming progress report for compresed files (CASSANDRA-5130)
 * Coverage analysis for low-CL queries (CASSANDRA-4858)
 * Stop interpreting dates as valid timeUUID value (CASSANDRA-4936)
 * Adds E notation for floating point numbers (CASSANDRA-4927)
 * Detect (and warn) unintentional use of the cql2 thrift methods when cql3 was
   intended (CASSANDRA-5172)
 * cli: Quote ks and cf names in schema output when needed (CASSANDRA-5052)
 * Fix bad default for min/max timestamp in SSTableMetadata (CASSANDRA-5372)
 * Fix cf name extraction from manifest in Directories.migrateFile() (CASSANDRA-5242)
 * Support pluggable internode authentication (CASSANDRA-5401)
 * Replace mistaken usage of commons-logging with slf4j (CASSANDRA-5464)
 * Ensure Jackson dependency matches lib (CASSANDRA-5126)
 * Expose droppable tombstone ratio stats over JMX (CASSANDRA-5159)
Merged from 1.1:
 * Simplify CompressedRandomAccessReader to work around JDK FD bug (CASSANDRA-5088)
 * Improve handling a changing target throttle rate mid-compaction (CASSANDRA-5087)
 * Pig: correctly decode row keys in widerow mode (CASSANDRA-5098)
 * nodetool repair command now prints progress (CASSANDRA-4767)
 * fix user defined compaction to run against 1.1 data directory (CASSANDRA-5118)
 * Fix CQL3 BATCH authorization caching (CASSANDRA-5145)
 * fix get_count returns incorrect value with TTL (CASSANDRA-5099)
 * better handling for mid-compaction failure (CASSANDRA-5137)
 * convert default marshallers list to map for better readability (CASSANDRA-5109)
 * fix ConcurrentModificationException in getBootstrapSource (CASSANDRA-5170)
 * fix sstable maxtimestamp for row deletes and pre-1.1.1 sstables (CASSANDRA-5153)
 * Fix thread growth on node removal (CASSANDRA-5175)
 * Make Ec2Region's datacenter name configurable (CASSANDRA-5155)


1.2.0
 * Disallow counters in collections (CASSANDRA-5082)
 * cqlsh: add unit tests (CASSANDRA-3920)
 * fix default bloom_filter_fp_chance for LeveledCompactionStrategy (CASSANDRA-5093)
Merged from 1.1:
 * add validation for get_range_slices with start_key and end_token (CASSANDRA-5089)


1.2.0-rc2
 * fix nodetool ownership display with vnodes (CASSANDRA-5065)
 * cqlsh: add DESCRIBE KEYSPACES command (CASSANDRA-5060)
 * Fix potential infinite loop when reloading CFS (CASSANDRA-5064)
 * Fix SimpleAuthorizer example (CASSANDRA-5072)
 * cqlsh: force CL.ONE for tracing and system.schema* queries (CASSANDRA-5070)
 * Includes cassandra-shuffle in the debian package (CASSANDRA-5058)
Merged from 1.1:
 * fix multithreaded compaction deadlock (CASSANDRA-4492)
 * fix temporarily missing schema after upgrade from pre-1.1.5 (CASSANDRA-5061)
 * Fix ALTER TABLE overriding compression options with defaults
   (CASSANDRA-4996, 5066)
 * fix specifying and altering crc_check_chance (CASSANDRA-5053)
 * fix Murmur3Partitioner ownership% calculation (CASSANDRA-5076)
 * Don't expire columns sooner than they should in 2ndary indexes (CASSANDRA-5079)


1.2-rc1
 * rename rpc_timeout settings to request_timeout (CASSANDRA-5027)
 * add BF with 0.1 FP to LCS by default (CASSANDRA-5029)
 * Fix preparing insert queries (CASSANDRA-5016)
 * Fix preparing queries with counter increment (CASSANDRA-5022)
 * Fix preparing updates with collections (CASSANDRA-5017)
 * Don't generate UUID based on other node address (CASSANDRA-5002)
 * Fix message when trying to alter a clustering key type (CASSANDRA-5012)
 * Update IAuthenticator to match the new IAuthorizer (CASSANDRA-5003)
 * Fix inserting only a key in CQL3 (CASSANDRA-5040)
 * Fix CQL3 token() function when used with strings (CASSANDRA-5050)
Merged from 1.1:
 * reduce log spam from invalid counter shards (CASSANDRA-5026)
 * Improve schema propagation performance (CASSANDRA-5025)
 * Fix for IndexHelper.IndexFor throws OOB Exception (CASSANDRA-5030)
 * cqlsh: make it possible to describe thrift CFs (CASSANDRA-4827)
 * cqlsh: fix timestamp formatting on some platforms (CASSANDRA-5046)


1.2-beta3
 * make consistency level configurable in cqlsh (CASSANDRA-4829)
 * fix cqlsh rendering of blob fields (CASSANDRA-4970)
 * fix cqlsh DESCRIBE command (CASSANDRA-4913)
 * save truncation position in system table (CASSANDRA-4906)
 * Move CompressionMetadata off-heap (CASSANDRA-4937)
 * allow CLI to GET cql3 columnfamily data (CASSANDRA-4924)
 * Fix rare race condition in getExpireTimeForEndpoint (CASSANDRA-4402)
 * acquire references to overlapping sstables during compaction so bloom filter
   doesn't get free'd prematurely (CASSANDRA-4934)
 * Don't share slice query filter in CQL3 SelectStatement (CASSANDRA-4928)
 * Separate tracing from Log4J (CASSANDRA-4861)
 * Exclude gcable tombstones from merkle-tree computation (CASSANDRA-4905)
 * Better printing of AbstractBounds for tracing (CASSANDRA-4931)
 * Optimize mostRecentTombstone check in CC.collectAllData (CASSANDRA-4883)
 * Change stream session ID to UUID to avoid collision from same node (CASSANDRA-4813)
 * Use Stats.db when bulk loading if present (CASSANDRA-4957)
 * Skip repair on system_trace and keyspaces with RF=1 (CASSANDRA-4956)
 * (cql3) Remove arbitrary SELECT limit (CASSANDRA-4918)
 * Correctly handle prepared operation on collections (CASSANDRA-4945)
 * Fix CQL3 LIMIT (CASSANDRA-4877)
 * Fix Stress for CQL3 (CASSANDRA-4979)
 * Remove cassandra specific exceptions from JMX interface (CASSANDRA-4893)
 * (CQL3) Force using ALLOW FILTERING on potentially inefficient queries (CASSANDRA-4915)
 * (cql3) Fix adding column when the table has collections (CASSANDRA-4982)
 * (cql3) Fix allowing collections with compact storage (CASSANDRA-4990)
 * (cql3) Refuse ttl/writetime function on collections (CASSANDRA-4992)
 * Replace IAuthority with new IAuthorizer (CASSANDRA-4874)
 * clqsh: fix KEY pseudocolumn escaping when describing Thrift tables
   in CQL3 mode (CASSANDRA-4955)
 * add basic authentication support for Pig CassandraStorage (CASSANDRA-3042)
 * fix CQL2 ALTER TABLE compaction_strategy_class altering (CASSANDRA-4965)
Merged from 1.1:
 * Fall back to old describe_splits if d_s_ex is not available (CASSANDRA-4803)
 * Improve error reporting when streaming ranges fail (CASSANDRA-5009)
 * Fix cqlsh timestamp formatting of timezone info (CASSANDRA-4746)
 * Fix assertion failure with leveled compaction (CASSANDRA-4799)
 * Check for null end_token in get_range_slice (CASSANDRA-4804)
 * Remove all remnants of removed nodes (CASSANDRA-4840)
 * Add aut-reloading of the log4j file in debian package (CASSANDRA-4855)
 * Fix estimated row cache entry size (CASSANDRA-4860)
 * reset getRangeSlice filter after finishing a row for get_paged_slice
   (CASSANDRA-4919)
 * expunge row cache post-truncate (CASSANDRA-4940)
 * Allow static CF definition with compact storage (CASSANDRA-4910)
 * Fix endless loop/compaction of schema_* CFs due to broken timestamps (CASSANDRA-4880)
 * Fix 'wrong class type' assertion in CounterColumn (CASSANDRA-4976)


1.2-beta2
 * fp rate of 1.0 disables BF entirely; LCS defaults to 1.0 (CASSANDRA-4876)
 * off-heap bloom filters for row keys (CASSANDRA_4865)
 * add extension point for sstable components (CASSANDRA-4049)
 * improve tracing output (CASSANDRA-4852, 4862)
 * make TRACE verb droppable (CASSANDRA-4672)
 * fix BulkLoader recognition of CQL3 columnfamilies (CASSANDRA-4755)
 * Sort commitlog segments for replay by id instead of mtime (CASSANDRA-4793)
 * Make hint delivery asynchronous (CASSANDRA-4761)
 * Pluggable Thrift transport factories for CLI and cqlsh (CASSANDRA-4609, 4610)
 * cassandra-cli: allow Double value type to be inserted to a column (CASSANDRA-4661)
 * Add ability to use custom TServerFactory implementations (CASSANDRA-4608)
 * optimize batchlog flushing to skip successful batches (CASSANDRA-4667)
 * include metadata for system keyspace itself in schema tables (CASSANDRA-4416)
 * add check to PropertyFileSnitch to verify presence of location for
   local node (CASSANDRA-4728)
 * add PBSPredictor consistency modeler (CASSANDRA-4261)
 * remove vestiges of Thrift unframed mode (CASSANDRA-4729)
 * optimize single-row PK lookups (CASSANDRA-4710)
 * adjust blockFor calculation to account for pending ranges due to node 
   movement (CASSANDRA-833)
 * Change CQL version to 3.0.0 and stop accepting 3.0.0-beta1 (CASSANDRA-4649)
 * (CQL3) Make prepared statement global instead of per connection 
   (CASSANDRA-4449)
 * Fix scrubbing of CQL3 created tables (CASSANDRA-4685)
 * (CQL3) Fix validation when using counter and regular columns in the same 
   table (CASSANDRA-4706)
 * Fix bug starting Cassandra with simple authentication (CASSANDRA-4648)
 * Add support for batchlog in CQL3 (CASSANDRA-4545, 4738)
 * Add support for multiple column family outputs in CFOF (CASSANDRA-4208)
 * Support repairing only the local DC nodes (CASSANDRA-4747)
 * Use rpc_address for binary protocol and change default port (CASSANDRA-4751)
 * Fix use of collections in prepared statements (CASSANDRA-4739)
 * Store more information into peers table (CASSANDRA-4351, 4814)
 * Configurable bucket size for size tiered compaction (CASSANDRA-4704)
 * Run leveled compaction in parallel (CASSANDRA-4310)
 * Fix potential NPE during CFS reload (CASSANDRA-4786)
 * Composite indexes may miss results (CASSANDRA-4796)
 * Move consistency level to the protocol level (CASSANDRA-4734, 4824)
 * Fix Subcolumn slice ends not respected (CASSANDRA-4826)
 * Fix Assertion error in cql3 select (CASSANDRA-4783)
 * Fix list prepend logic (CQL3) (CASSANDRA-4835)
 * Add booleans as literals in CQL3 (CASSANDRA-4776)
 * Allow renaming PK columns in CQL3 (CASSANDRA-4822)
 * Fix binary protocol NEW_NODE event (CASSANDRA-4679)
 * Fix potential infinite loop in tombstone compaction (CASSANDRA-4781)
 * Remove system tables accounting from schema (CASSANDRA-4850)
 * (cql3) Force provided columns in clustering key order in 
   'CLUSTERING ORDER BY' (CASSANDRA-4881)
 * Fix composite index bug (CASSANDRA-4884)
 * Fix short read protection for CQL3 (CASSANDRA-4882)
 * Add tracing support to the binary protocol (CASSANDRA-4699)
 * (cql3) Don't allow prepared marker inside collections (CASSANDRA-4890)
 * Re-allow order by on non-selected columns (CASSANDRA-4645)
 * Bug when composite index is created in a table having collections (CASSANDRA-4909)
 * log index scan subject in CompositesSearcher (CASSANDRA-4904)
Merged from 1.1:
 * add get[Row|Key]CacheEntries to CacheServiceMBean (CASSANDRA-4859)
 * fix get_paged_slice to wrap to next row correctly (CASSANDRA-4816)
 * fix indexing empty column values (CASSANDRA-4832)
 * allow JdbcDate to compose null Date objects (CASSANDRA-4830)
 * fix possible stackoverflow when compacting 1000s of sstables
   (CASSANDRA-4765)
 * fix wrong leveled compaction progress calculation (CASSANDRA-4807)
 * add a close() method to CRAR to prevent leaking file descriptors (CASSANDRA-4820)
 * fix potential infinite loop in get_count (CASSANDRA-4833)
 * fix compositeType.{get/from}String methods (CASSANDRA-4842)
 * (CQL) fix CREATE COLUMNFAMILY permissions check (CASSANDRA-4864)
 * Fix DynamicCompositeType same type comparison (CASSANDRA-4711)
 * Fix duplicate SSTable reference when stream session failed (CASSANDRA-3306)
 * Allow static CF definition with compact storage (CASSANDRA-4910)
 * Fix endless loop/compaction of schema_* CFs due to broken timestamps (CASSANDRA-4880)
 * Fix 'wrong class type' assertion in CounterColumn (CASSANDRA-4976)


1.2-beta1
 * add atomic_batch_mutate (CASSANDRA-4542, -4635)
 * increase default max_hint_window_in_ms to 3h (CASSANDRA-4632)
 * include message initiation time to replicas so they can more
   accurately drop timed-out requests (CASSANDRA-2858)
 * fix clientutil.jar dependencies (CASSANDRA-4566)
 * optimize WriteResponse (CASSANDRA-4548)
 * new metrics (CASSANDRA-4009)
 * redesign KEYS indexes to avoid read-before-write (CASSANDRA-2897)
 * debug tracing (CASSANDRA-1123)
 * parallelize row cache loading (CASSANDRA-4282)
 * Make compaction, flush JBOD-aware (CASSANDRA-4292)
 * run local range scans on the read stage (CASSANDRA-3687)
 * clean up ioexceptions (CASSANDRA-2116)
 * add disk_failure_policy (CASSANDRA-2118)
 * Introduce new json format with row level deletion (CASSANDRA-4054)
 * remove redundant "name" column from schema_keyspaces (CASSANDRA-4433)
 * improve "nodetool ring" handling of multi-dc clusters (CASSANDRA-3047)
 * update NTS calculateNaturalEndpoints to be O(N log N) (CASSANDRA-3881)
 * split up rpc timeout by operation type (CASSANDRA-2819)
 * rewrite key cache save/load to use only sequential i/o (CASSANDRA-3762)
 * update MS protocol with a version handshake + broadcast address id
   (CASSANDRA-4311)
 * multithreaded hint replay (CASSANDRA-4189)
 * add inter-node message compression (CASSANDRA-3127)
 * remove COPP (CASSANDRA-2479)
 * Track tombstone expiration and compact when tombstone content is
   higher than a configurable threshold, default 20% (CASSANDRA-3442, 4234)
 * update MurmurHash to version 3 (CASSANDRA-2975)
 * (CLI) track elapsed time for `delete' operation (CASSANDRA-4060)
 * (CLI) jline version is bumped to 1.0 to properly  support
   'delete' key function (CASSANDRA-4132)
 * Save IndexSummary into new SSTable 'Summary' component (CASSANDRA-2392, 4289)
 * Add support for range tombstones (CASSANDRA-3708)
 * Improve MessagingService efficiency (CASSANDRA-3617)
 * Avoid ID conflicts from concurrent schema changes (CASSANDRA-3794)
 * Set thrift HSHA server thread limit to unlimited by default (CASSANDRA-4277)
 * Avoids double serialization of CF id in RowMutation messages
   (CASSANDRA-4293)
 * stream compressed sstables directly with java nio (CASSANDRA-4297)
 * Support multiple ranges in SliceQueryFilter (CASSANDRA-3885)
 * Add column metadata to system column families (CASSANDRA-4018)
 * (cql3) Always use composite types by default (CASSANDRA-4329)
 * (cql3) Add support for set, map and list (CASSANDRA-3647)
 * Validate date type correctly (CASSANDRA-4441)
 * (cql3) Allow definitions with only a PK (CASSANDRA-4361)
 * (cql3) Add support for row key composites (CASSANDRA-4179)
 * improve DynamicEndpointSnitch by using reservoir sampling (CASSANDRA-4038)
 * (cql3) Add support for 2ndary indexes (CASSANDRA-3680)
 * (cql3) fix defining more than one PK to be invalid (CASSANDRA-4477)
 * remove schema agreement checking from all external APIs (Thrift, CQL and CQL3) (CASSANDRA-4487)
 * add Murmur3Partitioner and make it default for new installations (CASSANDRA-3772, 4621)
 * (cql3) update pseudo-map syntax to use map syntax (CASSANDRA-4497)
 * Finer grained exceptions hierarchy and provides error code with exceptions (CASSANDRA-3979)
 * Adds events push to binary protocol (CASSANDRA-4480)
 * Rewrite nodetool help (CASSANDRA-2293)
 * Make CQL3 the default for CQL (CASSANDRA-4640)
 * update stress tool to be able to use CQL3 (CASSANDRA-4406)
 * Accept all thrift update on CQL3 cf but don't expose their metadata (CASSANDRA-4377)
 * Replace Throttle with Guava's RateLimiter for HintedHandOff (CASSANDRA-4541)
 * fix counter add/get using CQL2 and CQL3 in stress tool (CASSANDRA-4633)
 * Add sstable count per level to cfstats (CASSANDRA-4537)
 * (cql3) Add ALTER KEYSPACE statement (CASSANDRA-4611)
 * (cql3) Allow defining default consistency levels (CASSANDRA-4448)
 * (cql3) Fix queries using LIMIT missing results (CASSANDRA-4579)
 * fix cross-version gossip messaging (CASSANDRA-4576)
 * added inet data type (CASSANDRA-4627)


1.1.6
 * Wait for writes on synchronous read digest mismatch (CASSANDRA-4792)
 * fix commitlog replay for nanotime-infected sstables (CASSANDRA-4782)
 * preflight check ttl for maximum of 20 years (CASSANDRA-4771)
 * (Pig) fix widerow input with single column rows (CASSANDRA-4789)
 * Fix HH to compact with correct gcBefore, which avoids wiping out
   undelivered hints (CASSANDRA-4772)
 * LCS will merge up to 32 L0 sstables as intended (CASSANDRA-4778)
 * NTS will default unconfigured DC replicas to zero (CASSANDRA-4675)
 * use default consistency level in counter validation if none is
   explicitly provide (CASSANDRA-4700)
 * Improve IAuthority interface by introducing fine-grained
   access permissions and grant/revoke commands (CASSANDRA-4490, 4644)
 * fix assumption error in CLI when updating/describing keyspace 
   (CASSANDRA-4322)
 * Adds offline sstablescrub to debian packaging (CASSANDRA-4642)
 * Automatic fixing of overlapping leveled sstables (CASSANDRA-4644)
 * fix error when using ORDER BY with extended selections (CASSANDRA-4689)
 * (CQL3) Fix validation for IN queries for non-PK cols (CASSANDRA-4709)
 * fix re-created keyspace disappering after 1.1.5 upgrade 
   (CASSANDRA-4698, 4752)
 * (CLI) display elapsed time in 2 fraction digits (CASSANDRA-3460)
 * add authentication support to sstableloader (CASSANDRA-4712)
 * Fix CQL3 'is reversed' logic (CASSANDRA-4716, 4759)
 * (CQL3) Don't return ReversedType in result set metadata (CASSANDRA-4717)
 * Backport adding AlterKeyspace statement (CASSANDRA-4611)
 * (CQL3) Correcty accept upper-case data types (CASSANDRA-4770)
 * Add binary protocol events for schema changes (CASSANDRA-4684)
Merged from 1.0:
 * Switch from NBHM to CHM in MessagingService's callback map, which
   prevents OOM in long-running instances (CASSANDRA-4708)


1.1.5
 * add SecondaryIndex.reload API (CASSANDRA-4581)
 * use millis + atomicint for commitlog segment creation instead of
   nanotime, which has issues under some hypervisors (CASSANDRA-4601)
 * fix FD leak in slice queries (CASSANDRA-4571)
 * avoid recursion in leveled compaction (CASSANDRA-4587)
 * increase stack size under Java7 to 180K
 * Log(info) schema changes (CASSANDRA-4547)
 * Change nodetool setcachecapcity to manipulate global caches (CASSANDRA-4563)
 * (cql3) fix setting compaction strategy (CASSANDRA-4597)
 * fix broken system.schema_* timestamps on system startup (CASSANDRA-4561)
 * fix wrong skip of cache saving (CASSANDRA-4533)
 * Avoid NPE when lost+found is in data dir (CASSANDRA-4572)
 * Respect five-minute flush moratorium after initial CL replay (CASSANDRA-4474)
 * Adds ntp as recommended in debian packaging (CASSANDRA-4606)
 * Configurable transport in CF Record{Reader|Writer} (CASSANDRA-4558)
 * (cql3) fix potential NPE with both equal and unequal restriction (CASSANDRA-4532)
 * (cql3) improves ORDER BY validation (CASSANDRA-4624)
 * Fix potential deadlock during counter writes (CASSANDRA-4578)
 * Fix cql error with ORDER BY when using IN (CASSANDRA-4612)
Merged from 1.0:
 * increase Xss to 160k to accomodate latest 1.6 JVMs (CASSANDRA-4602)
 * fix toString of hint destination tokens (CASSANDRA-4568)
 * Fix multiple values for CurrentLocal NodeID (CASSANDRA-4626)


1.1.4
 * fix offline scrub to catch >= out of order rows (CASSANDRA-4411)
 * fix cassandra-env.sh on RHEL and other non-dash-based systems 
   (CASSANDRA-4494)
Merged from 1.0:
 * (Hadoop) fix setting key length for old-style mapred api (CASSANDRA-4534)
 * (Hadoop) fix iterating through a resultset consisting entirely
   of tombstoned rows (CASSANDRA-4466)
 * Fix multiple values for CurrentLocal NodeID (CASSANDRA-4626)


1.1.3
 * (cqlsh) add COPY TO (CASSANDRA-4434)
 * munmap commitlog segments before rename (CASSANDRA-4337)
 * (JMX) rename getRangeKeySample to sampleKeyRange to avoid returning
   multi-MB results as an attribute (CASSANDRA-4452)
 * flush based on data size, not throughput; overwritten columns no 
   longer artificially inflate liveRatio (CASSANDRA-4399)
 * update default commitlog segment size to 32MB and total commitlog
   size to 32/1024 MB for 32/64 bit JVMs, respectively (CASSANDRA-4422)
 * avoid using global partitioner to estimate ranges in index sstables
   (CASSANDRA-4403)
 * restore pre-CASSANDRA-3862 approach to removing expired tombstones
   from row cache during compaction (CASSANDRA-4364)
 * (stress) support for CQL prepared statements (CASSANDRA-3633)
 * Correctly catch exception when Snappy cannot be loaded (CASSANDRA-4400)
 * (cql3) Support ORDER BY when IN condition is given in WHERE clause (CASSANDRA-4327)
 * (cql3) delete "component_index" column on DROP TABLE call (CASSANDRA-4420)
 * change nanoTime() to currentTimeInMillis() in schema related code (CASSANDRA-4432)
 * add a token generation tool (CASSANDRA-3709)
 * Fix LCS bug with sstable containing only 1 row (CASSANDRA-4411)
 * fix "Can't Modify Index Name" problem on CF update (CASSANDRA-4439)
 * Fix assertion error in getOverlappingSSTables during repair (CASSANDRA-4456)
 * fix nodetool's setcompactionthreshold command (CASSANDRA-4455)
 * Ensure compacted files are never used, to avoid counter overcount (CASSANDRA-4436)
Merged from 1.0:
 * Push the validation of secondary index values to the SecondaryIndexManager (CASSANDRA-4240)
 * (Hadoop) fix iterating through a resultset consisting entirely
   of tombstoned rows (CASSANDRA-4466)
 * allow dropping columns shadowed by not-yet-expired supercolumn or row
   tombstones in PrecompactedRow (CASSANDRA-4396)


1.1.2
 * Fix cleanup not deleting index entries (CASSANDRA-4379)
 * Use correct partitioner when saving + loading caches (CASSANDRA-4331)
 * Check schema before trying to export sstable (CASSANDRA-2760)
 * Raise a meaningful exception instead of NPE when PFS encounters
   an unconfigured node + no default (CASSANDRA-4349)
 * fix bug in sstable blacklisting with LCS (CASSANDRA-4343)
 * LCS no longer promotes tiny sstables out of L0 (CASSANDRA-4341)
 * skip tombstones during hint replay (CASSANDRA-4320)
 * fix NPE in compactionstats (CASSANDRA-4318)
 * enforce 1m min keycache for auto (CASSANDRA-4306)
 * Have DeletedColumn.isMFD always return true (CASSANDRA-4307)
 * (cql3) exeption message for ORDER BY constraints said primary filter can be
    an IN clause, which is misleading (CASSANDRA-4319)
 * (cql3) Reject (not yet supported) creation of 2ndardy indexes on tables with
   composite primary keys (CASSANDRA-4328)
 * Set JVM stack size to 160k for java 7 (CASSANDRA-4275)
 * cqlsh: add COPY command to load data from CSV flat files (CASSANDRA-4012)
 * CFMetaData.fromThrift to throw ConfigurationException upon error (CASSANDRA-4353)
 * Use CF comparator to sort indexed columns in SecondaryIndexManager
   (CASSANDRA-4365)
 * add strategy_options to the KSMetaData.toString() output (CASSANDRA-4248)
 * (cql3) fix range queries containing unqueried results (CASSANDRA-4372)
 * (cql3) allow updating column_alias types (CASSANDRA-4041)
 * (cql3) Fix deletion bug (CASSANDRA-4193)
 * Fix computation of overlapping sstable for leveled compaction (CASSANDRA-4321)
 * Improve scrub and allow to run it offline (CASSANDRA-4321)
 * Fix assertionError in StorageService.bulkLoad (CASSANDRA-4368)
 * (cqlsh) add option to authenticate to a keyspace at startup (CASSANDRA-4108)
 * (cqlsh) fix ASSUME functionality (CASSANDRA-4352)
 * Fix ColumnFamilyRecordReader to not return progress > 100% (CASSANDRA-3942)
Merged from 1.0:
 * Set gc_grace on index CF to 0 (CASSANDRA-4314)


1.1.1
 * add populate_io_cache_on_flush option (CASSANDRA-2635)
 * allow larger cache capacities than 2GB (CASSANDRA-4150)
 * add getsstables command to nodetool (CASSANDRA-4199)
 * apply parent CF compaction settings to secondary index CFs (CASSANDRA-4280)
 * preserve commitlog size cap when recycling segments at startup
   (CASSANDRA-4201)
 * (Hadoop) fix split generation regression (CASSANDRA-4259)
 * ignore min/max compactions settings in LCS, while preserving
   behavior that min=max=0 disables autocompaction (CASSANDRA-4233)
 * log number of rows read from saved cache (CASSANDRA-4249)
 * calculate exact size required for cleanup operations (CASSANDRA-1404)
 * avoid blocking additional writes during flush when the commitlog
   gets behind temporarily (CASSANDRA-1991)
 * enable caching on index CFs based on data CF cache setting (CASSANDRA-4197)
 * warn on invalid replication strategy creation options (CASSANDRA-4046)
 * remove [Freeable]Memory finalizers (CASSANDRA-4222)
 * include tombstone size in ColumnFamily.size, which can prevent OOM
   during sudden mass delete operations by yielding a nonzero liveRatio
   (CASSANDRA-3741)
 * Open 1 sstableScanner per level for leveled compaction (CASSANDRA-4142)
 * Optimize reads when row deletion timestamps allow us to restrict
   the set of sstables we check (CASSANDRA-4116)
 * add support for commitlog archiving and point-in-time recovery
   (CASSANDRA-3690)
 * avoid generating redundant compaction tasks during streaming
   (CASSANDRA-4174)
 * add -cf option to nodetool snapshot, and takeColumnFamilySnapshot to
   StorageService mbean (CASSANDRA-556)
 * optimize cleanup to drop entire sstables where possible (CASSANDRA-4079)
 * optimize truncate when autosnapshot is disabled (CASSANDRA-4153)
 * update caches to use byte[] keys to reduce memory overhead (CASSANDRA-3966)
 * add column limit to cli (CASSANDRA-3012, 4098)
 * clean up and optimize DataOutputBuffer, used by CQL compression and
   CompositeType (CASSANDRA-4072)
 * optimize commitlog checksumming (CASSANDRA-3610)
 * identify and blacklist corrupted SSTables from future compactions 
   (CASSANDRA-2261)
 * Move CfDef and KsDef validation out of thrift (CASSANDRA-4037)
 * Expose API to repair a user provided range (CASSANDRA-3912)
 * Add way to force the cassandra-cli to refresh its schema (CASSANDRA-4052)
 * Avoid having replicate on write tasks stacking up at CL.ONE (CASSANDRA-2889)
 * (cql3) Backwards compatibility for composite comparators in non-cql3-aware
   clients (CASSANDRA-4093)
 * (cql3) Fix order by for reversed queries (CASSANDRA-4160)
 * (cql3) Add ReversedType support (CASSANDRA-4004)
 * (cql3) Add timeuuid type (CASSANDRA-4194)
 * (cql3) Minor fixes (CASSANDRA-4185)
 * (cql3) Fix prepared statement in BATCH (CASSANDRA-4202)
 * (cql3) Reduce the list of reserved keywords (CASSANDRA-4186)
 * (cql3) Move max/min compaction thresholds to compaction strategy options
   (CASSANDRA-4187)
 * Fix exception during move when localhost is the only source (CASSANDRA-4200)
 * (cql3) Allow paging through non-ordered partitioner results (CASSANDRA-3771)
 * (cql3) Fix drop index (CASSANDRA-4192)
 * (cql3) Don't return range ghosts anymore (CASSANDRA-3982)
 * fix re-creating Keyspaces/ColumnFamilies with the same name as dropped
   ones (CASSANDRA-4219)
 * fix SecondaryIndex LeveledManifest save upon snapshot (CASSANDRA-4230)
 * fix missing arrayOffset in FBUtilities.hash (CASSANDRA-4250)
 * (cql3) Add name of parameters in CqlResultSet (CASSANDRA-4242)
 * (cql3) Correctly validate order by queries (CASSANDRA-4246)
 * rename stress to cassandra-stress for saner packaging (CASSANDRA-4256)
 * Fix exception on colum metadata with non-string comparator (CASSANDRA-4269)
 * Check for unknown/invalid compression options (CASSANDRA-4266)
 * (cql3) Adds simple access to column timestamp and ttl (CASSANDRA-4217)
 * (cql3) Fix range queries with secondary indexes (CASSANDRA-4257)
 * Better error messages from improper input in cli (CASSANDRA-3865)
 * Try to stop all compaction upon Keyspace or ColumnFamily drop (CASSANDRA-4221)
 * (cql3) Allow keyspace properties to contain hyphens (CASSANDRA-4278)
 * (cql3) Correctly validate keyspace access in create table (CASSANDRA-4296)
 * Avoid deadlock in migration stage (CASSANDRA-3882)
 * Take supercolumn names and deletion info into account in memtable throughput
   (CASSANDRA-4264)
 * Add back backward compatibility for old style replication factor (CASSANDRA-4294)
 * Preserve compatibility with pre-1.1 index queries (CASSANDRA-4262)
Merged from 1.0:
 * Fix super columns bug where cache is not updated (CASSANDRA-4190)
 * fix maxTimestamp to include row tombstones (CASSANDRA-4116)
 * (CLI) properly handle quotes in create/update keyspace commands (CASSANDRA-4129)
 * Avoids possible deadlock during bootstrap (CASSANDRA-4159)
 * fix stress tool that hangs forever on timeout or error (CASSANDRA-4128)
 * stress tool to return appropriate exit code on failure (CASSANDRA-4188)
 * fix compaction NPE when out of disk space and assertions disabled
   (CASSANDRA-3985)
 * synchronize LCS getEstimatedTasks to avoid CME (CASSANDRA-4255)
 * ensure unique streaming session id's (CASSANDRA-4223)
 * kick off background compaction when min/max thresholds change 
   (CASSANDRA-4279)
 * improve ability of STCS.getBuckets to deal with 100s of 1000s of
   sstables, such as when convertinb back from LCS (CASSANDRA-4287)
 * Oversize integer in CQL throws NumberFormatException (CASSANDRA-4291)
 * fix 1.0.x node join to mixed version cluster, other nodes >= 1.1 (CASSANDRA-4195)
 * Fix LCS splitting sstable base on uncompressed size (CASSANDRA-4419)
 * Push the validation of secondary index values to the SecondaryIndexManager (CASSANDRA-4240)
 * Don't purge columns during upgradesstables (CASSANDRA-4462)
 * Make cqlsh work with piping (CASSANDRA-4113)
 * Validate arguments for nodetool decommission (CASSANDRA-4061)
 * Report thrift status in nodetool info (CASSANDRA-4010)


1.1.0-final
 * average a reduced liveRatio estimate with the previous one (CASSANDRA-4065)
 * Allow KS and CF names up to 48 characters (CASSANDRA-4157)
 * fix stress build (CASSANDRA-4140)
 * add time remaining estimate to nodetool compactionstats (CASSANDRA-4167)
 * (cql) fix NPE in cql3 ALTER TABLE (CASSANDRA-4163)
 * (cql) Add support for CL.TWO and CL.THREE in CQL (CASSANDRA-4156)
 * (cql) Fix type in CQL3 ALTER TABLE preventing update (CASSANDRA-4170)
 * (cql) Throw invalid exception from CQL3 on obsolete options (CASSANDRA-4171)
 * (cqlsh) fix recognizing uppercase SELECT keyword (CASSANDRA-4161)
 * Pig: wide row support (CASSANDRA-3909)
Merged from 1.0:
 * avoid streaming empty files with bulk loader if sstablewriter errors out
   (CASSANDRA-3946)


1.1-rc1
 * Include stress tool in binary builds (CASSANDRA-4103)
 * (Hadoop) fix wide row iteration when last row read was deleted
   (CASSANDRA-4154)
 * fix read_repair_chance to really default to 0.1 in the cli (CASSANDRA-4114)
 * Adds caching and bloomFilterFpChange to CQL options (CASSANDRA-4042)
 * Adds posibility to autoconfigure size of the KeyCache (CASSANDRA-4087)
 * fix KEYS index from skipping results (CASSANDRA-3996)
 * Remove sliced_buffer_size_in_kb dead option (CASSANDRA-4076)
 * make loadNewSStable preserve sstable version (CASSANDRA-4077)
 * Respect 1.0 cache settings as much as possible when upgrading 
   (CASSANDRA-4088)
 * relax path length requirement for sstable files when upgrading on 
   non-Windows platforms (CASSANDRA-4110)
 * fix terminination of the stress.java when errors were encountered
   (CASSANDRA-4128)
 * Move CfDef and KsDef validation out of thrift (CASSANDRA-4037)
 * Fix get_paged_slice (CASSANDRA-4136)
 * CQL3: Support slice with exclusive start and stop (CASSANDRA-3785)
Merged from 1.0:
 * support PropertyFileSnitch in bulk loader (CASSANDRA-4145)
 * add auto_snapshot option allowing disabling snapshot before drop/truncate
   (CASSANDRA-3710)
 * allow short snitch names (CASSANDRA-4130)


1.1-beta2
 * rename loaded sstables to avoid conflicts with local snapshots
   (CASSANDRA-3967)
 * start hint replay as soon as FD notifies that the target is back up
   (CASSANDRA-3958)
 * avoid unproductive deserializing of cached rows during compaction
   (CASSANDRA-3921)
 * fix concurrency issues with CQL keyspace creation (CASSANDRA-3903)
 * Show Effective Owership via Nodetool ring <keyspace> (CASSANDRA-3412)
 * Update ORDER BY syntax for CQL3 (CASSANDRA-3925)
 * Fix BulkRecordWriter to not throw NPE if reducer gets no map data from Hadoop (CASSANDRA-3944)
 * Fix bug with counters in super columns (CASSANDRA-3821)
 * Remove deprecated merge_shard_chance (CASSANDRA-3940)
 * add a convenient way to reset a node's schema (CASSANDRA-2963)
 * fix for intermittent SchemaDisagreementException (CASSANDRA-3884)
 * CLI `list <CF>` to limit number of columns and their order (CASSANDRA-3012)
 * ignore deprecated KsDef/CfDef/ColumnDef fields in native schema (CASSANDRA-3963)
 * CLI to report when unsupported column_metadata pair was given (CASSANDRA-3959)
 * reincarnate removed and deprecated KsDef/CfDef attributes (CASSANDRA-3953)
 * Fix race between writes and read for cache (CASSANDRA-3862)
 * perform static initialization of StorageProxy on start-up (CASSANDRA-3797)
 * support trickling fsync() on writes (CASSANDRA-3950)
 * expose counters for unavailable/timeout exceptions given to thrift clients (CASSANDRA-3671)
 * avoid quadratic startup time in LeveledManifest (CASSANDRA-3952)
 * Add type information to new schema_ columnfamilies and remove thrift
   serialization for schema (CASSANDRA-3792)
 * add missing column validator options to the CLI help (CASSANDRA-3926)
 * skip reading saved key cache if CF's caching strategy is NONE or ROWS_ONLY (CASSANDRA-3954)
 * Unify migration code (CASSANDRA-4017)
Merged from 1.0:
 * cqlsh: guess correct version of Python for Arch Linux (CASSANDRA-4090)
 * (CLI) properly handle quotes in create/update keyspace commands (CASSANDRA-4129)
 * Avoids possible deadlock during bootstrap (CASSANDRA-4159)
 * fix stress tool that hangs forever on timeout or error (CASSANDRA-4128)
 * Fix super columns bug where cache is not updated (CASSANDRA-4190)
 * stress tool to return appropriate exit code on failure (CASSANDRA-4188)


1.0.9
 * improve index sampling performance (CASSANDRA-4023)
 * always compact away deleted hints immediately after handoff (CASSANDRA-3955)
 * delete hints from dropped ColumnFamilies on handoff instead of
   erroring out (CASSANDRA-3975)
 * add CompositeType ref to the CLI doc for create/update column family (CASSANDRA-3980)
 * Pig: support Counter ColumnFamilies (CASSANDRA-3973)
 * Pig: Composite column support (CASSANDRA-3684)
 * Avoid NPE during repair when a keyspace has no CFs (CASSANDRA-3988)
 * Fix division-by-zero error on get_slice (CASSANDRA-4000)
 * don't change manifest level for cleanup, scrub, and upgradesstables
   operations under LeveledCompactionStrategy (CASSANDRA-3989, 4112)
 * fix race leading to super columns assertion failure (CASSANDRA-3957)
 * fix NPE on invalid CQL delete command (CASSANDRA-3755)
 * allow custom types in CLI's assume command (CASSANDRA-4081)
 * fix totalBytes count for parallel compactions (CASSANDRA-3758)
 * fix intermittent NPE in get_slice (CASSANDRA-4095)
 * remove unnecessary asserts in native code interfaces (CASSANDRA-4096)
 * Validate blank keys in CQL to avoid assertion errors (CASSANDRA-3612)
 * cqlsh: fix bad decoding of some column names (CASSANDRA-4003)
 * cqlsh: fix incorrect padding with unicode chars (CASSANDRA-4033)
 * Fix EC2 snitch incorrectly reporting region (CASSANDRA-4026)
 * Shut down thrift during decommission (CASSANDRA-4086)
 * Expose nodetool cfhistograms for 2ndary indexes (CASSANDRA-4063)
Merged from 0.8:
 * Fix ConcurrentModificationException in gossiper (CASSANDRA-4019)


1.1-beta1
 * (cqlsh)
   + add SOURCE and CAPTURE commands, and --file option (CASSANDRA-3479)
   + add ALTER COLUMNFAMILY WITH (CASSANDRA-3523)
   + bundle Python dependencies with Cassandra (CASSANDRA-3507)
   + added to Debian package (CASSANDRA-3458)
   + display byte data instead of erroring out on decode failure 
     (CASSANDRA-3874)
 * add nodetool rebuild_index (CASSANDRA-3583)
 * add nodetool rangekeysample (CASSANDRA-2917)
 * Fix streaming too much data during move operations (CASSANDRA-3639)
 * Nodetool and CLI connect to localhost by default (CASSANDRA-3568)
 * Reduce memory used by primary index sample (CASSANDRA-3743)
 * (Hadoop) separate input/output configurations (CASSANDRA-3197, 3765)
 * avoid returning internal Cassandra classes over JMX (CASSANDRA-2805)
 * add row-level isolation via SnapTree (CASSANDRA-2893)
 * Optimize key count estimation when opening sstable on startup
   (CASSANDRA-2988)
 * multi-dc replication optimization supporting CL > ONE (CASSANDRA-3577)
 * add command to stop compactions (CASSANDRA-1740, 3566, 3582)
 * multithreaded streaming (CASSANDRA-3494)
 * removed in-tree redhat spec (CASSANDRA-3567)
 * "defragment" rows for name-based queries under STCS, again (CASSANDRA-2503)
 * Recycle commitlog segments for improved performance 
   (CASSANDRA-3411, 3543, 3557, 3615)
 * update size-tiered compaction to prioritize small tiers (CASSANDRA-2407)
 * add message expiration logic to OutboundTcpConnection (CASSANDRA-3005)
 * off-heap cache to use sun.misc.Unsafe instead of JNA (CASSANDRA-3271)
 * EACH_QUORUM is only supported for writes (CASSANDRA-3272)
 * replace compactionlock use in schema migration by checking CFS.isValid
   (CASSANDRA-3116)
 * recognize that "SELECT first ... *" isn't really "SELECT *" (CASSANDRA-3445)
 * Use faster bytes comparison (CASSANDRA-3434)
 * Bulk loader is no longer a fat client, (HADOOP) bulk load output format
   (CASSANDRA-3045)
 * (Hadoop) add support for KeyRange.filter
 * remove assumption that keys and token are in bijection
   (CASSANDRA-1034, 3574, 3604)
 * always remove endpoints from delevery queue in HH (CASSANDRA-3546)
 * fix race between cf flush and its 2ndary indexes flush (CASSANDRA-3547)
 * fix potential race in AES when a repair fails (CASSANDRA-3548)
 * Remove columns shadowed by a deleted container even when we cannot purge
   (CASSANDRA-3538)
 * Improve memtable slice iteration performance (CASSANDRA-3545)
 * more efficient allocation of small bloom filters (CASSANDRA-3618)
 * Use separate writer thread in SSTableSimpleUnsortedWriter (CASSANDRA-3619)
 * fsync the directory after new sstable or commitlog segment are created (CASSANDRA-3250)
 * fix minor issues reported by FindBugs (CASSANDRA-3658)
 * global key/row caches (CASSANDRA-3143, 3849)
 * optimize memtable iteration during range scan (CASSANDRA-3638)
 * introduce 'crc_check_chance' in CompressionParameters to support
   a checksum percentage checking chance similarly to read-repair (CASSANDRA-3611)
 * a way to deactivate global key/row cache on per-CF basis (CASSANDRA-3667)
 * fix LeveledCompactionStrategy broken because of generation pre-allocation
   in LeveledManifest (CASSANDRA-3691)
 * finer-grained control over data directories (CASSANDRA-2749)
 * Fix ClassCastException during hinted handoff (CASSANDRA-3694)
 * Upgrade Thrift to 0.7 (CASSANDRA-3213)
 * Make stress.java insert operation to use microseconds (CASSANDRA-3725)
 * Allows (internally) doing a range query with a limit of columns instead of
   rows (CASSANDRA-3742)
 * Allow rangeSlice queries to be start/end inclusive/exclusive (CASSANDRA-3749)
 * Fix BulkLoader to support new SSTable layout and add stream
   throttling to prevent an NPE when there is no yaml config (CASSANDRA-3752)
 * Allow concurrent schema migrations (CASSANDRA-1391, 3832)
 * Add SnapshotCommand to trigger snapshot on remote node (CASSANDRA-3721)
 * Make CFMetaData conversions to/from thrift/native schema inverses
   (CASSANDRA_3559)
 * Add initial code for CQL 3.0-beta (CASSANDRA-2474, 3781, 3753)
 * Add wide row support for ColumnFamilyInputFormat (CASSANDRA-3264)
 * Allow extending CompositeType comparator (CASSANDRA-3657)
 * Avoids over-paging during get_count (CASSANDRA-3798)
 * Add new command to rebuild a node without (repair) merkle tree calculations
   (CASSANDRA-3483, 3922)
 * respect not only row cache capacity but caching mode when
   trying to read data (CASSANDRA-3812)
 * fix system tests (CASSANDRA-3827)
 * CQL support for altering row key type in ALTER TABLE (CASSANDRA-3781)
 * turn compression on by default (CASSANDRA-3871)
 * make hexToBytes refuse invalid input (CASSANDRA-2851)
 * Make secondary indexes CF inherit compression and compaction from their
   parent CF (CASSANDRA-3877)
 * Finish cleanup up tombstone purge code (CASSANDRA-3872)
 * Avoid NPE on aboarted stream-out sessions (CASSANDRA-3904)
 * BulkRecordWriter throws NPE for counter columns (CASSANDRA-3906)
 * Support compression using BulkWriter (CASSANDRA-3907)


1.0.8
 * fix race between cleanup and flush on secondary index CFSes (CASSANDRA-3712)
 * avoid including non-queried nodes in rangeslice read repair
   (CASSANDRA-3843)
 * Only snapshot CF being compacted for snapshot_before_compaction 
   (CASSANDRA-3803)
 * Log active compactions in StatusLogger (CASSANDRA-3703)
 * Compute more accurate compaction score per level (CASSANDRA-3790)
 * Return InvalidRequest when using a keyspace that doesn't exist
   (CASSANDRA-3764)
 * disallow user modification of System keyspace (CASSANDRA-3738)
 * allow using sstable2json on secondary index data (CASSANDRA-3738)
 * (cqlsh) add DESCRIBE COLUMNFAMILIES (CASSANDRA-3586)
 * (cqlsh) format blobs correctly and use colors to improve output
   readability (CASSANDRA-3726)
 * synchronize BiMap of bootstrapping tokens (CASSANDRA-3417)
 * show index options in CLI (CASSANDRA-3809)
 * add optional socket timeout for streaming (CASSANDRA-3838)
 * fix truncate not to leave behind non-CFS backed secondary indexes
   (CASSANDRA-3844)
 * make CLI `show schema` to use output stream directly instead
   of StringBuilder (CASSANDRA-3842)
 * remove the wait on hint future during write (CASSANDRA-3870)
 * (cqlsh) ignore missing CfDef opts (CASSANDRA-3933)
 * (cqlsh) look for cqlshlib relative to realpath (CASSANDRA-3767)
 * Fix short read protection (CASSANDRA-3934)
 * Make sure infered and actual schema match (CASSANDRA-3371)
 * Fix NPE during HH delivery (CASSANDRA-3677)
 * Don't put boostrapping node in 'hibernate' status (CASSANDRA-3737)
 * Fix double quotes in windows bat files (CASSANDRA-3744)
 * Fix bad validator lookup (CASSANDRA-3789)
 * Fix soft reset in EC2MultiRegionSnitch (CASSANDRA-3835)
 * Don't leave zombie connections with THSHA thrift server (CASSANDRA-3867)
 * (cqlsh) fix deserialization of data (CASSANDRA-3874)
 * Fix removetoken force causing an inconsistent state (CASSANDRA-3876)
 * Fix ahndling of some types with Pig (CASSANDRA-3886)
 * Don't allow to drop the system keyspace (CASSANDRA-3759)
 * Make Pig deletes disabled by default and configurable (CASSANDRA-3628)
Merged from 0.8:
 * (Pig) fix CassandraStorage to use correct comparator in Super ColumnFamily
   case (CASSANDRA-3251)
 * fix thread safety issues in commitlog replay, primarily affecting
   systems with many (100s) of CF definitions (CASSANDRA-3751)
 * Fix relevant tombstone ignored with super columns (CASSANDRA-3875)


1.0.7
 * fix regression in HH page size calculation (CASSANDRA-3624)
 * retry failed stream on IOException (CASSANDRA-3686)
 * allow configuring bloom_filter_fp_chance (CASSANDRA-3497)
 * attempt hint delivery every ten minutes, or when failure detector
   notifies us that a node is back up, whichever comes first.  hint
   handoff throttle delay default changed to 1ms, from 50 (CASSANDRA-3554)
 * add nodetool setstreamthroughput (CASSANDRA-3571)
 * fix assertion when dropping a columnfamily with no sstables (CASSANDRA-3614)
 * more efficient allocation of small bloom filters (CASSANDRA-3618)
 * CLibrary.createHardLinkWithExec() to check for errors (CASSANDRA-3101)
 * Avoid creating empty and non cleaned writer during compaction (CASSANDRA-3616)
 * stop thrift service in shutdown hook so we can quiesce MessagingService
   (CASSANDRA-3335)
 * (CQL) compaction_strategy_options and compression_parameters for
   CREATE COLUMNFAMILY statement (CASSANDRA-3374)
 * Reset min/max compaction threshold when creating size tiered compaction
   strategy (CASSANDRA-3666)
 * Don't ignore IOException during compaction (CASSANDRA-3655)
 * Fix assertion error for CF with gc_grace=0 (CASSANDRA-3579)
 * Shutdown ParallelCompaction reducer executor after use (CASSANDRA-3711)
 * Avoid < 0 value for pending tasks in leveled compaction (CASSANDRA-3693)
 * (Hadoop) Support TimeUUID in Pig CassandraStorage (CASSANDRA-3327)
 * Check schema is ready before continuing boostrapping (CASSANDRA-3629)
 * Catch overflows during parsing of chunk_length_kb (CASSANDRA-3644)
 * Improve stream protocol mismatch errors (CASSANDRA-3652)
 * Avoid multiple thread doing HH to the same target (CASSANDRA-3681)
 * Add JMX property for rp_timeout_in_ms (CASSANDRA-2940)
 * Allow DynamicCompositeType to compare component of different types
   (CASSANDRA-3625)
 * Flush non-cfs backed secondary indexes (CASSANDRA-3659)
 * Secondary Indexes should report memory consumption (CASSANDRA-3155)
 * fix for SelectStatement start/end key are not set correctly
   when a key alias is involved (CASSANDRA-3700)
 * fix CLI `show schema` command insert of an extra comma in
   column_metadata (CASSANDRA-3714)
Merged from 0.8:
 * avoid logging (harmless) exception when GC takes < 1ms (CASSANDRA-3656)
 * prevent new nodes from thinking down nodes are up forever (CASSANDRA-3626)
 * use correct list of replicas for LOCAL_QUORUM reads when read repair
   is disabled (CASSANDRA-3696)
 * block on flush before compacting hints (may prevent OOM) (CASSANDRA-3733)


1.0.6
 * (CQL) fix cqlsh support for replicate_on_write (CASSANDRA-3596)
 * fix adding to leveled manifest after streaming (CASSANDRA-3536)
 * filter out unavailable cipher suites when using encryption (CASSANDRA-3178)
 * (HADOOP) add old-style api support for CFIF and CFRR (CASSANDRA-2799)
 * Support TimeUUIDType column names in Stress.java tool (CASSANDRA-3541)
 * (CQL) INSERT/UPDATE/DELETE/TRUNCATE commands should allow CF names to
   be qualified by keyspace (CASSANDRA-3419)
 * always remove endpoints from delevery queue in HH (CASSANDRA-3546)
 * fix race between cf flush and its 2ndary indexes flush (CASSANDRA-3547)
 * fix potential race in AES when a repair fails (CASSANDRA-3548)
 * fix default value validation usage in CLI SET command (CASSANDRA-3553)
 * Optimize componentsFor method for compaction and startup time
   (CASSANDRA-3532)
 * (CQL) Proper ColumnFamily metadata validation on CREATE COLUMNFAMILY 
   (CASSANDRA-3565)
 * fix compression "chunk_length_kb" option to set correct kb value for 
   thrift/avro (CASSANDRA-3558)
 * fix missing response during range slice repair (CASSANDRA-3551)
 * 'describe ring' moved from CLI to nodetool and available through JMX (CASSANDRA-3220)
 * add back partitioner to sstable metadata (CASSANDRA-3540)
 * fix NPE in get_count for counters (CASSANDRA-3601)
Merged from 0.8:
 * remove invalid assertion that table was opened before dropping it
   (CASSANDRA-3580)
 * range and index scans now only send requests to enough replicas to
   satisfy requested CL + RR (CASSANDRA-3598)
 * use cannonical host for local node in nodetool info (CASSANDRA-3556)
 * remove nonlocal DC write optimization since it only worked with
   CL.ONE or CL.LOCAL_QUORUM (CASSANDRA-3577, 3585)
 * detect misuses of CounterColumnType (CASSANDRA-3422)
 * turn off string interning in json2sstable, take 2 (CASSANDRA-2189)
 * validate compression parameters on add/update of the ColumnFamily 
   (CASSANDRA-3573)
 * Check for 0.0.0.0 is incorrect in CFIF (CASSANDRA-3584)
 * Increase vm.max_map_count in debian packaging (CASSANDRA-3563)
 * gossiper will never add itself to saved endpoints (CASSANDRA-3485)


1.0.5
 * revert CASSANDRA-3407 (see CASSANDRA-3540)
 * fix assertion error while forwarding writes to local nodes (CASSANDRA-3539)


1.0.4
 * fix self-hinting of timed out read repair updates and make hinted handoff
   less prone to OOMing a coordinator (CASSANDRA-3440)
 * expose bloom filter sizes via JMX (CASSANDRA-3495)
 * enforce RP tokens 0..2**127 (CASSANDRA-3501)
 * canonicalize paths exposed through JMX (CASSANDRA-3504)
 * fix "liveSize" stat when sstables are removed (CASSANDRA-3496)
 * add bloom filter FP rates to nodetool cfstats (CASSANDRA-3347)
 * record partitioner in sstable metadata component (CASSANDRA-3407)
 * add new upgradesstables nodetool command (CASSANDRA-3406)
 * skip --debug requirement to see common exceptions in CLI (CASSANDRA-3508)
 * fix incorrect query results due to invalid max timestamp (CASSANDRA-3510)
 * make sstableloader recognize compressed sstables (CASSANDRA-3521)
 * avoids race in OutboundTcpConnection in multi-DC setups (CASSANDRA-3530)
 * use SETLOCAL in cassandra.bat (CASSANDRA-3506)
 * fix ConcurrentModificationException in Table.all() (CASSANDRA-3529)
Merged from 0.8:
 * fix concurrence issue in the FailureDetector (CASSANDRA-3519)
 * fix array out of bounds error in counter shard removal (CASSANDRA-3514)
 * avoid dropping tombstones when they might still be needed to shadow
   data in a different sstable (CASSANDRA-2786)


1.0.3
 * revert name-based query defragmentation aka CASSANDRA-2503 (CASSANDRA-3491)
 * fix invalidate-related test failures (CASSANDRA-3437)
 * add next-gen cqlsh to bin/ (CASSANDRA-3188, 3131, 3493)
 * (CQL) fix handling of rows with no columns (CASSANDRA-3424, 3473)
 * fix querying supercolumns by name returning only a subset of
   subcolumns or old subcolumn versions (CASSANDRA-3446)
 * automatically compute sha1 sum for uncompressed data files (CASSANDRA-3456)
 * fix reading metadata/statistics component for version < h (CASSANDRA-3474)
 * add sstable forward-compatibility (CASSANDRA-3478)
 * report compression ratio in CFSMBean (CASSANDRA-3393)
 * fix incorrect size exception during streaming of counters (CASSANDRA-3481)
 * (CQL) fix for counter decrement syntax (CASSANDRA-3418)
 * Fix race introduced by CASSANDRA-2503 (CASSANDRA-3482)
 * Fix incomplete deletion of delivered hints (CASSANDRA-3466)
 * Avoid rescheduling compactions when no compaction was executed 
   (CASSANDRA-3484)
 * fix handling of the chunk_length_kb compression options (CASSANDRA-3492)
Merged from 0.8:
 * fix updating CF row_cache_provider (CASSANDRA-3414)
 * CFMetaData.convertToThrift method to set RowCacheProvider (CASSANDRA-3405)
 * acquire compactionlock during truncate (CASSANDRA-3399)
 * fix displaying cfdef entries for super columnfamilies (CASSANDRA-3415)
 * Make counter shard merging thread safe (CASSANDRA-3178)
 * Revert CASSANDRA-2855
 * Fix bug preventing the use of efficient cross-DC writes (CASSANDRA-3472)
 * `describe ring` command for CLI (CASSANDRA-3220)
 * (Hadoop) skip empty rows when entire row is requested, redux (CASSANDRA-2855)


1.0.2
 * "defragment" rows for name-based queries under STCS (CASSANDRA-2503)
 * Add timing information to cassandra-cli GET/SET/LIST queries (CASSANDRA-3326)
 * Only create one CompressionMetadata object per sstable (CASSANDRA-3427)
 * cleanup usage of StorageService.setMode() (CASSANDRA-3388)
 * Avoid large array allocation for compressed chunk offsets (CASSANDRA-3432)
 * fix DecimalType bytebuffer marshalling (CASSANDRA-3421)
 * fix bug that caused first column in per row indexes to be ignored 
   (CASSANDRA-3441)
 * add JMX call to clean (failed) repair sessions (CASSANDRA-3316)
 * fix sstableloader reference acquisition bug (CASSANDRA-3438)
 * fix estimated row size regression (CASSANDRA-3451)
 * make sure we don't return more columns than asked (CASSANDRA-3303, 3395)
Merged from 0.8:
 * acquire compactionlock during truncate (CASSANDRA-3399)
 * fix displaying cfdef entries for super columnfamilies (CASSANDRA-3415)


1.0.1
 * acquire references during index build to prevent delete problems
   on Windows (CASSANDRA-3314)
 * describe_ring should include datacenter/topology information (CASSANDRA-2882)
 * Thrift sockets are not properly buffered (CASSANDRA-3261)
 * performance improvement for bytebufferutil compare function (CASSANDRA-3286)
 * add system.versions ColumnFamily (CASSANDRA-3140)
 * reduce network copies (CASSANDRA-3333, 3373)
 * limit nodetool to 32MB of heap (CASSANDRA-3124)
 * (CQL) update parser to accept "timestamp" instead of "date" (CASSANDRA-3149)
 * Fix CLI `show schema` to include "compression_options" (CASSANDRA-3368)
 * Snapshot to include manifest under LeveledCompactionStrategy (CASSANDRA-3359)
 * (CQL) SELECT query should allow CF name to be qualified by keyspace (CASSANDRA-3130)
 * (CQL) Fix internal application error specifying 'using consistency ...'
   in lower case (CASSANDRA-3366)
 * fix Deflate compression when compression actually makes the data bigger
   (CASSANDRA-3370)
 * optimize UUIDGen to avoid lock contention on InetAddress.getLocalHost 
   (CASSANDRA-3387)
 * tolerate index being dropped mid-mutation (CASSANDRA-3334, 3313)
 * CompactionManager is now responsible for checking for new candidates
   post-task execution, enabling more consistent leveled compaction 
   (CASSANDRA-3391)
 * Cache HSHA threads (CASSANDRA-3372)
 * use CF/KS names as snapshot prefix for drop + truncate operations
   (CASSANDRA-2997)
 * Break bloom filters up to avoid heap fragmentation (CASSANDRA-2466)
 * fix cassandra hanging on jsvc stop (CASSANDRA-3302)
 * Avoid leveled compaction getting blocked on errors (CASSANDRA-3408)
 * Make reloading the compaction strategy safe (CASSANDRA-3409)
 * ignore 0.8 hints even if compaction begins before we try to purge
   them (CASSANDRA-3385)
 * remove procrun (bin\daemon) from Cassandra source tree and 
   artifacts (CASSANDRA-3331)
 * make cassandra compile under JDK7 (CASSANDRA-3275)
 * remove dependency of clientutil.jar to FBUtilities (CASSANDRA-3299)
 * avoid truncation errors by using long math on long values (CASSANDRA-3364)
 * avoid clock drift on some Windows machine (CASSANDRA-3375)
 * display cache provider in cli 'describe keyspace' command (CASSANDRA-3384)
 * fix incomplete topology information in describe_ring (CASSANDRA-3403)
 * expire dead gossip states based on time (CASSANDRA-2961)
 * improve CompactionTask extensibility (CASSANDRA-3330)
 * Allow one leveled compaction task to kick off another (CASSANDRA-3363)
 * allow encryption only between datacenters (CASSANDRA-2802)
Merged from 0.8:
 * fix truncate allowing data to be replayed post-restart (CASSANDRA-3297)
 * make iwriter final in IndexWriter to avoid NPE (CASSANDRA-2863)
 * (CQL) update grammar to require key clause in DELETE statement
   (CASSANDRA-3349)
 * (CQL) allow numeric keyspace names in USE statement (CASSANDRA-3350)
 * (Hadoop) skip empty rows when slicing the entire row (CASSANDRA-2855)
 * Fix handling of tombstone by SSTableExport/Import (CASSANDRA-3357)
 * fix ColumnIndexer to use long offsets (CASSANDRA-3358)
 * Improved CLI exceptions (CASSANDRA-3312)
 * Fix handling of tombstone by SSTableExport/Import (CASSANDRA-3357)
 * Only count compaction as active (for throttling) when they have
   successfully acquired the compaction lock (CASSANDRA-3344)
 * Display CLI version string on startup (CASSANDRA-3196)
 * (Hadoop) make CFIF try rpc_address or fallback to listen_address
   (CASSANDRA-3214)
 * (Hadoop) accept comma delimited lists of initial thrift connections
   (CASSANDRA-3185)
 * ColumnFamily min_compaction_threshold should be >= 2 (CASSANDRA-3342)
 * (Pig) add 0.8+ types and key validation type in schema (CASSANDRA-3280)
 * Fix completely removing column metadata using CLI (CASSANDRA-3126)
 * CLI `describe cluster;` output should be on separate lines for separate versions
   (CASSANDRA-3170)
 * fix changing durable_writes keyspace option during CF creation
   (CASSANDRA-3292)
 * avoid locking on update when no indexes are involved (CASSANDRA-3386)
 * fix assertionError during repair with ordered partitioners (CASSANDRA-3369)
 * correctly serialize key_validation_class for avro (CASSANDRA-3391)
 * don't expire counter tombstone after streaming (CASSANDRA-3394)
 * prevent nodes that failed to join from hanging around forever 
   (CASSANDRA-3351)
 * remove incorrect optimization from slice read path (CASSANDRA-3390)
 * Fix race in AntiEntropyService (CASSANDRA-3400)


1.0.0-final
 * close scrubbed sstable fd before deleting it (CASSANDRA-3318)
 * fix bug preventing obsolete commitlog segments from being removed
   (CASSANDRA-3269)
 * tolerate whitespace in seed CDL (CASSANDRA-3263)
 * Change default heap thresholds to max(min(1/2 ram, 1G), min(1/4 ram, 8GB))
   (CASSANDRA-3295)
 * Fix broken CompressedRandomAccessReaderTest (CASSANDRA-3298)
 * (CQL) fix type information returned for wildcard queries (CASSANDRA-3311)
 * add estimated tasks to LeveledCompactionStrategy (CASSANDRA-3322)
 * avoid including compaction cache-warming in keycache stats (CASSANDRA-3325)
 * run compaction and hinted handoff threads at MIN_PRIORITY (CASSANDRA-3308)
 * default hsha thrift server to cpu core count in rpc pool (CASSANDRA-3329)
 * add bin\daemon to binary tarball for Windows service (CASSANDRA-3331)
 * Fix places where uncompressed size of sstables was use in place of the
   compressed one (CASSANDRA-3338)
 * Fix hsha thrift server (CASSANDRA-3346)
 * Make sure repair only stream needed sstables (CASSANDRA-3345)


1.0.0-rc2
 * Log a meaningful warning when a node receives a message for a repair session
   that doesn't exist anymore (CASSANDRA-3256)
 * test for NUMA policy support as well as numactl presence (CASSANDRA-3245)
 * Fix FD leak when internode encryption is enabled (CASSANDRA-3257)
 * Remove incorrect assertion in mergeIterator (CASSANDRA-3260)
 * FBUtilities.hexToBytes(String) to throw NumberFormatException when string
   contains non-hex characters (CASSANDRA-3231)
 * Keep SimpleSnitch proximity ordering unchanged from what the Strategy
   generates, as intended (CASSANDRA-3262)
 * remove Scrub from compactionstats when finished (CASSANDRA-3255)
 * fix counter entry in jdbc TypesMap (CASSANDRA-3268)
 * fix full queue scenario for ParallelCompactionIterator (CASSANDRA-3270)
 * fix bootstrap process (CASSANDRA-3285)
 * don't try delivering hints if when there isn't any (CASSANDRA-3176)
 * CLI documentation change for ColumnFamily `compression_options` (CASSANDRA-3282)
 * ignore any CF ids sent by client for adding CF/KS (CASSANDRA-3288)
 * remove obsolete hints on first startup (CASSANDRA-3291)
 * use correct ISortedColumns for time-optimized reads (CASSANDRA-3289)
 * Evict gossip state immediately when a token is taken over by a new IP 
   (CASSANDRA-3259)


1.0.0-rc1
 * Update CQL to generate microsecond timestamps by default (CASSANDRA-3227)
 * Fix counting CFMetadata towards Memtable liveRatio (CASSANDRA-3023)
 * Kill server on wrapped OOME such as from FileChannel.map (CASSANDRA-3201)
 * remove unnecessary copy when adding to row cache (CASSANDRA-3223)
 * Log message when a full repair operation completes (CASSANDRA-3207)
 * Fix streamOutSession keeping sstables references forever if the remote end
   dies (CASSANDRA-3216)
 * Remove dynamic_snitch boolean from example configuration (defaulting to 
   true) and set default badness threshold to 0.1 (CASSANDRA-3229)
 * Base choice of random or "balanced" token on bootstrap on whether
   schema definitions were found (CASSANDRA-3219)
 * Fixes for LeveledCompactionStrategy score computation, prioritization,
   scheduling, and performance (CASSANDRA-3224, 3234)
 * parallelize sstable open at server startup (CASSANDRA-2988)
 * fix handling of exceptions writing to OutboundTcpConnection (CASSANDRA-3235)
 * Allow using quotes in "USE <keyspace>;" CLI command (CASSANDRA-3208)
 * Don't allow any cache loading exceptions to halt startup (CASSANDRA-3218)
 * Fix sstableloader --ignores option (CASSANDRA-3247)
 * File descriptor limit increased in packaging (CASSANDRA-3206)
 * Fix deadlock in commit log during flush (CASSANDRA-3253) 


1.0.0-beta1
 * removed binarymemtable (CASSANDRA-2692)
 * add commitlog_total_space_in_mb to prevent fragmented logs (CASSANDRA-2427)
 * removed commitlog_rotation_threshold_in_mb configuration (CASSANDRA-2771)
 * make AbstractBounds.normalize de-overlapp overlapping ranges (CASSANDRA-2641)
 * replace CollatingIterator, ReducingIterator with MergeIterator 
   (CASSANDRA-2062)
 * Fixed the ability to set compaction strategy in cli using create column 
   family command (CASSANDRA-2778)
 * clean up tmp files after failed compaction (CASSANDRA-2468)
 * restrict repair streaming to specific columnfamilies (CASSANDRA-2280)
 * don't bother persisting columns shadowed by a row tombstone (CASSANDRA-2589)
 * reset CF and SC deletion times after gc_grace (CASSANDRA-2317)
 * optimize away seek when compacting wide rows (CASSANDRA-2879)
 * single-pass streaming (CASSANDRA-2677, 2906, 2916, 3003)
 * use reference counting for deleting sstables instead of relying on GC
   (CASSANDRA-2521, 3179)
 * store hints as serialized mutations instead of pointers to data row
   (CASSANDRA-2045)
 * store hints in the coordinator node instead of in the closest replica 
   (CASSANDRA-2914)
 * add row_cache_keys_to_save CF option (CASSANDRA-1966)
 * check column family validity in nodetool repair (CASSANDRA-2933)
 * use lazy initialization instead of class initialization in NodeId
   (CASSANDRA-2953)
 * add paging to get_count (CASSANDRA-2894)
 * fix "short reads" in [multi]get (CASSANDRA-2643, 3157, 3192)
 * add optional compression for sstables (CASSANDRA-47, 2994, 3001, 3128)
 * add scheduler JMX metrics (CASSANDRA-2962)
 * add block level checksum for compressed data (CASSANDRA-1717)
 * make column family backed column map pluggable and introduce unsynchronized
   ArrayList backed one to speedup reads (CASSANDRA-2843, 3165, 3205)
 * refactoring of the secondary index api (CASSANDRA-2982)
 * make CL > ONE reads wait for digest reconciliation before returning
   (CASSANDRA-2494)
 * fix missing logging for some exceptions (CASSANDRA-2061)
 * refactor and optimize ColumnFamilyStore.files(...) and Descriptor.fromFilename(String)
   and few other places responsible for work with SSTable files (CASSANDRA-3040)
 * Stop reading from sstables once we know we have the most recent columns,
   for query-by-name requests (CASSANDRA-2498)
 * Add query-by-column mode to stress.java (CASSANDRA-3064)
 * Add "install" command to cassandra.bat (CASSANDRA-292)
 * clean up KSMetadata, CFMetadata from unnecessary
   Thrift<->Avro conversion methods (CASSANDRA-3032)
 * Add timeouts to client request schedulers (CASSANDRA-3079, 3096)
 * Cli to use hashes rather than array of hashes for strategy options (CASSANDRA-3081)
 * LeveledCompactionStrategy (CASSANDRA-1608, 3085, 3110, 3087, 3145, 3154, 3182)
 * Improvements of the CLI `describe` command (CASSANDRA-2630)
 * reduce window where dropped CF sstables may not be deleted (CASSANDRA-2942)
 * Expose gossip/FD info to JMX (CASSANDRA-2806)
 * Fix streaming over SSL when compressed SSTable involved (CASSANDRA-3051)
 * Add support for pluggable secondary index implementations (CASSANDRA-3078)
 * remove compaction_thread_priority setting (CASSANDRA-3104)
 * generate hints for replicas that timeout, not just replicas that are known
   to be down before starting (CASSANDRA-2034)
 * Add throttling for internode streaming (CASSANDRA-3080)
 * make the repair of a range repair all replica (CASSANDRA-2610, 3194)
 * expose the ability to repair the first range (as returned by the
   partitioner) of a node (CASSANDRA-2606)
 * Streams Compression (CASSANDRA-3015)
 * add ability to use multiple threads during a single compaction
   (CASSANDRA-2901)
 * make AbstractBounds.normalize support overlapping ranges (CASSANDRA-2641)
 * fix of the CQL count() behavior (CASSANDRA-3068)
 * use TreeMap backed column families for the SSTable simple writers
   (CASSANDRA-3148)
 * fix inconsistency of the CLI syntax when {} should be used instead of [{}]
   (CASSANDRA-3119)
 * rename CQL type names to match expected SQL behavior (CASSANDRA-3149, 3031)
 * Arena-based allocation for memtables (CASSANDRA-2252, 3162, 3163, 3168)
 * Default RR chance to 0.1 (CASSANDRA-3169)
 * Add RowLevel support to secondary index API (CASSANDRA-3147)
 * Make SerializingCacheProvider the default if JNA is available (CASSANDRA-3183)
 * Fix backwards compatibilty for CQL memtable properties (CASSANDRA-3190)
 * Add five-minute delay before starting compactions on a restarted server
   (CASSANDRA-3181)
 * Reduce copies done for intra-host messages (CASSANDRA-1788, 3144)
 * support of compaction strategy option for stress.java (CASSANDRA-3204)
 * make memtable throughput and column count thresholds no-ops (CASSANDRA-2449)
 * Return schema information along with the resultSet in CQL (CASSANDRA-2734)
 * Add new DecimalType (CASSANDRA-2883)
 * Fix assertion error in RowRepairResolver (CASSANDRA-3156)
 * Reduce unnecessary high buffer sizes (CASSANDRA-3171)
 * Pluggable compaction strategy (CASSANDRA-1610)
 * Add new broadcast_address config option (CASSANDRA-2491)


0.8.7
 * Kill server on wrapped OOME such as from FileChannel.map (CASSANDRA-3201)
 * Allow using quotes in "USE <keyspace>;" CLI command (CASSANDRA-3208)
 * Log message when a full repair operation completes (CASSANDRA-3207)
 * Don't allow any cache loading exceptions to halt startup (CASSANDRA-3218)
 * Fix sstableloader --ignores option (CASSANDRA-3247)
 * File descriptor limit increased in packaging (CASSANDRA-3206)
 * Log a meaningfull warning when a node receive a message for a repair session
   that doesn't exist anymore (CASSANDRA-3256)
 * Fix FD leak when internode encryption is enabled (CASSANDRA-3257)
 * FBUtilities.hexToBytes(String) to throw NumberFormatException when string
   contains non-hex characters (CASSANDRA-3231)
 * Keep SimpleSnitch proximity ordering unchanged from what the Strategy
   generates, as intended (CASSANDRA-3262)
 * remove Scrub from compactionstats when finished (CASSANDRA-3255)
 * Fix tool .bat files when CASSANDRA_HOME contains spaces (CASSANDRA-3258)
 * Force flush of status table when removing/updating token (CASSANDRA-3243)
 * Evict gossip state immediately when a token is taken over by a new IP (CASSANDRA-3259)
 * Fix bug where the failure detector can take too long to mark a host
   down (CASSANDRA-3273)
 * (Hadoop) allow wrapping ranges in queries (CASSANDRA-3137)
 * (Hadoop) check all interfaces for a match with split location
   before falling back to random replica (CASSANDRA-3211)
 * (Hadoop) Make Pig storage handle implements LoadMetadata (CASSANDRA-2777)
 * (Hadoop) Fix exception during PIG 'dump' (CASSANDRA-2810)
 * Fix stress COUNTER_GET option (CASSANDRA-3301)
 * Fix missing fields in CLI `show schema` output (CASSANDRA-3304)
 * Nodetool no longer leaks threads and closes JMX connections (CASSANDRA-3309)
 * fix truncate allowing data to be replayed post-restart (CASSANDRA-3297)
 * Move SimpleAuthority and SimpleAuthenticator to examples (CASSANDRA-2922)
 * Fix handling of tombstone by SSTableExport/Import (CASSANDRA-3357)
 * Fix transposition in cfHistograms (CASSANDRA-3222)
 * Allow using number as DC name when creating keyspace in CQL (CASSANDRA-3239)
 * Force flush of system table after updating/removing a token (CASSANDRA-3243)


0.8.6
 * revert CASSANDRA-2388
 * change TokenRange.endpoints back to listen/broadcast address to match
   pre-1777 behavior, and add TokenRange.rpc_endpoints instead (CASSANDRA-3187)
 * avoid trying to watch cassandra-topology.properties when loaded from jar
   (CASSANDRA-3138)
 * prevent users from creating keyspaces with LocalStrategy replication
   (CASSANDRA-3139)
 * fix CLI `show schema;` to output correct keyspace definition statement
   (CASSANDRA-3129)
 * CustomTThreadPoolServer to log TTransportException at DEBUG level
   (CASSANDRA-3142)
 * allow topology sort to work with non-unique rack names between 
   datacenters (CASSANDRA-3152)
 * Improve caching of same-version Messages on digest and repair paths
   (CASSANDRA-3158)
 * Randomize choice of first replica for counter increment (CASSANDRA-2890)
 * Fix using read_repair_chance instead of merge_shard_change (CASSANDRA-3202)
 * Avoid streaming data to nodes that already have it, on move as well as
   decommission (CASSANDRA-3041)
 * Fix divide by zero error in GCInspector (CASSANDRA-3164)
 * allow quoting of the ColumnFamily name in CLI `create column family`
   statement (CASSANDRA-3195)
 * Fix rolling upgrade from 0.7 to 0.8 problem (CASSANDRA-3166)
 * Accomodate missing encryption_options in IncomingTcpConnection.stream
   (CASSANDRA-3212)


0.8.5
 * fix NPE when encryption_options is unspecified (CASSANDRA-3007)
 * include column name in validation failure exceptions (CASSANDRA-2849)
 * make sure truncate clears out the commitlog so replay won't re-
   populate with truncated data (CASSANDRA-2950)
 * fix NPE when debug logging is enabled and dropped CF is present
   in a commitlog segment (CASSANDRA-3021)
 * fix cassandra.bat when CASSANDRA_HOME contains spaces (CASSANDRA-2952)
 * fix to SSTableSimpleUnsortedWriter bufferSize calculation (CASSANDRA-3027)
 * make cleanup and normal compaction able to skip empty rows
   (rows containing nothing but expired tombstones) (CASSANDRA-3039)
 * work around native memory leak in com.sun.management.GarbageCollectorMXBean
   (CASSANDRA-2868)
 * validate that column names in column_metadata are not equal to key_alias
   on create/update of the ColumnFamily and CQL 'ALTER' statement (CASSANDRA-3036)
 * return an InvalidRequestException if an indexed column is assigned
   a value larger than 64KB (CASSANDRA-3057)
 * fix of numeric-only and string column names handling in CLI "drop index" 
   (CASSANDRA-3054)
 * prune index scan resultset back to original request for lazy
   resultset expansion case (CASSANDRA-2964)
 * (Hadoop) fail jobs when Cassandra node has failed but TaskTracker
   has not (CASSANDRA-2388)
 * fix dynamic snitch ignoring nodes when read_repair_chance is zero
   (CASSANDRA-2662)
 * avoid retaining references to dropped CFS objects in 
   CompactionManager.estimatedCompactions (CASSANDRA-2708)
 * expose rpc timeouts per host in MessagingServiceMBean (CASSANDRA-2941)
 * avoid including cwd in classpath for deb and rpm packages (CASSANDRA-2881)
 * remove gossip state when a new IP takes over a token (CASSANDRA-3071)
 * allow sstable2json to work on index sstable files (CASSANDRA-3059)
 * always hint counters (CASSANDRA-3099)
 * fix log4j initialization in EmbeddedCassandraService (CASSANDRA-2857)
 * remove gossip state when a new IP takes over a token (CASSANDRA-3071)
 * work around native memory leak in com.sun.management.GarbageCollectorMXBean
    (CASSANDRA-2868)
 * fix UnavailableException with writes at CL.EACH_QUORM (CASSANDRA-3084)
 * fix parsing of the Keyspace and ColumnFamily names in numeric
   and string representations in CLI (CASSANDRA-3075)
 * fix corner cases in Range.differenceToFetch (CASSANDRA-3084)
 * fix ip address String representation in the ring cache (CASSANDRA-3044)
 * fix ring cache compatibility when mixing pre-0.8.4 nodes with post-
   in the same cluster (CASSANDRA-3023)
 * make repair report failure when a node participating dies (instead of
   hanging forever) (CASSANDRA-2433)
 * fix handling of the empty byte buffer by ReversedType (CASSANDRA-3111)
 * Add validation that Keyspace names are case-insensitively unique (CASSANDRA-3066)
 * catch invalid key_validation_class before instantiating UpdateColumnFamily (CASSANDRA-3102)
 * make Range and Bounds objects client-safe (CASSANDRA-3108)
 * optionally skip log4j configuration (CASSANDRA-3061)
 * bundle sstableloader with the debian package (CASSANDRA-3113)
 * don't try to build secondary indexes when there is none (CASSANDRA-3123)
 * improve SSTableSimpleUnsortedWriter speed for large rows (CASSANDRA-3122)
 * handle keyspace arguments correctly in nodetool snapshot (CASSANDRA-3038)
 * Fix SSTableImportTest on windows (CASSANDRA-3043)
 * expose compactionThroughputMbPerSec through JMX (CASSANDRA-3117)
 * log keyspace and CF of large rows being compacted


0.8.4
 * change TokenRing.endpoints to be a list of rpc addresses instead of 
   listen/broadcast addresses (CASSANDRA-1777)
 * include files-to-be-streamed in StreamInSession.getSources (CASSANDRA-2972)
 * use JAVA env var in cassandra-env.sh (CASSANDRA-2785, 2992)
 * avoid doing read for no-op replicate-on-write at CL=1 (CASSANDRA-2892)
 * refuse counter write for CL.ANY (CASSANDRA-2990)
 * switch back to only logging recent dropped messages (CASSANDRA-3004)
 * always deserialize RowMutation for counters (CASSANDRA-3006)
 * ignore saved replication_factor strategy_option for NTS (CASSANDRA-3011)
 * make sure pre-truncate CL segments are discarded (CASSANDRA-2950)


0.8.3
 * add ability to drop local reads/writes that are going to timeout
   (CASSANDRA-2943)
 * revamp token removal process, keep gossip states for 3 days (CASSANDRA-2496)
 * don't accept extra args for 0-arg nodetool commands (CASSANDRA-2740)
 * log unavailableexception details at debug level (CASSANDRA-2856)
 * expose data_dir though jmx (CASSANDRA-2770)
 * don't include tmp files as sstable when create cfs (CASSANDRA-2929)
 * log Java classpath on startup (CASSANDRA-2895)
 * keep gossipped version in sync with actual on migration coordinator 
   (CASSANDRA-2946)
 * use lazy initialization instead of class initialization in NodeId
   (CASSANDRA-2953)
 * check column family validity in nodetool repair (CASSANDRA-2933)
 * speedup bytes to hex conversions dramatically (CASSANDRA-2850)
 * Flush memtables on shutdown when durable writes are disabled 
   (CASSANDRA-2958)
 * improved POSIX compatibility of start scripts (CASsANDRA-2965)
 * add counter support to Hadoop InputFormat (CASSANDRA-2981)
 * fix bug where dirty commitlog segments were removed (and avoid keeping 
   segments with no post-flush activity permanently dirty) (CASSANDRA-2829)
 * fix throwing exception with batch mutation of counter super columns
   (CASSANDRA-2949)
 * ignore system tables during repair (CASSANDRA-2979)
 * throw exception when NTS is given replication_factor as an option
   (CASSANDRA-2960)
 * fix assertion error during compaction of counter CFs (CASSANDRA-2968)
 * avoid trying to create index names, when no index exists (CASSANDRA-2867)
 * don't sample the system table when choosing a bootstrap token
   (CASSANDRA-2825)
 * gossiper notifies of local state changes (CASSANDRA-2948)
 * add asynchronous and half-sync/half-async (hsha) thrift servers 
   (CASSANDRA-1405)
 * fix potential use of free'd native memory in SerializingCache 
   (CASSANDRA-2951)
 * prune index scan resultset back to original request for lazy
   resultset expansion case (CASSANDRA-2964)
 * (Hadoop) fail jobs when Cassandra node has failed but TaskTracker
    has not (CASSANDRA-2388)


0.8.2
 * CQL: 
   - include only one row per unique key for IN queries (CASSANDRA-2717)
   - respect client timestamp on full row deletions (CASSANDRA-2912)
 * improve thread-safety in StreamOutSession (CASSANDRA-2792)
 * allow deleting a row and updating indexed columns in it in the
   same mutation (CASSANDRA-2773)
 * Expose number of threads blocked on submitting memtable to flush
   in JMX (CASSANDRA-2817)
 * add ability to return "endpoints" to nodetool (CASSANDRA-2776)
 * Add support for multiple (comma-delimited) coordinator addresses
   to ColumnFamilyInputFormat (CASSANDRA-2807)
 * fix potential NPE while scheduling read repair for range slice
   (CASSANDRA-2823)
 * Fix race in SystemTable.getCurrentLocalNodeId (CASSANDRA-2824)
 * Correctly set default for replicate_on_write (CASSANDRA-2835)
 * improve nodetool compactionstats formatting (CASSANDRA-2844)
 * fix index-building status display (CASSANDRA-2853)
 * fix CLI perpetuating obsolete KsDef.replication_factor (CASSANDRA-2846)
 * improve cli treatment of multiline comments (CASSANDRA-2852)
 * handle row tombstones correctly in EchoedRow (CASSANDRA-2786)
 * add MessagingService.get[Recently]DroppedMessages and
   StorageService.getExceptionCount (CASSANDRA-2804)
 * fix possibility of spurious UnavailableException for LOCAL_QUORUM
   reads with dynamic snitch + read repair disabled (CASSANDRA-2870)
 * add ant-optional as dependence for the debian package (CASSANDRA-2164)
 * add option to specify limit for get_slice in the CLI (CASSANDRA-2646)
 * decrease HH page size (CASSANDRA-2832)
 * reset cli keyspace after dropping the current one (CASSANDRA-2763)
 * add KeyRange option to Hadoop inputformat (CASSANDRA-1125)
 * fix protocol versioning (CASSANDRA-2818, 2860)
 * support spaces in path to log4j configuration (CASSANDRA-2383)
 * avoid including inferred types in CF update (CASSANDRA-2809)
 * fix JMX bulkload call (CASSANDRA-2908)
 * fix updating KS with durable_writes=false (CASSANDRA-2907)
 * add simplified facade to SSTableWriter for bulk loading use
   (CASSANDRA-2911)
 * fix re-using index CF sstable names after drop/recreate (CASSANDRA-2872)
 * prepend CF to default index names (CASSANDRA-2903)
 * fix hint replay (CASSANDRA-2928)
 * Properly synchronize repair's merkle tree computation (CASSANDRA-2816)


0.8.1
 * CQL:
   - support for insert, delete in BATCH (CASSANDRA-2537)
   - support for IN to SELECT, UPDATE (CASSANDRA-2553)
   - timestamp support for INSERT, UPDATE, and BATCH (CASSANDRA-2555)
   - TTL support (CASSANDRA-2476)
   - counter support (CASSANDRA-2473)
   - ALTER COLUMNFAMILY (CASSANDRA-1709)
   - DROP INDEX (CASSANDRA-2617)
   - add SCHEMA/TABLE as aliases for KS/CF (CASSANDRA-2743)
   - server handles wait-for-schema-agreement (CASSANDRA-2756)
   - key alias support (CASSANDRA-2480)
 * add support for comparator parameters and a generic ReverseType
   (CASSANDRA-2355)
 * add CompositeType and DynamicCompositeType (CASSANDRA-2231)
 * optimize batches containing multiple updates to the same row
   (CASSANDRA-2583)
 * adjust hinted handoff page size to avoid OOM with large columns 
   (CASSANDRA-2652)
 * mark BRAF buffer invalid post-flush so we don't re-flush partial
   buffers again, especially on CL writes (CASSANDRA-2660)
 * add DROP INDEX support to CLI (CASSANDRA-2616)
 * don't perform HH to client-mode [storageproxy] nodes (CASSANDRA-2668)
 * Improve forceDeserialize/getCompactedRow encapsulation (CASSANDRA-2659)
 * Don't write CounterUpdateColumn to disk in tests (CASSANDRA-2650)
 * Add sstable bulk loading utility (CASSANDRA-1278)
 * avoid replaying hints to dropped columnfamilies (CASSANDRA-2685)
 * add placeholders for missing rows in range query pseudo-RR (CASSANDRA-2680)
 * remove no-op HHOM.renameHints (CASSANDRA-2693)
 * clone super columns to avoid modifying them during flush (CASSANDRA-2675)
 * allow writes to bypass the commitlog for certain keyspaces (CASSANDRA-2683)
 * avoid NPE when bypassing commitlog during memtable flush (CASSANDRA-2781)
 * Added support for making bootstrap retry if nodes flap (CASSANDRA-2644)
 * Added statusthrift to nodetool to report if thrift server is running (CASSANDRA-2722)
 * Fixed rows being cached if they do not exist (CASSANDRA-2723)
 * Support passing tableName and cfName to RowCacheProviders (CASSANDRA-2702)
 * close scrub file handles (CASSANDRA-2669)
 * throttle migration replay (CASSANDRA-2714)
 * optimize column serializer creation (CASSANDRA-2716)
 * Added support for making bootstrap retry if nodes flap (CASSANDRA-2644)
 * Added statusthrift to nodetool to report if thrift server is running
   (CASSANDRA-2722)
 * Fixed rows being cached if they do not exist (CASSANDRA-2723)
 * fix truncate/compaction race (CASSANDRA-2673)
 * workaround large resultsets causing large allocation retention
   by nio sockets (CASSANDRA-2654)
 * fix nodetool ring use with Ec2Snitch (CASSANDRA-2733)
 * fix removing columns and subcolumns that are supressed by a row or
   supercolumn tombstone during replica resolution (CASSANDRA-2590)
 * support sstable2json against snapshot sstables (CASSANDRA-2386)
 * remove active-pull schema requests (CASSANDRA-2715)
 * avoid marking entire list of sstables as actively being compacted
   in multithreaded compaction (CASSANDRA-2765)
 * seek back after deserializing a row to update cache with (CASSANDRA-2752)
 * avoid skipping rows in scrub for counter column family (CASSANDRA-2759)
 * fix ConcurrentModificationException in repair when dealing with 0.7 node
   (CASSANDRA-2767)
 * use threadsafe collections for StreamInSession (CASSANDRA-2766)
 * avoid infinite loop when creating merkle tree (CASSANDRA-2758)
 * avoids unmarking compacting sstable prematurely in cleanup (CASSANDRA-2769)
 * fix NPE when the commit log is bypassed (CASSANDRA-2718)
 * don't throw an exception in SS.isRPCServerRunning (CASSANDRA-2721)
 * make stress.jar executable (CASSANDRA-2744)
 * add daemon mode to java stress (CASSANDRA-2267)
 * expose the DC and rack of a node through JMX and nodetool ring (CASSANDRA-2531)
 * fix cache mbean getSize (CASSANDRA-2781)
 * Add Date, Float, Double, and Boolean types (CASSANDRA-2530)
 * Add startup flag to renew counter node id (CASSANDRA-2788)
 * add jamm agent to cassandra.bat (CASSANDRA-2787)
 * fix repair hanging if a neighbor has nothing to send (CASSANDRA-2797)
 * purge tombstone even if row is in only one sstable (CASSANDRA-2801)
 * Fix wrong purge of deleted cf during compaction (CASSANDRA-2786)
 * fix race that could result in Hadoop writer failing to throw an
   exception encountered after close() (CASSANDRA-2755)
 * fix scan wrongly throwing assertion error (CASSANDRA-2653)
 * Always use even distribution for merkle tree with RandomPartitionner
   (CASSANDRA-2841)
 * fix describeOwnership for OPP (CASSANDRA-2800)
 * ensure that string tokens do not contain commas (CASSANDRA-2762)


0.8.0-final
 * fix CQL grammar warning and cqlsh regression from CASSANDRA-2622
 * add ant generate-cql-html target (CASSANDRA-2526)
 * update CQL consistency levels (CASSANDRA-2566)
 * debian packaging fixes (CASSANDRA-2481, 2647)
 * fix UUIDType, IntegerType for direct buffers (CASSANDRA-2682, 2684)
 * switch to native Thrift for Hadoop map/reduce (CASSANDRA-2667)
 * fix StackOverflowError when building from eclipse (CASSANDRA-2687)
 * only provide replication_factor to strategy_options "help" for
   SimpleStrategy, OldNetworkTopologyStrategy (CASSANDRA-2678, 2713)
 * fix exception adding validators to non-string columns (CASSANDRA-2696)
 * avoid instantiating DatabaseDescriptor in JDBC (CASSANDRA-2694)
 * fix potential stack overflow during compaction (CASSANDRA-2626)
 * clone super columns to avoid modifying them during flush (CASSANDRA-2675)
 * reset underlying iterator in EchoedRow constructor (CASSANDRA-2653)


0.8.0-rc1
 * faster flushes and compaction from fixing excessively pessimistic 
   rebuffering in BRAF (CASSANDRA-2581)
 * fix returning null column values in the python cql driver (CASSANDRA-2593)
 * fix merkle tree splitting exiting early (CASSANDRA-2605)
 * snapshot_before_compaction directory name fix (CASSANDRA-2598)
 * Disable compaction throttling during bootstrap (CASSANDRA-2612) 
 * fix CQL treatment of > and < operators in range slices (CASSANDRA-2592)
 * fix potential double-application of counter updates on commitlog replay
   by moving replay position from header to sstable metadata (CASSANDRA-2419)
 * JDBC CQL driver exposes getColumn for access to timestamp
 * JDBC ResultSetMetadata properties added to AbstractType
 * r/m clustertool (CASSANDRA-2607)
 * add support for presenting row key as a column in CQL result sets 
   (CASSANDRA-2622)
 * Don't allow {LOCAL|EACH}_QUORUM unless strategy is NTS (CASSANDRA-2627)
 * validate keyspace strategy_options during CQL create (CASSANDRA-2624)
 * fix empty Result with secondary index when limit=1 (CASSANDRA-2628)
 * Fix regression where bootstrapping a node with no schema fails
   (CASSANDRA-2625)
 * Allow removing LocationInfo sstables (CASSANDRA-2632)
 * avoid attempting to replay mutations from dropped keyspaces (CASSANDRA-2631)
 * avoid using cached position of a key when GT is requested (CASSANDRA-2633)
 * fix counting bloom filter true positives (CASSANDRA-2637)
 * initialize local ep state prior to gossip startup if needed (CASSANDRA-2638)
 * fix counter increment lost after restart (CASSANDRA-2642)
 * add quote-escaping via backslash to CLI (CASSANDRA-2623)
 * fix pig example script (CASSANDRA-2487)
 * fix dynamic snitch race in adding latencies (CASSANDRA-2618)
 * Start/stop cassandra after more important services such as mdadm in
   debian packaging (CASSANDRA-2481)


0.8.0-beta2
 * fix NPE compacting index CFs (CASSANDRA-2528)
 * Remove checking all column families on startup for compaction candidates 
   (CASSANDRA-2444)
 * validate CQL create keyspace options (CASSANDRA-2525)
 * fix nodetool setcompactionthroughput (CASSANDRA-2550)
 * move	gossip heartbeat back to its own thread (CASSANDRA-2554)
 * validate cql TRUNCATE columnfamily before truncating (CASSANDRA-2570)
 * fix batch_mutate for mixed standard-counter mutations (CASSANDRA-2457)
 * disallow making schema changes to system keyspace (CASSANDRA-2563)
 * fix sending mutation messages multiple times (CASSANDRA-2557)
 * fix incorrect use of NBHM.size in ReadCallback that could cause
   reads to time out even when responses were received (CASSANDRA-2552)
 * trigger read repair correctly for LOCAL_QUORUM reads (CASSANDRA-2556)
 * Allow configuring the number of compaction thread (CASSANDRA-2558)
 * forceUserDefinedCompaction will attempt to compact what it is given
   even if the pessimistic estimate is that there is not enough disk space;
   automatic compactions will only compact 2 or more sstables (CASSANDRA-2575)
 * refuse to apply migrations with older timestamps than the current 
   schema (CASSANDRA-2536)
 * remove unframed Thrift transport option
 * include indexes in snapshots (CASSANDRA-2596)
 * improve ignoring of obsolete mutations in index maintenance (CASSANDRA-2401)
 * recognize attempt to drop just the index while leaving the column
   definition alone (CASSANDRA-2619)
  

0.8.0-beta1
 * remove Avro RPC support (CASSANDRA-926)
 * support for columns that act as incr/decr counters 
   (CASSANDRA-1072, 1937, 1944, 1936, 2101, 2093, 2288, 2105, 2384, 2236, 2342,
   2454)
 * CQL (CASSANDRA-1703, 1704, 1705, 1706, 1707, 1708, 1710, 1711, 1940, 
   2124, 2302, 2277, 2493)
 * avoid double RowMutation serialization on write path (CASSANDRA-1800)
 * make NetworkTopologyStrategy the default (CASSANDRA-1960)
 * configurable internode encryption (CASSANDRA-1567, 2152)
 * human readable column names in sstable2json output (CASSANDRA-1933)
 * change default JMX port to 7199 (CASSANDRA-2027)
 * backwards compatible internal messaging (CASSANDRA-1015)
 * atomic switch of memtables and sstables (CASSANDRA-2284)
 * add pluggable SeedProvider (CASSANDRA-1669)
 * Fix clustertool to not throw exception when calling get_endpoints (CASSANDRA-2437)
 * upgrade to thrift 0.6 (CASSANDRA-2412) 
 * repair works on a token range instead of full ring (CASSANDRA-2324)
 * purge tombstones from row cache (CASSANDRA-2305)
 * push replication_factor into strategy_options (CASSANDRA-1263)
 * give snapshots the same name on each node (CASSANDRA-1791)
 * remove "nodetool loadbalance" (CASSANDRA-2448)
 * multithreaded compaction (CASSANDRA-2191)
 * compaction throttling (CASSANDRA-2156)
 * add key type information and alias (CASSANDRA-2311, 2396)
 * cli no longer divides read_repair_chance by 100 (CASSANDRA-2458)
 * made CompactionInfo.getTaskType return an enum (CASSANDRA-2482)
 * add a server-wide cap on measured memtable memory usage and aggressively
   flush to keep under that threshold (CASSANDRA-2006)
 * add unified UUIDType (CASSANDRA-2233)
 * add off-heap row cache support (CASSANDRA-1969)


0.7.5
 * improvements/fixes to PIG driver (CASSANDRA-1618, CASSANDRA-2387,
   CASSANDRA-2465, CASSANDRA-2484)
 * validate index names (CASSANDRA-1761)
 * reduce contention on Table.flusherLock (CASSANDRA-1954)
 * try harder to detect failures during streaming, cleaning up temporary
   files more reliably (CASSANDRA-2088)
 * shut down server for OOM on a Thrift thread (CASSANDRA-2269)
 * fix tombstone handling in repair and sstable2json (CASSANDRA-2279)
 * preserve version when streaming data from old sstables (CASSANDRA-2283)
 * don't start repair if a neighboring node is marked as dead (CASSANDRA-2290)
 * purge tombstones from row cache (CASSANDRA-2305)
 * Avoid seeking when sstable2json exports the entire file (CASSANDRA-2318)
 * clear Built flag in system table when dropping an index (CASSANDRA-2320)
 * don't allow arbitrary argument for stress.java (CASSANDRA-2323)
 * validate values for index predicates in get_indexed_slice (CASSANDRA-2328)
 * queue secondary indexes for flush before the parent (CASSANDRA-2330)
 * allow job configuration to set the CL used in Hadoop jobs (CASSANDRA-2331)
 * add memtable_flush_queue_size defaulting to 4 (CASSANDRA-2333)
 * Allow overriding of initial_token, storage_port and rpc_port from system
   properties (CASSANDRA-2343)
 * fix comparator used for non-indexed secondary expressions in index scan
   (CASSANDRA-2347)
 * ensure size calculation and write phase of large-row compaction use
   the same threshold for TTL expiration (CASSANDRA-2349)
 * fix race when iterating CFs during add/drop (CASSANDRA-2350)
 * add ConsistencyLevel command to CLI (CASSANDRA-2354)
 * allow negative numbers in the cli (CASSANDRA-2358)
 * hard code serialVersionUID for tokens class (CASSANDRA-2361)
 * fix potential infinite loop in ByteBufferUtil.inputStream (CASSANDRA-2365)
 * fix encoding bugs in HintedHandoffManager, SystemTable when default
   charset is not UTF8 (CASSANDRA-2367)
 * avoids having removed node reappearing in Gossip (CASSANDRA-2371)
 * fix incorrect truncation of long to int when reading columns via block
   index (CASSANDRA-2376)
 * fix NPE during stream session (CASSANDRA-2377)
 * fix race condition that could leave orphaned data files when dropping CF or
   KS (CASSANDRA-2381)
 * fsync statistics component on write (CASSANDRA-2382)
 * fix duplicate results from CFS.scan (CASSANDRA-2406)
 * add IntegerType to CLI help (CASSANDRA-2414)
 * avoid caching token-only decoratedkeys (CASSANDRA-2416)
 * convert mmap assertion to if/throw so scrub can catch it (CASSANDRA-2417)
 * don't overwrite gc log (CASSANDR-2418)
 * invalidate row cache for streamed row to avoid inconsitencies
   (CASSANDRA-2420)
 * avoid copies in range/index scans (CASSANDRA-2425)
 * make sure we don't wipe data during cleanup if the node has not join
   the ring (CASSANDRA-2428)
 * Try harder to close files after compaction (CASSANDRA-2431)
 * re-set bootstrapped flag after move finishes (CASSANDRA-2435)
 * display validation_class in CLI 'describe keyspace' (CASSANDRA-2442)
 * make cleanup compactions cleanup the row cache (CASSANDRA-2451)
 * add column fields validation to scrub (CASSANDRA-2460)
 * use 64KB flush buffer instead of in_memory_compaction_limit (CASSANDRA-2463)
 * fix backslash substitutions in CLI (CASSANDRA-2492)
 * disable cache saving for system CFS (CASSANDRA-2502)
 * fixes for verifying destination availability under hinted conditions
   so UE can be thrown intead of timing out (CASSANDRA-2514)
 * fix update of validation class in column metadata (CASSANDRA-2512)
 * support LOCAL_QUORUM, EACH_QUORUM CLs outside of NTS (CASSANDRA-2516)
 * preserve version when streaming data from old sstables (CASSANDRA-2283)
 * fix backslash substitutions in CLI (CASSANDRA-2492)
 * count a row deletion as one operation towards memtable threshold 
   (CASSANDRA-2519)
 * support LOCAL_QUORUM, EACH_QUORUM CLs outside of NTS (CASSANDRA-2516)


0.7.4
 * add nodetool join command (CASSANDRA-2160)
 * fix secondary indexes on pre-existing or streamed data (CASSANDRA-2244)
 * initialize endpoint in gossiper earlier (CASSANDRA-2228)
 * add ability to write to Cassandra from Pig (CASSANDRA-1828)
 * add rpc_[min|max]_threads (CASSANDRA-2176)
 * add CL.TWO, CL.THREE (CASSANDRA-2013)
 * avoid exporting an un-requested row in sstable2json, when exporting 
   a key that does not exist (CASSANDRA-2168)
 * add incremental_backups option (CASSANDRA-1872)
 * add configurable row limit to Pig loadfunc (CASSANDRA-2276)
 * validate column values in batches as well as single-Column inserts
   (CASSANDRA-2259)
 * move sample schema from cassandra.yaml to schema-sample.txt,
   a cli scripts (CASSANDRA-2007)
 * avoid writing empty rows when scrubbing tombstoned rows (CASSANDRA-2296)
 * fix assertion error in range and index scans for CL < ALL
   (CASSANDRA-2282)
 * fix commitlog replay when flush position refers to data that didn't
   get synced before server died (CASSANDRA-2285)
 * fix fd leak in sstable2json with non-mmap'd i/o (CASSANDRA-2304)
 * reduce memory use during streaming of multiple sstables (CASSANDRA-2301)
 * purge tombstoned rows from cache after GCGraceSeconds (CASSANDRA-2305)
 * allow zero replicas in a NTS datacenter (CASSANDRA-1924)
 * make range queries respect snitch for local replicas (CASSANDRA-2286)
 * fix HH delivery when column index is larger than 2GB (CASSANDRA-2297)
 * make 2ary indexes use parent CF flush thresholds during initial build
   (CASSANDRA-2294)
 * update memtable_throughput to be a long (CASSANDRA-2158)


0.7.3
 * Keep endpoint state until aVeryLongTime (CASSANDRA-2115)
 * lower-latency read repair (CASSANDRA-2069)
 * add hinted_handoff_throttle_delay_in_ms option (CASSANDRA-2161)
 * fixes for cache save/load (CASSANDRA-2172, -2174)
 * Handle whole-row deletions in CFOutputFormat (CASSANDRA-2014)
 * Make memtable_flush_writers flush in parallel (CASSANDRA-2178)
 * Add compaction_preheat_key_cache option (CASSANDRA-2175)
 * refactor stress.py to have only one copy of the format string 
   used for creating row keys (CASSANDRA-2108)
 * validate index names for \w+ (CASSANDRA-2196)
 * Fix Cassandra cli to respect timeout if schema does not settle 
   (CASSANDRA-2187)
 * fix for compaction and cleanup writing old-format data into new-version 
   sstable (CASSANDRA-2211, -2216)
 * add nodetool scrub (CASSANDRA-2217, -2240)
 * fix sstable2json large-row pagination (CASSANDRA-2188)
 * fix EOFing on requests for the last bytes in a file (CASSANDRA-2213)
 * fix BufferedRandomAccessFile bugs (CASSANDRA-2218, -2241)
 * check for memtable flush_after_mins exceeded every 10s (CASSANDRA-2183)
 * fix cache saving on Windows (CASSANDRA-2207)
 * add validateSchemaAgreement call + synchronization to schema
   modification operations (CASSANDRA-2222)
 * fix for reversed slice queries on large rows (CASSANDRA-2212)
 * fat clients were writing local data (CASSANDRA-2223)
 * set DEFAULT_MEMTABLE_LIFETIME_IN_MINS to 24h
 * improve detection and cleanup of partially-written sstables 
   (CASSANDRA-2206)
 * fix supercolumn de/serialization when subcolumn comparator is different
   from supercolumn's (CASSANDRA-2104)
 * fix starting up on Windows when CASSANDRA_HOME contains whitespace
   (CASSANDRA-2237)
 * add [get|set][row|key]cacheSavePeriod to JMX (CASSANDRA-2100)
 * fix Hadoop ColumnFamilyOutputFormat dropping of mutations
   when batch fills up (CASSANDRA-2255)
 * move file deletions off of scheduledtasks executor (CASSANDRA-2253)


0.7.2
 * copy DecoratedKey.key when inserting into caches to avoid retaining
   a reference to the underlying buffer (CASSANDRA-2102)
 * format subcolumn names with subcomparator (CASSANDRA-2136)
 * fix column bloom filter deserialization (CASSANDRA-2165)


0.7.1
 * refactor MessageDigest creation code. (CASSANDRA-2107)
 * buffer network stack to avoid inefficient small TCP messages while avoiding
   the nagle/delayed ack problem (CASSANDRA-1896)
 * check log4j configuration for changes every 10s (CASSANDRA-1525, 1907)
 * more-efficient cross-DC replication (CASSANDRA-1530, -2051, -2138)
 * avoid polluting page cache with commitlog or sstable writes
   and seq scan operations (CASSANDRA-1470)
 * add RMI authentication options to nodetool (CASSANDRA-1921)
 * make snitches configurable at runtime (CASSANDRA-1374)
 * retry hadoop split requests on connection failure (CASSANDRA-1927)
 * implement describeOwnership for BOP, COPP (CASSANDRA-1928)
 * make read repair behave as expected for ConsistencyLevel > ONE
   (CASSANDRA-982, 2038)
 * distributed test harness (CASSANDRA-1859, 1964)
 * reduce flush lock contention (CASSANDRA-1930)
 * optimize supercolumn deserialization (CASSANDRA-1891)
 * fix CFMetaData.apply to only compare objects of the same class 
   (CASSANDRA-1962)
 * allow specifying specific SSTables to compact from JMX (CASSANDRA-1963)
 * fix race condition in MessagingService.targets (CASSANDRA-1959, 2094, 2081)
 * refuse to open sstables from a future version (CASSANDRA-1935)
 * zero-copy reads (CASSANDRA-1714)
 * fix copy bounds for word Text in wordcount demo (CASSANDRA-1993)
 * fixes for contrib/javautils (CASSANDRA-1979)
 * check more frequently for memtable expiration (CASSANDRA-2000)
 * fix writing SSTable column count statistics (CASSANDRA-1976)
 * fix streaming of multiple CFs during bootstrap (CASSANDRA-1992)
 * explicitly set JVM GC new generation size with -Xmn (CASSANDRA-1968)
 * add short options for CLI flags (CASSANDRA-1565)
 * make keyspace argument to "describe keyspace" in CLI optional
   when authenticated to keyspace already (CASSANDRA-2029)
 * added option to specify -Dcassandra.join_ring=false on startup
   to allow "warm spare" nodes or performing JMX maintenance before
   joining the ring (CASSANDRA-526)
 * log migrations at INFO (CASSANDRA-2028)
 * add CLI verbose option in file mode (CASSANDRA-2030)
 * add single-line "--" comments to CLI (CASSANDRA-2032)
 * message serialization tests (CASSANDRA-1923)
 * switch from ivy to maven-ant-tasks (CASSANDRA-2017)
 * CLI attempts to block for new schema to propagate (CASSANDRA-2044)
 * fix potential overflow in nodetool cfstats (CASSANDRA-2057)
 * add JVM shutdownhook to sync commitlog (CASSANDRA-1919)
 * allow nodes to be up without being part of  normal traffic (CASSANDRA-1951)
 * fix CLI "show keyspaces" with null options on NTS (CASSANDRA-2049)
 * fix possible ByteBuffer race conditions (CASSANDRA-2066)
 * reduce garbage generated by MessagingService to prevent load spikes
   (CASSANDRA-2058)
 * fix math in RandomPartitioner.describeOwnership (CASSANDRA-2071)
 * fix deletion of sstable non-data components (CASSANDRA-2059)
 * avoid blocking gossip while deleting handoff hints (CASSANDRA-2073)
 * ignore messages from newer versions, keep track of nodes in gossip 
   regardless of version (CASSANDRA-1970)
 * cache writing moved to CompactionManager to reduce i/o contention and
   updated to use non-cache-polluting writes (CASSANDRA-2053)
 * page through large rows when exporting to JSON (CASSANDRA-2041)
 * add flush_largest_memtables_at and reduce_cache_sizes_at options
   (CASSANDRA-2142)
 * add cli 'describe cluster' command (CASSANDRA-2127)
 * add cli support for setting username/password at 'connect' command 
   (CASSANDRA-2111)
 * add -D option to Stress.java to allow reading hosts from a file 
   (CASSANDRA-2149)
 * bound hints CF throughput between 32M and 256M (CASSANDRA-2148)
 * continue starting when invalid saved cache entries are encountered
   (CASSANDRA-2076)
 * add max_hint_window_in_ms option (CASSANDRA-1459)


0.7.0-final
 * fix offsets to ByteBuffer.get (CASSANDRA-1939)


0.7.0-rc4
 * fix cli crash after backgrounding (CASSANDRA-1875)
 * count timeouts in storageproxy latencies, and include latency 
   histograms in StorageProxyMBean (CASSANDRA-1893)
 * fix CLI get recognition of supercolumns (CASSANDRA-1899)
 * enable keepalive on intra-cluster sockets (CASSANDRA-1766)
 * count timeouts towards dynamicsnitch latencies (CASSANDRA-1905)
 * Expose index-building status in JMX + cli schema description
   (CASSANDRA-1871)
 * allow [LOCAL|EACH]_QUORUM to be used with non-NetworkTopology 
   replication Strategies
 * increased amount of index locks for faster commitlog replay
 * collect secondary index tombstones immediately (CASSANDRA-1914)
 * revert commitlog changes from #1780 (CASSANDRA-1917)
 * change RandomPartitioner min token to -1 to avoid collision w/
   tokens on actual nodes (CASSANDRA-1901)
 * examine the right nibble when validating TimeUUID (CASSANDRA-1910)
 * include secondary indexes in cleanup (CASSANDRA-1916)
 * CFS.scrubDataDirectories should also cleanup invalid secondary indexes
   (CASSANDRA-1904)
 * ability to disable/enable gossip on nodes to force them down
   (CASSANDRA-1108)


0.7.0-rc3
 * expose getNaturalEndpoints in StorageServiceMBean taking byte[]
   key; RMI cannot serialize ByteBuffer (CASSANDRA-1833)
 * infer org.apache.cassandra.locator for replication strategy classes
   when not otherwise specified
 * validation that generates less garbage (CASSANDRA-1814)
 * add TTL support to CLI (CASSANDRA-1838)
 * cli defaults to bytestype for subcomparator when creating
   column families (CASSANDRA-1835)
 * unregister index MBeans when index is dropped (CASSANDRA-1843)
 * make ByteBufferUtil.clone thread-safe (CASSANDRA-1847)
 * change exception for read requests during bootstrap from 
   InvalidRequest to Unavailable (CASSANDRA-1862)
 * respect row-level tombstones post-flush in range scans
   (CASSANDRA-1837)
 * ReadResponseResolver check digests against each other (CASSANDRA-1830)
 * return InvalidRequest when remove of subcolumn without supercolumn
   is requested (CASSANDRA-1866)
 * flush before repair (CASSANDRA-1748)
 * SSTableExport validates key order (CASSANDRA-1884)
 * large row support for SSTableExport (CASSANDRA-1867)
 * Re-cache hot keys post-compaction without hitting disk (CASSANDRA-1878)
 * manage read repair in coordinator instead of data source, to
   provide latency information to dynamic snitch (CASSANDRA-1873)


0.7.0-rc2
 * fix live-column-count of slice ranges including tombstoned supercolumn 
   with live subcolumn (CASSANDRA-1591)
 * rename o.a.c.internal.AntientropyStage -> AntiEntropyStage,
   o.a.c.request.Request_responseStage -> RequestResponseStage,
   o.a.c.internal.Internal_responseStage -> InternalResponseStage
 * add AbstractType.fromString (CASSANDRA-1767)
 * require index_type to be present when specifying index_name
   on ColumnDef (CASSANDRA-1759)
 * fix add/remove index bugs in CFMetadata (CASSANDRA-1768)
 * rebuild Strategy during system_update_keyspace (CASSANDRA-1762)
 * cli updates prompt to ... in continuation lines (CASSANDRA-1770)
 * support multiple Mutations per key in hadoop ColumnFamilyOutputFormat
   (CASSANDRA-1774)
 * improvements to Debian init script (CASSANDRA-1772)
 * use local classloader to check for version.properties (CASSANDRA-1778)
 * Validate that column names in column_metadata are valid for the
   defined comparator, and decode properly in cli (CASSANDRA-1773)
 * use cross-platform newlines in cli (CASSANDRA-1786)
 * add ExpiringColumn support to sstable import/export (CASSANDRA-1754)
 * add flush for each append to periodic commitlog mode; added
   periodic_without_flush option to disable this (CASSANDRA-1780)
 * close file handle used for post-flush truncate (CASSANDRA-1790)
 * various code cleanup (CASSANDRA-1793, -1794, -1795)
 * fix range queries against wrapped range (CASSANDRA-1781)
 * fix consistencylevel calculations for NetworkTopologyStrategy
   (CASSANDRA-1804)
 * cli support index type enum names (CASSANDRA-1810)
 * improved validation of column_metadata (CASSANDRA-1813)
 * reads at ConsistencyLevel > 1 throw UnavailableException
   immediately if insufficient live nodes exist (CASSANDRA-1803)
 * copy bytebuffers for local writes to avoid retaining the entire
   Thrift frame (CASSANDRA-1801)
 * fix NPE adding index to column w/o prior metadata (CASSANDRA-1764)
 * reduce fat client timeout (CASSANDRA-1730)
 * fix botched merge of CASSANDRA-1316


0.7.0-rc1
 * fix compaction and flush races with schema updates (CASSANDRA-1715)
 * add clustertool, config-converter, sstablekeys, and schematool 
   Windows .bat files (CASSANDRA-1723)
 * reject range queries received during bootstrap (CASSANDRA-1739)
 * fix wrapping-range queries on non-minimum token (CASSANDRA-1700)
 * add nodetool cfhistogram (CASSANDRA-1698)
 * limit repaired ranges to what the nodes have in common (CASSANDRA-1674)
 * index scan treats missing columns as not matching secondary
   expressions (CASSANDRA-1745)
 * Fix misuse of DataOutputBuffer.getData in AntiEntropyService
   (CASSANDRA-1729)
 * detect and warn when obsolete version of JNA is present (CASSANDRA-1760)
 * reduce fat client timeout (CASSANDRA-1730)
 * cleanup smallest CFs first to increase free temp space for larger ones
   (CASSANDRA-1811)
 * Update windows .bat files to work outside of main Cassandra
   directory (CASSANDRA-1713)
 * fix read repair regression from 0.6.7 (CASSANDRA-1727)
 * more-efficient read repair (CASSANDRA-1719)
 * fix hinted handoff replay (CASSANDRA-1656)
 * log type of dropped messages (CASSANDRA-1677)
 * upgrade to SLF4J 1.6.1
 * fix ByteBuffer bug in ExpiringColumn.updateDigest (CASSANDRA-1679)
 * fix IntegerType.getString (CASSANDRA-1681)
 * make -Djava.net.preferIPv4Stack=true the default (CASSANDRA-628)
 * add INTERNAL_RESPONSE verb to differentiate from responses related
   to client requests (CASSANDRA-1685)
 * log tpstats when dropping messages (CASSANDRA-1660)
 * include unreachable nodes in describeSchemaVersions (CASSANDRA-1678)
 * Avoid dropping messages off the client request path (CASSANDRA-1676)
 * fix jna errno reporting (CASSANDRA-1694)
 * add friendlier error for UnknownHostException on startup (CASSANDRA-1697)
 * include jna dependency in RPM package (CASSANDRA-1690)
 * add --skip-keys option to stress.py (CASSANDRA-1696)
 * improve cli handling of non-string keys and column names 
   (CASSANDRA-1701, -1693)
 * r/m extra subcomparator line in cli keyspaces output (CASSANDRA-1712)
 * add read repair chance to cli "show keyspaces"
 * upgrade to ConcurrentLinkedHashMap 1.1 (CASSANDRA-975)
 * fix index scan routing (CASSANDRA-1722)
 * fix tombstoning of supercolumns in range queries (CASSANDRA-1734)
 * clear endpoint cache after updating keyspace metadata (CASSANDRA-1741)
 * fix wrapping-range queries on non-minimum token (CASSANDRA-1700)
 * truncate includes secondary indexes (CASSANDRA-1747)
 * retain reference to PendingFile sstables (CASSANDRA-1749)
 * fix sstableimport regression (CASSANDRA-1753)
 * fix for bootstrap when no non-system tables are defined (CASSANDRA-1732)
 * handle replica unavailability in index scan (CASSANDRA-1755)
 * fix service initialization order deadlock (CASSANDRA-1756)
 * multi-line cli commands (CASSANDRA-1742)
 * fix race between snapshot and compaction (CASSANDRA-1736)
 * add listEndpointsPendingHints, deleteHintsForEndpoint JMX methods 
   (CASSANDRA-1551)


0.7.0-beta3
 * add strategy options to describe_keyspace output (CASSANDRA-1560)
 * log warning when using randomly generated token (CASSANDRA-1552)
 * re-organize JMX into .db, .net, .internal, .request (CASSANDRA-1217)
 * allow nodes to change IPs between restarts (CASSANDRA-1518)
 * remember ring state between restarts by default (CASSANDRA-1518)
 * flush index built flag so we can read it before log replay (CASSANDRA-1541)
 * lock row cache updates to prevent race condition (CASSANDRA-1293)
 * remove assertion causing rare (and harmless) error messages in
   commitlog (CASSANDRA-1330)
 * fix moving nodes with no keyspaces defined (CASSANDRA-1574)
 * fix unbootstrap when no data is present in a transfer range (CASSANDRA-1573)
 * take advantage of AVRO-495 to simplify our avro IDL (CASSANDRA-1436)
 * extend authorization hierarchy to column family (CASSANDRA-1554)
 * deletion support in secondary indexes (CASSANDRA-1571)
 * meaningful error message for invalid replication strategy class 
   (CASSANDRA-1566)
 * allow keyspace creation with RF > N (CASSANDRA-1428)
 * improve cli error handling (CASSANDRA-1580)
 * add cache save/load ability (CASSANDRA-1417, 1606, 1647)
 * add StorageService.getDrainProgress (CASSANDRA-1588)
 * Disallow bootstrap to an in-use token (CASSANDRA-1561)
 * Allow dynamic secondary index creation and destruction (CASSANDRA-1532)
 * log auto-guessed memtable thresholds (CASSANDRA-1595)
 * add ColumnDef support to cli (CASSANDRA-1583)
 * reduce index sample time by 75% (CASSANDRA-1572)
 * add cli support for column, strategy metadata (CASSANDRA-1578, 1612)
 * add cli support for schema modification (CASSANDRA-1584)
 * delete temp files on failed compactions (CASSANDRA-1596)
 * avoid blocking for dead nodes during removetoken (CASSANDRA-1605)
 * remove ConsistencyLevel.ZERO (CASSANDRA-1607)
 * expose in-progress compaction type in jmx (CASSANDRA-1586)
 * removed IClock & related classes from internals (CASSANDRA-1502)
 * fix removing tokens from SystemTable on decommission and removetoken
   (CASSANDRA-1609)
 * include CF metadata in cli 'show keyspaces' (CASSANDRA-1613)
 * switch from Properties to HashMap in PropertyFileSnitch to
   avoid synchronization bottleneck (CASSANDRA-1481)
 * PropertyFileSnitch configuration file renamed to 
   cassandra-topology.properties
 * add cli support for get_range_slices (CASSANDRA-1088, CASSANDRA-1619)
 * Make memtable flush thresholds per-CF instead of global 
   (CASSANDRA-1007, 1637)
 * add cli support for binary data without CfDef hints (CASSANDRA-1603)
 * fix building SSTable statistics post-stream (CASSANDRA-1620)
 * fix potential infinite loop in 2ary index queries (CASSANDRA-1623)
 * allow creating NTS keyspaces with no replicas configured (CASSANDRA-1626)
 * add jmx histogram of sstables accessed per read (CASSANDRA-1624)
 * remove system_rename_column_family and system_rename_keyspace from the
   client API until races can be fixed (CASSANDRA-1630, CASSANDRA-1585)
 * add cli sanity tests (CASSANDRA-1582)
 * update GC settings in cassandra.bat (CASSANDRA-1636)
 * cli support for index queries (CASSANDRA-1635)
 * cli support for updating schema memtable settings (CASSANDRA-1634)
 * cli --file option (CASSANDRA-1616)
 * reduce automatically chosen memtable sizes by 50% (CASSANDRA-1641)
 * move endpoint cache from snitch to strategy (CASSANDRA-1643)
 * fix commitlog recovery deleting the newly-created segment as well as
   the old ones (CASSANDRA-1644)
 * upgrade to Thrift 0.5 (CASSANDRA-1367)
 * renamed CL.DCQUORUM to LOCAL_QUORUM and DCQUORUMSYNC to EACH_QUORUM
 * cli truncate support (CASSANDRA-1653)
 * update GC settings in cassandra.bat (CASSANDRA-1636)
 * avoid logging when a node's ip/token is gossipped back to it (CASSANDRA-1666)


0.7-beta2
 * always use UTF-8 for hint keys (CASSANDRA-1439)
 * remove cassandra.yaml dependency from Hadoop and Pig (CASSADRA-1322)
 * expose CfDef metadata in describe_keyspaces (CASSANDRA-1363)
 * restore use of mmap_index_only option (CASSANDRA-1241)
 * dropping a keyspace with no column families generated an error 
   (CASSANDRA-1378)
 * rename RackAwareStrategy to OldNetworkTopologyStrategy, RackUnawareStrategy 
   to SimpleStrategy, DatacenterShardStrategy to NetworkTopologyStrategy,
   AbstractRackAwareSnitch to AbstractNetworkTopologySnitch (CASSANDRA-1392)
 * merge StorageProxy.mutate, mutateBlocking (CASSANDRA-1396)
 * faster UUIDType, LongType comparisons (CASSANDRA-1386, 1393)
 * fix setting read_repair_chance from CLI addColumnFamily (CASSANDRA-1399)
 * fix updates to indexed columns (CASSANDRA-1373)
 * fix race condition leaving to FileNotFoundException (CASSANDRA-1382)
 * fix sharded lock hash on index write path (CASSANDRA-1402)
 * add support for GT/E, LT/E in subordinate index clauses (CASSANDRA-1401)
 * cfId counter got out of sync when CFs were added (CASSANDRA-1403)
 * less chatty schema updates (CASSANDRA-1389)
 * rename column family mbeans. 'type' will now include either 
   'IndexColumnFamilies' or 'ColumnFamilies' depending on the CFS type.
   (CASSANDRA-1385)
 * disallow invalid keyspace and column family names. This includes name that
   matches a '^\w+' regex. (CASSANDRA-1377)
 * use JNA, if present, to take snapshots (CASSANDRA-1371)
 * truncate hints if starting 0.7 for the first time (CASSANDRA-1414)
 * fix FD leak in single-row slicepredicate queries (CASSANDRA-1416)
 * allow index expressions against columns that are not part of the 
   SlicePredicate (CASSANDRA-1410)
 * config-converter properly handles snitches and framed support 
   (CASSANDRA-1420)
 * remove keyspace argument from multiget_count (CASSANDRA-1422)
 * allow specifying cassandra.yaml location as (local or remote) URL
   (CASSANDRA-1126)
 * fix using DynamicEndpointSnitch with NetworkTopologyStrategy
   (CASSANDRA-1429)
 * Add CfDef.default_validation_class (CASSANDRA-891)
 * fix EstimatedHistogram.max (CASSANDRA-1413)
 * quorum read optimization (CASSANDRA-1622)
 * handle zero-length (or missing) rows during HH paging (CASSANDRA-1432)
 * include secondary indexes during schema migrations (CASSANDRA-1406)
 * fix commitlog header race during schema change (CASSANDRA-1435)
 * fix ColumnFamilyStoreMBeanIterator to use new type name (CASSANDRA-1433)
 * correct filename generated by xml->yaml converter (CASSANDRA-1419)
 * add CMSInitiatingOccupancyFraction=75 and UseCMSInitiatingOccupancyOnly
   to default JVM options
 * decrease jvm heap for cassandra-cli (CASSANDRA-1446)
 * ability to modify keyspaces and column family definitions on a live cluster
   (CASSANDRA-1285)
 * support for Hadoop Streaming [non-jvm map/reduce via stdin/out]
   (CASSANDRA-1368)
 * Move persistent sstable stats from the system table to an sstable component
   (CASSANDRA-1430)
 * remove failed bootstrap attempt from pending ranges when gossip times
   it out after 1h (CASSANDRA-1463)
 * eager-create tcp connections to other cluster members (CASSANDRA-1465)
 * enumerate stages and derive stage from message type instead of 
   transmitting separately (CASSANDRA-1465)
 * apply reversed flag during collation from different data sources
   (CASSANDRA-1450)
 * make failure to remove commitlog segment non-fatal (CASSANDRA-1348)
 * correct ordering of drain operations so CL.recover is no longer 
   necessary (CASSANDRA-1408)
 * removed keyspace from describe_splits method (CASSANDRA-1425)
 * rename check_schema_agreement to describe_schema_versions
   (CASSANDRA-1478)
 * fix QUORUM calculation for RF > 3 (CASSANDRA-1487)
 * remove tombstones during non-major compactions when bloom filter
   verifies that row does not exist in other sstables (CASSANDRA-1074)
 * nodes that coordinated a loadbalance in the past could not be seen by
   newly added nodes (CASSANDRA-1467)
 * exposed endpoint states (gossip details) via jmx (CASSANDRA-1467)
 * ensure that compacted sstables are not included when new readers are
   instantiated (CASSANDRA-1477)
 * by default, calculate heap size and memtable thresholds at runtime (CASSANDRA-1469)
 * fix races dealing with adding/dropping keyspaces and column families in
   rapid succession (CASSANDRA-1477)
 * clean up of Streaming system (CASSANDRA-1503, 1504, 1506)
 * add options to configure Thrift socket keepalive and buffer sizes (CASSANDRA-1426)
 * make contrib CassandraServiceDataCleaner recursive (CASSANDRA-1509)
 * min, max compaction threshold are configurable and persistent 
   per-ColumnFamily (CASSANDRA-1468)
 * fix replaying the last mutation in a commitlog unnecessarily 
   (CASSANDRA-1512)
 * invoke getDefaultUncaughtExceptionHandler from DTPE with the original
   exception rather than the ExecutionException wrapper (CASSANDRA-1226)
 * remove Clock from the Thrift (and Avro) API (CASSANDRA-1501)
 * Close intra-node sockets when connection is broken (CASSANDRA-1528)
 * RPM packaging spec file (CASSANDRA-786)
 * weighted request scheduler (CASSANDRA-1485)
 * treat expired columns as deleted (CASSANDRA-1539)
 * make IndexInterval configurable (CASSANDRA-1488)
 * add describe_snitch to Thrift API (CASSANDRA-1490)
 * MD5 authenticator compares plain text submitted password with MD5'd
   saved property, instead of vice versa (CASSANDRA-1447)
 * JMX MessagingService pending and completed counts (CASSANDRA-1533)
 * fix race condition processing repair responses (CASSANDRA-1511)
 * make repair blocking (CASSANDRA-1511)
 * create EndpointSnitchInfo and MBean to expose rack and DC (CASSANDRA-1491)
 * added option to contrib/word_count to output results back to Cassandra
   (CASSANDRA-1342)
 * rewrite Hadoop ColumnFamilyRecordWriter to pool connections, retry to
   multiple Cassandra nodes, and smooth impact on the Cassandra cluster
   by using smaller batch sizes (CASSANDRA-1434)
 * fix setting gc_grace_seconds via CLI (CASSANDRA-1549)
 * support TTL'd index values (CASSANDRA-1536)
 * make removetoken work like decommission (CASSANDRA-1216)
 * make cli comparator-aware and improve quote rules (CASSANDRA-1523,-1524)
 * make nodetool compact and cleanup blocking (CASSANDRA-1449)
 * add memtable, cache information to GCInspector logs (CASSANDRA-1558)
 * enable/disable HintedHandoff via JMX (CASSANDRA-1550)
 * Ignore stray files in the commit log directory (CASSANDRA-1547)
 * Disallow bootstrap to an in-use token (CASSANDRA-1561)


0.7-beta1
 * sstable versioning (CASSANDRA-389)
 * switched to slf4j logging (CASSANDRA-625)
 * add (optional) expiration time for column (CASSANDRA-699)
 * access levels for authentication/authorization (CASSANDRA-900)
 * add ReadRepairChance to CF definition (CASSANDRA-930)
 * fix heisenbug in system tests, especially common on OS X (CASSANDRA-944)
 * convert to byte[] keys internally and all public APIs (CASSANDRA-767)
 * ability to alter schema definitions on a live cluster (CASSANDRA-44)
 * renamed configuration file to cassandra.xml, and log4j.properties to
   log4j-server.properties, which must now be loaded from
   the classpath (which is how our scripts in bin/ have always done it)
   (CASSANDRA-971)
 * change get_count to require a SlicePredicate. create multi_get_count
   (CASSANDRA-744)
 * re-organized endpointsnitch implementations and added SimpleSnitch
   (CASSANDRA-994)
 * Added preload_row_cache option (CASSANDRA-946)
 * add CRC to commitlog header (CASSANDRA-999)
 * removed deprecated batch_insert and get_range_slice methods (CASSANDRA-1065)
 * add truncate thrift method (CASSANDRA-531)
 * http mini-interface using mx4j (CASSANDRA-1068)
 * optimize away copy of sliced row on memtable read path (CASSANDRA-1046)
 * replace constant-size 2GB mmaped segments and special casing for index 
   entries spanning segment boundaries, with SegmentedFile that computes 
   segments that always contain entire entries/rows (CASSANDRA-1117)
 * avoid reading large rows into memory during compaction (CASSANDRA-16)
 * added hadoop OutputFormat (CASSANDRA-1101)
 * efficient Streaming (no more anticompaction) (CASSANDRA-579)
 * split commitlog header into separate file and add size checksum to
   mutations (CASSANDRA-1179)
 * avoid allocating a new byte[] for each mutation on replay (CASSANDRA-1219)
 * revise HH schema to be per-endpoint (CASSANDRA-1142)
 * add joining/leaving status to nodetool ring (CASSANDRA-1115)
 * allow multiple repair sessions per node (CASSANDRA-1190)
 * optimize away MessagingService for local range queries (CASSANDRA-1261)
 * make framed transport the default so malformed requests can't OOM the 
   server (CASSANDRA-475)
 * significantly faster reads from row cache (CASSANDRA-1267)
 * take advantage of row cache during range queries (CASSANDRA-1302)
 * make GCGraceSeconds a per-ColumnFamily value (CASSANDRA-1276)
 * keep persistent row size and column count statistics (CASSANDRA-1155)
 * add IntegerType (CASSANDRA-1282)
 * page within a single row during hinted handoff (CASSANDRA-1327)
 * push DatacenterShardStrategy configuration into keyspace definition,
   eliminating datacenter.properties. (CASSANDRA-1066)
 * optimize forward slices starting with '' and single-index-block name 
   queries by skipping the column index (CASSANDRA-1338)
 * streaming refactor (CASSANDRA-1189)
 * faster comparison for UUID types (CASSANDRA-1043)
 * secondary index support (CASSANDRA-749 and subtasks)
 * make compaction buckets deterministic (CASSANDRA-1265)


0.6.6
 * Allow using DynamicEndpointSnitch with RackAwareStrategy (CASSANDRA-1429)
 * remove the remaining vestiges of the unfinished DatacenterShardStrategy 
   (replaced by NetworkTopologyStrategy in 0.7)
   

0.6.5
 * fix key ordering in range query results with RandomPartitioner
   and ConsistencyLevel > ONE (CASSANDRA-1145)
 * fix for range query starting with the wrong token range (CASSANDRA-1042)
 * page within a single row during hinted handoff (CASSANDRA-1327)
 * fix compilation on non-sun JDKs (CASSANDRA-1061)
 * remove String.trim() call on row keys in batch mutations (CASSANDRA-1235)
 * Log summary of dropped messages instead of spamming log (CASSANDRA-1284)
 * add dynamic endpoint snitch (CASSANDRA-981)
 * fix streaming for keyspaces with hyphens in their name (CASSANDRA-1377)
 * fix errors in hard-coded bloom filter optKPerBucket by computing it
   algorithmically (CASSANDRA-1220
 * remove message deserialization stage, and uncap read/write stages
   so slow reads/writes don't block gossip processing (CASSANDRA-1358)
 * add jmx port configuration to Debian package (CASSANDRA-1202)
 * use mlockall via JNA, if present, to prevent Linux from swapping
   out parts of the JVM (CASSANDRA-1214)


0.6.4
 * avoid queuing multiple hint deliveries for the same endpoint
   (CASSANDRA-1229)
 * better performance for and stricter checking of UTF8 column names
   (CASSANDRA-1232)
 * extend option to lower compaction priority to hinted handoff
   as well (CASSANDRA-1260)
 * log errors in gossip instead of re-throwing (CASSANDRA-1289)
 * avoid aborting commitlog replay prematurely if a flushed-but-
   not-removed commitlog segment is encountered (CASSANDRA-1297)
 * fix duplicate rows being read during mapreduce (CASSANDRA-1142)
 * failure detection wasn't closing command sockets (CASSANDRA-1221)
 * cassandra-cli.bat works on windows (CASSANDRA-1236)
 * pre-emptively drop requests that cannot be processed within RPCTimeout
   (CASSANDRA-685)
 * add ack to Binary write verb and update CassandraBulkLoader
   to wait for acks for each row (CASSANDRA-1093)
 * added describe_partitioner Thrift method (CASSANDRA-1047)
 * Hadoop jobs no longer require the Cassandra storage-conf.xml
   (CASSANDRA-1280, CASSANDRA-1047)
 * log thread pool stats when GC is excessive (CASSANDRA-1275)
 * remove gossip message size limit (CASSANDRA-1138)
 * parallelize local and remote reads during multiget, and respect snitch 
   when determining whether to do local read for CL.ONE (CASSANDRA-1317)
 * fix read repair to use requested consistency level on digest mismatch,
   rather than assuming QUORUM (CASSANDRA-1316)
 * process digest mismatch re-reads in parallel (CASSANDRA-1323)
 * switch hints CF comparator to BytesType (CASSANDRA-1274)


0.6.3
 * retry to make streaming connections up to 8 times. (CASSANDRA-1019)
 * reject describe_ring() calls on invalid keyspaces (CASSANDRA-1111)
 * fix cache size calculation for size of 100% (CASSANDRA-1129)
 * fix cache capacity only being recalculated once (CASSANDRA-1129)
 * remove hourly scan of all hints on the off chance that the gossiper
   missed a status change; instead, expose deliverHintsToEndpoint to JMX
   so it can be done manually, if necessary (CASSANDRA-1141)
 * don't reject reads at CL.ALL (CASSANDRA-1152)
 * reject deletions to supercolumns in CFs containing only standard
   columns (CASSANDRA-1139)
 * avoid preserving login information after client disconnects
   (CASSANDRA-1057)
 * prefer sun jdk to openjdk in debian init script (CASSANDRA-1174)
 * detect partioner config changes between restarts and fail fast 
   (CASSANDRA-1146)
 * use generation time to resolve node token reassignment disagreements
   (CASSANDRA-1118)
 * restructure the startup ordering of Gossiper and MessageService to avoid
   timing anomalies (CASSANDRA-1160)
 * detect incomplete commit log hearders (CASSANDRA-1119)
 * force anti-entropy service to stream files on the stream stage to avoid
   sending streams out of order (CASSANDRA-1169)
 * remove inactive stream managers after AES streams files (CASSANDRA-1169)
 * allow removing entire row through batch_mutate Deletion (CASSANDRA-1027)
 * add JMX metrics for row-level bloom filter false positives (CASSANDRA-1212)
 * added a redhat init script to contrib (CASSANDRA-1201)
 * use midpoint when bootstrapping a new machine into range with not
   much data yet instead of random token (CASSANDRA-1112)
 * kill server on OOM in executor stage as well as Thrift (CASSANDRA-1226)
 * remove opportunistic repairs, when two machines with overlapping replica
   responsibilities happen to finish major compactions of the same CF near
   the same time.  repairs are now fully manual (CASSANDRA-1190)
 * add ability to lower compaction priority (default is no change from 0.6.2)
   (CASSANDRA-1181)


0.6.2
 * fix contrib/word_count build. (CASSANDRA-992)
 * split CommitLogExecutorService into BatchCommitLogExecutorService and 
   PeriodicCommitLogExecutorService (CASSANDRA-1014)
 * add latency histograms to CFSMBean (CASSANDRA-1024)
 * make resolving timestamp ties deterministic by using value bytes
   as a tiebreaker (CASSANDRA-1039)
 * Add option to turn off Hinted Handoff (CASSANDRA-894)
 * fix windows startup (CASSANDRA-948)
 * make concurrent_reads, concurrent_writes configurable at runtime via JMX
   (CASSANDRA-1060)
 * disable GCInspector on non-Sun JVMs (CASSANDRA-1061)
 * fix tombstone handling in sstable rows with no other data (CASSANDRA-1063)
 * fix size of row in spanned index entries (CASSANDRA-1056)
 * install json2sstable, sstable2json, and sstablekeys to Debian package
 * StreamingService.StreamDestinations wouldn't empty itself after streaming
   finished (CASSANDRA-1076)
 * added Collections.shuffle(splits) before returning the splits in 
   ColumnFamilyInputFormat (CASSANDRA-1096)
 * do not recalculate cache capacity post-compaction if it's been manually 
   modified (CASSANDRA-1079)
 * better defaults for flush sorter + writer executor queue sizes
   (CASSANDRA-1100)
 * windows scripts for SSTableImport/Export (CASSANDRA-1051)
 * windows script for nodetool (CASSANDRA-1113)
 * expose PhiConvictThreshold (CASSANDRA-1053)
 * make repair of RF==1 a no-op (CASSANDRA-1090)
 * improve default JVM GC options (CASSANDRA-1014)
 * fix SlicePredicate serialization inside Hadoop jobs (CASSANDRA-1049)
 * close Thrift sockets in Hadoop ColumnFamilyRecordReader (CASSANDRA-1081)


0.6.1
 * fix NPE in sstable2json when no excluded keys are given (CASSANDRA-934)
 * keep the replica set constant throughout the read repair process
   (CASSANDRA-937)
 * allow querying getAllRanges with empty token list (CASSANDRA-933)
 * fix command line arguments inversion in clustertool (CASSANDRA-942)
 * fix race condition that could trigger a false-positive assertion
   during post-flush discard of old commitlog segments (CASSANDRA-936)
 * fix neighbor calculation for anti-entropy repair (CASSANDRA-924)
 * perform repair even for small entropy differences (CASSANDRA-924)
 * Use hostnames in CFInputFormat to allow Hadoop's naive string-based
   locality comparisons to work (CASSANDRA-955)
 * cache read-only BufferedRandomAccessFile length to avoid
   3 system calls per invocation (CASSANDRA-950)
 * nodes with IPv6 (and no IPv4) addresses could not join cluster
   (CASSANDRA-969)
 * Retrieve the correct number of undeleted columns, if any, from
   a supercolumn in a row that had been deleted previously (CASSANDRA-920)
 * fix index scans that cross the 2GB mmap boundaries for both mmap
   and standard i/o modes (CASSANDRA-866)
 * expose drain via nodetool (CASSANDRA-978)


0.6.0-RC1
 * JMX drain to flush memtables and run through commit log (CASSANDRA-880)
 * Bootstrapping can skip ranges under the right conditions (CASSANDRA-902)
 * fix merging row versions in range_slice for CL > ONE (CASSANDRA-884)
 * default write ConsistencyLeven chaned from ZERO to ONE
 * fix for index entries spanning mmap buffer boundaries (CASSANDRA-857)
 * use lexical comparison if time part of TimeUUIDs are the same 
   (CASSANDRA-907)
 * bound read, mutation, and response stages to fix possible OOM
   during log replay (CASSANDRA-885)
 * Use microseconds-since-epoch (UTC) in cli, instead of milliseconds
 * Treat batch_mutate Deletion with null supercolumn as "apply this predicate 
   to top level supercolumns" (CASSANDRA-834)
 * Streaming destination nodes do not update their JMX status (CASSANDRA-916)
 * Fix internal RPC timeout calculation (CASSANDRA-911)
 * Added Pig loadfunc to contrib/pig (CASSANDRA-910)


0.6.0-beta3
 * fix compaction bucketing bug (CASSANDRA-814)
 * update windows batch file (CASSANDRA-824)
 * deprecate KeysCachedFraction configuration directive in favor
   of KeysCached; move to unified-per-CF key cache (CASSANDRA-801)
 * add invalidateRowCache to ColumnFamilyStoreMBean (CASSANDRA-761)
 * send Handoff hints to natural locations to reduce load on
   remaining nodes in a failure scenario (CASSANDRA-822)
 * Add RowWarningThresholdInMB configuration option to warn before very 
   large rows get big enough to threaten node stability, and -x option to
   be able to remove them with sstable2json if the warning is unheeded
   until it's too late (CASSANDRA-843)
 * Add logging of GC activity (CASSANDRA-813)
 * fix ConcurrentModificationException in commitlog discard (CASSANDRA-853)
 * Fix hardcoded row count in Hadoop RecordReader (CASSANDRA-837)
 * Add a jmx status to the streaming service and change several DEBUG
   messages to INFO (CASSANDRA-845)
 * fix classpath in cassandra-cli.bat for Windows (CASSANDRA-858)
 * allow re-specifying host, port to cassandra-cli if invalid ones
   are first tried (CASSANDRA-867)
 * fix race condition handling rpc timeout in the coordinator
   (CASSANDRA-864)
 * Remove CalloutLocation and StagingFileDirectory from storage-conf files 
   since those settings are no longer used (CASSANDRA-878)
 * Parse a long from RowWarningThresholdInMB instead of an int (CASSANDRA-882)
 * Remove obsolete ControlPort code from DatabaseDescriptor (CASSANDRA-886)
 * move skipBytes side effect out of assert (CASSANDRA-899)
 * add "double getLoad" to StorageServiceMBean (CASSANDRA-898)
 * track row stats per CF at compaction time (CASSANDRA-870)
 * disallow CommitLogDirectory matching a DataFileDirectory (CASSANDRA-888)
 * default key cache size is 200k entries, changed from 10% (CASSANDRA-863)
 * add -Dcassandra-foreground=yes to cassandra.bat
 * exit if cluster name is changed unexpectedly (CASSANDRA-769)


0.6.0-beta1/beta2
 * add batch_mutate thrift command, deprecating batch_insert (CASSANDRA-336)
 * remove get_key_range Thrift API, deprecated in 0.5 (CASSANDRA-710)
 * add optional login() Thrift call for authentication (CASSANDRA-547)
 * support fat clients using gossiper and StorageProxy to perform
   replication in-process [jvm-only] (CASSANDRA-535)
 * support mmapped I/O for reads, on by default on 64bit JVMs 
   (CASSANDRA-408, CASSANDRA-669)
 * improve insert concurrency, particularly during Hinted Handoff
   (CASSANDRA-658)
 * faster network code (CASSANDRA-675)
 * stress.py moved to contrib (CASSANDRA-635)
 * row caching [must be explicitly enabled per-CF in config] (CASSANDRA-678)
 * present a useful measure of compaction progress in JMX (CASSANDRA-599)
 * add bin/sstablekeys (CASSNADRA-679)
 * add ConsistencyLevel.ANY (CASSANDRA-687)
 * make removetoken remove nodes from gossip entirely (CASSANDRA-644)
 * add ability to set cache sizes at runtime (CASSANDRA-708)
 * report latency and cache hit rate statistics with lifetime totals
   instead of average over the last minute (CASSANDRA-702)
 * support get_range_slice for RandomPartitioner (CASSANDRA-745)
 * per-keyspace replication factory and replication strategy (CASSANDRA-620)
 * track latency in microseconds (CASSANDRA-733)
 * add describe_ Thrift methods, deprecating get_string_property and 
   get_string_list_property
 * jmx interface for tracking operation mode and streams in general.
   (CASSANDRA-709)
 * keep memtables in sorted order to improve range query performance
   (CASSANDRA-799)
 * use while loop instead of recursion when trimming sstables compaction list 
   to avoid blowing stack in pathological cases (CASSANDRA-804)
 * basic Hadoop map/reduce support (CASSANDRA-342)


0.5.1
 * ensure all files for an sstable are streamed to the same directory.
   (CASSANDRA-716)
 * more accurate load estimate for bootstrapping (CASSANDRA-762)
 * tolerate dead or unavailable bootstrap target on write (CASSANDRA-731)
 * allow larger numbers of keys (> 140M) in a sstable bloom filter
   (CASSANDRA-790)
 * include jvm argument improvements from CASSANDRA-504 in debian package
 * change streaming chunk size to 32MB to accomodate Windows XP limitations
   (was 64MB) (CASSANDRA-795)
 * fix get_range_slice returning results in the wrong order (CASSANDRA-781)
 

0.5.0 final
 * avoid attempting to delete temporary bootstrap files twice (CASSANDRA-681)
 * fix bogus NaN in nodeprobe cfstats output (CASSANDRA-646)
 * provide a policy for dealing with single thread executors w/ a full queue
   (CASSANDRA-694)
 * optimize inner read in MessagingService, vastly improving multiple-node
   performance (CASSANDRA-675)
 * wait for table flush before streaming data back to a bootstrapping node.
   (CASSANDRA-696)
 * keep track of bootstrapping sources by table so that bootstrapping doesn't 
   give the indication of finishing early (CASSANDRA-673)


0.5.0 RC3
 * commit the correct version of the patch for CASSANDRA-663


0.5.0 RC2 (unreleased)
 * fix bugs in converting get_range_slice results to Thrift 
   (CASSANDRA-647, CASSANDRA-649)
 * expose java.util.concurrent.TimeoutException in StorageProxy methods
   (CASSANDRA-600)
 * TcpConnectionManager was holding on to disconnected connections, 
   giving the false indication they were being used. (CASSANDRA-651)
 * Remove duplicated write. (CASSANDRA-662)
 * Abort bootstrap if IP is already in the token ring (CASSANDRA-663)
 * increase default commitlog sync period, and wait for last sync to 
   finish before submitting another (CASSANDRA-668)


0.5.0 RC1
 * Fix potential NPE in get_range_slice (CASSANDRA-623)
 * add CRC32 to commitlog entries (CASSANDRA-605)
 * fix data streaming on windows (CASSANDRA-630)
 * GC compacted sstables after cleanup and compaction (CASSANDRA-621)
 * Speed up anti-entropy validation (CASSANDRA-629)
 * Fix anti-entropy assertion error (CASSANDRA-639)
 * Fix pending range conflicts when bootstapping or moving
   multiple nodes at once (CASSANDRA-603)
 * Handle obsolete gossip related to node movement in the case where
   one or more nodes is down when the movement occurs (CASSANDRA-572)
 * Include dead nodes in gossip to avoid a variety of problems
   and fix HH to removed nodes (CASSANDRA-634)
 * return an InvalidRequestException for mal-formed SlicePredicates
   (CASSANDRA-643)
 * fix bug determining closest neighbor for use in multiple datacenters
   (CASSANDRA-648)
 * Vast improvements in anticompaction speed (CASSANDRA-607)
 * Speed up log replay and writes by avoiding redundant serializations
   (CASSANDRA-652)


0.5.0 beta 2
 * Bootstrap improvements (several tickets)
 * add nodeprobe repair anti-entropy feature (CASSANDRA-193, CASSANDRA-520)
 * fix possibility of partition when many nodes restart at once
   in clusters with multiple seeds (CASSANDRA-150)
 * fix NPE in get_range_slice when no data is found (CASSANDRA-578)
 * fix potential NPE in hinted handoff (CASSANDRA-585)
 * fix cleanup of local "system" keyspace (CASSANDRA-576)
 * improve computation of cluster load balance (CASSANDRA-554)
 * added super column read/write, column count, and column/row delete to
   cassandra-cli (CASSANDRA-567, CASSANDRA-594)
 * fix returning live subcolumns of deleted supercolumns (CASSANDRA-583)
 * respect JAVA_HOME in bin/ scripts (several tickets)
 * add StorageService.initClient for fat clients on the JVM (CASSANDRA-535)
   (see contrib/client_only for an example of use)
 * make consistency_level functional in get_range_slice (CASSANDRA-568)
 * optimize key deserialization for RandomPartitioner (CASSANDRA-581)
 * avoid GCing tombstones except on major compaction (CASSANDRA-604)
 * increase failure conviction threshold, resulting in less nodes
   incorrectly (and temporarily) marked as down (CASSANDRA-610)
 * respect memtable thresholds during log replay (CASSANDRA-609)
 * support ConsistencyLevel.ALL on read (CASSANDRA-584)
 * add nodeprobe removetoken command (CASSANDRA-564)


0.5.0 beta
 * Allow multiple simultaneous flushes, improving flush throughput 
   on multicore systems (CASSANDRA-401)
 * Split up locks to improve write and read throughput on multicore systems
   (CASSANDRA-444, CASSANDRA-414)
 * More efficient use of memory during compaction (CASSANDRA-436)
 * autobootstrap option: when enabled, all non-seed nodes will attempt
   to bootstrap when started, until bootstrap successfully
   completes. -b option is removed.  (CASSANDRA-438)
 * Unless a token is manually specified in the configuration xml,
   a bootstraping node will use a token that gives it half the
   keys from the most-heavily-loaded node in the cluster,
   instead of generating a random token. 
   (CASSANDRA-385, CASSANDRA-517)
 * Miscellaneous bootstrap fixes (several tickets)
 * Ability to change a node's token even after it has data on it
   (CASSANDRA-541)
 * Ability to decommission a live node from the ring (CASSANDRA-435)
 * Semi-automatic loadbalancing via nodeprobe (CASSANDRA-192)
 * Add ability to set compaction thresholds at runtime via
   JMX / nodeprobe.  (CASSANDRA-465)
 * Add "comment" field to ColumnFamily definition. (CASSANDRA-481)
 * Additional JMX metrics (CASSANDRA-482)
 * JSON based export and import tools (several tickets)
 * Hinted Handoff fixes (several tickets)
 * Add key cache to improve read performance (CASSANDRA-423)
 * Simplified construction of custom ReplicationStrategy classes
   (CASSANDRA-497)
 * Graphical application (Swing) for ring integrity verification and 
   visualization was added to contrib (CASSANDRA-252)
 * Add DCQUORUM, DCQUORUMSYNC consistency levels and corresponding
   ReplicationStrategy / EndpointSnitch classes.  Experimental.
   (CASSANDRA-492)
 * Web client interface added to contrib (CASSANDRA-457)
 * More-efficient flush for Random, CollatedOPP partitioners 
   for normal writes (CASSANDRA-446) and bulk load (CASSANDRA-420)
 * Add MemtableFlushAfterMinutes, a global replacement for the old 
   per-CF FlushPeriodInMinutes setting (CASSANDRA-463)
 * optimizations to slice reading (CASSANDRA-350) and supercolumn
   queries (CASSANDRA-510)
 * force binding to given listenaddress for nodes with multiple
   interfaces (CASSANDRA-546)
 * stress.py benchmarking tool improvements (several tickets)
 * optimized replica placement code (CASSANDRA-525)
 * faster log replay on restart (CASSANDRA-539, CASSANDRA-540)
 * optimized local-node writes (CASSANDRA-558)
 * added get_range_slice, deprecating get_key_range (CASSANDRA-344)
 * expose TimedOutException to thrift (CASSANDRA-563)
 

0.4.2
 * Add validation disallowing null keys (CASSANDRA-486)
 * Fix race conditions in TCPConnectionManager (CASSANDRA-487)
 * Fix using non-utf8-aware comparison as a sanity check.
   (CASSANDRA-493)
 * Improve default garbage collector options (CASSANDRA-504)
 * Add "nodeprobe flush" (CASSANDRA-505)
 * remove NotFoundException from get_slice throws list (CASSANDRA-518)
 * fix get (not get_slice) of entire supercolumn (CASSANDRA-508)
 * fix null token during bootstrap (CASSANDRA-501)


0.4.1
 * Fix FlushPeriod columnfamily configuration regression
   (CASSANDRA-455)
 * Fix long column name support (CASSANDRA-460)
 * Fix for serializing a row that only contains tombstones
   (CASSANDRA-458)
 * Fix for discarding unneeded commitlog segments (CASSANDRA-459)
 * Add SnapshotBeforeCompaction configuration option (CASSANDRA-426)
 * Fix compaction abort under insufficient disk space (CASSANDRA-473)
 * Fix reading subcolumn slice from tombstoned CF (CASSANDRA-484)
 * Fix race condition in RVH causing occasional NPE (CASSANDRA-478)


0.4.0
 * fix get_key_range problems when a node is down (CASSANDRA-440)
   and add UnavailableException to more Thrift methods
 * Add example EndPointSnitch contrib code (several tickets)


0.4.0 RC2
 * fix SSTable generation clash during compaction (CASSANDRA-418)
 * reject method calls with null parameters (CASSANDRA-308)
 * properly order ranges in nodeprobe output (CASSANDRA-421)
 * fix logging of certain errors on executor threads (CASSANDRA-425)


0.4.0 RC1
 * Bootstrap feature is live; use -b on startup (several tickets)
 * Added multiget api (CASSANDRA-70)
 * fix Deadlock with SelectorManager.doProcess and TcpConnection.write
   (CASSANDRA-392)
 * remove key cache b/c of concurrency bugs in third-party
   CLHM library (CASSANDRA-405)
 * update non-major compaction logic to use two threshold values
   (CASSANDRA-407)
 * add periodic / batch commitlog sync modes (several tickets)
 * inline BatchMutation into batch_insert params (CASSANDRA-403)
 * allow setting the logging level at runtime via mbean (CASSANDRA-402)
 * change default comparator to BytesType (CASSANDRA-400)
 * add forwards-compatible ConsistencyLevel parameter to get_key_range
   (CASSANDRA-322)
 * r/m special case of blocking for local destination when writing with 
   ConsistencyLevel.ZERO (CASSANDRA-399)
 * Fixes to make BinaryMemtable [bulk load interface] useful (CASSANDRA-337);
   see contrib/bmt_example for an example of using it.
 * More JMX properties added (several tickets)
 * Thrift changes (several tickets)
    - Merged _super get methods with the normal ones; return values
      are now of ColumnOrSuperColumn.
    - Similarly, merged batch_insert_super into batch_insert.



0.4.0 beta
 * On-disk data format has changed to allow billions of keys/rows per
   node instead of only millions
 * Multi-keyspace support
 * Scan all sstables for all queries to avoid situations where
   different types of operation on the same ColumnFamily could
   disagree on what data was present
 * Snapshot support via JMX
 * Thrift API has changed a _lot_:
    - removed time-sorted CFs; instead, user-defined comparators
      may be defined on the column names, which are now byte arrays.
      Default comparators are provided for UTF8, Bytes, Ascii, Long (i64),
      and UUID types.
    - removed colon-delimited strings in thrift api in favor of explicit
      structs such as ColumnPath, ColumnParent, etc.  Also normalized
      thrift struct and argument naming.
    - Added columnFamily argument to get_key_range.
    - Change signature of get_slice to accept starting and ending
      columns as well as an offset.  (This allows use of indexes.)
      Added "ascending" flag to allow reasonably-efficient reverse
      scans as well.  Removed get_slice_by_range as redundant.
    - get_key_range operates on one CF at a time
    - changed `block` boolean on insert methods to ConsistencyLevel enum,
      with options of NONE, ONE, QUORUM, and ALL.
    - added similar consistency_level parameter to read methods
    - column-name-set slice with no names given now returns zero columns
      instead of all of them.  ("all" can run your server out of memory.
      use a range-based slice with a high max column count instead.)
 * Removed the web interface. Node information can now be obtained by 
   using the newly introduced nodeprobe utility.
 * More JMX stats
 * Remove magic values from internals (e.g. special key to indicate
   when to flush memtables)
 * Rename configuration "table" to "keyspace"
 * Moved to crash-only design; no more shutdown (just kill the process)
 * Lots of bug fixes

Full list of issues resolved in 0.4 is at https://issues.apache.org/jira/secure/IssueNavigator.jspa?reset=true&&pid=12310865&fixfor=12313862&resolution=1&sorter/field=issuekey&sorter/order=DESC


0.3.0 RC3
 * Fix potential deadlock under load in TCPConnection.
   (CASSANDRA-220)


0.3.0 RC2
 * Fix possible data loss when server is stopped after replaying
   log but before new inserts force memtable flush.
   (CASSANDRA-204)
 * Added BUGS file


0.3.0 RC1
 * Range queries on keys, including user-defined key collation
 * Remove support
 * Workarounds for a weird bug in JDK select/register that seems
   particularly common on VM environments. Cassandra should deploy
   fine on EC2 now
 * Much improved infrastructure: the beginnings of a decent test suite
   ("ant test" for unit tests; "nosetests" for system tests), code
   coverage reporting, etc.
 * Expanded node status reporting via JMX
 * Improved error reporting/logging on both server and client
 * Reduced memory footprint in default configuration
 * Combined blocking and non-blocking versions of insert APIs
 * Added FlushPeriodInMinutes configuration parameter to force
   flushing of infrequently-updated ColumnFamilies<|MERGE_RESOLUTION|>--- conflicted
+++ resolved
@@ -1,4 +1,3 @@
-<<<<<<< HEAD
 2.1.0-rc1
  * Add PowerShell Windows launch scripts (CASSANDRA-7001)
  * Make commitlog archive+restore more robust (CASSANDRA-6974)
@@ -13,19 +12,15 @@
  * Fix repair hang when given CF does not exist (CASSANDRA-7189)
  * Allow c* to be shutdown in an embedded mode (CASSANDRA-5635)
 Merged from 2.0:
+ * (Hadoop) Close java driver Cluster in CQLRR.close (CASSANDRA-7228)
+ * Warn when 'USING TIMESTAMP' is used on a CAS BATCH (CASSANDRA-7067)
+ * Starting threads in OutboundTcpConnectionPool constructor causes race conditions (CASSANDRA-7177)
+ * return all cpu values from BackgroundActivityMonitor.readAndCompute (CASSANDRA-7183)
  * Correctly delete scheduled range xfers (CASSANDRA-7143)
  * Make batchlog replica selection rack-aware (CASSANDRA-6551)
  * Suggest CTRL-C or semicolon after three blank lines in cqlsh (CASSANDRA-7142)
  * return all cpu values from BackgroundActivityMonitor.readAndCompute (CASSANDRA-7183)  
  * reduce garbage creation in calculatePendingRanges (CASSANDRA-7191)
-=======
-2.0.9
- * (Hadoop) Close java driver Cluster in CQLRR.close (CASSANDRA-7228)
- * Fix potential SlabAllocator yield-starvation (CASSANDRA-7133)
- * Warn when 'USING TIMESTAMP' is used on a CAS BATCH (CASSANDRA-7067)
- * Starting threads in OutboundTcpConnectionPool constructor causes race conditions (CASSANDRA-7177)
- * return all cpu values from BackgroundActivityMonitor.readAndCompute (CASSANDRA-7183)
->>>>>>> 541a20db
  * fix c* launch issues on Russian os's due to output of linux 'free' cmd (CASSANDRA-6162)
  * Fix disabling autocompaction (CASSANDRA-7187)
  * Fix potential NumberFormatException when deserializing IntegerType (CASSANDRA-7088)
