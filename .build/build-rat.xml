<?xml version="1.0" encoding="UTF-8" standalone="no"?>
<!--
  Licensed to the Apache Software Foundation (ASF) under one or more
  contributor license agreements.  See the NOTICE file distributed with
  this work for additional information regarding copyright ownership.
  The ASF licenses this file to You under the Apache License, Version 2.0
  (the "License"); you may not use this file except in compliance with
  the License.  You may obtain a copy of the License at

      http://www.apache.org/licenses/LICENSE-2.0

  Unless required by applicable law or agreed to in writing, software
  distributed under the License is distributed on an "AS IS" BASIS,
  WITHOUT WARRANTIES OR CONDITIONS OF ANY KIND, either express or implied.
  See the License for the specific language governing permissions and
  limitations under the License.
-->
<project basedir="." name="apache-cassandra--rat-tasks"
     xmlns:rat="antlib:org.apache.rat.anttasks">

    <!--
      License audit tool
    -->

    <target name="_rat_init" depends="resolver-init">
        <typedef uri="antlib:org.apache.rat.anttasks" classpathref="rat.classpath"/>
    </target>

    <target name="_build_ratinclude" depends="_rat_init">
        <exec executable="git" failifexecutionfails="false" failonerror="false" resultproperty="git.success" output="${build.dir}/.ratinclude">
            <arg line="ls-tree -r HEAD --name-only"/>
        </exec>
        <condition property="rat.skip" value="true">
            <not>
                <equals arg1="${git.success}" arg2="0"/>
            </not>
        </condition>
    </target>

    <target name="rat-check" depends="_build_ratinclude" unless="rat.skip" description="License checks on source" >
        <rat:report reportFile="${build.dir}/rat.txt">
            <fileset dir="." includesfile="${build.dir}/.ratinclude">
                 <!-- Config files with not much creativity -->
<<<<<<< HEAD
                 <exclude name="**/.asf.yaml"/>
                 <exclude name="**/ide/**/*"/>
                 <exclude name="**/metrics-reporter-config-sample.yaml"/>
                 <exclude name="**/cassandra.yaml"/>
                 <exclude name="**/cassandra-murmur.yaml"/>
                 <exclude name="**/cassandra-seeds.yaml"/>
                 <exclude name="**/harry-generic.yaml"/>
                 <exclude NAME="**/doc/antora.yml"/>
                 <exclude name="**/test/conf/cassandra.yaml"/>
                 <exclude name="**/test/conf/cassandra-old.yaml"/>
                 <exclude name="**/test/conf/cassandra-converters-special-cases-old-names.yaml"/>
                 <exclude name="**/test/conf/cassandra-converters-special-cases.yaml"/>
                 <exclude name="**/test/conf/cassandra_encryption.yaml"/>
                 <exclude name="**/test/conf/cdc.yaml"/>
                 <exclude name="**/test/conf/commitlog_compression_LZ4.yaml"/>
                 <exclude name="**/test/conf/commitlog_compression_Zstd.yaml"/>
                 <exclude name="**/test/conf/system_keyspaces_directory.yaml"/>
                 <exclude name="**/test/conf/sstableloader_with_encryption.yaml"/>
                 <exclude name="**/test/conf/unit-test-conf/test-native-port.yaml"/>
                 <exclude name="**/test/data/jmxdump/cassandra-3.0-jmx.yaml"/>
                 <exclude name="**/test/data/jmxdump/cassandra-3.11-jmx.yaml"/>
                 <exclude name="**/test/data/jmxdump/cassandra-4.0-jmx.yaml"/>
                 <exclude name="**/test/data/jmxdump/cassandra-4.1-jmx.yaml"/>
                 <exclude name="**/test/data/config/version=3.0.0-alpha1.yml"/>
                 <exclude name="**/test/data/config/version=3.11.0.yml"/>
                 <exclude name="**/test/data/config/version=4.0-alpha1.yml"/>
                 <exclude name="**/test/resources/data/config/YamlConfigurationLoaderTest/shared_client_error_reporting_exclusions.yaml"/>
                 <exclude name="**/tools/cqlstress-counter-example.yaml"/>
                 <exclude name="**/tools/cqlstress-example.yaml"/>
                 <exclude name="**/tools/cqlstress-insanity-example.yaml"/>
                 <exclude name="**/tools/cqlstress-lwt-example.yaml"/>
                 <!-- Documentation files -->
                 <exclude NAME="**/doc/modules/**/*"/>
                 <exclude NAME="**/src/java/**/*.md"/>
                 <!-- NOTICE files -->
                 <exclude NAME="**/NOTICE.md"/>
                 <!-- LICENSE files -->
                 <exclude NAME="**/LICENSE.md"/>
=======
                 <exclude name=".asf.yaml"/>
                 <exclude name="**/cassandra*.yaml"/>
                 <exclude name="conf/metrics-reporter-config-sample.yaml"/>
                 <exclude NAME="doc/antora.yml"/>
                 <exclude name="ide/**/*"/>
                 <exclude name="pylib/cqlshlib/test/config/sslhandling*.config"/>
                 <exclude NAME="src/resources/org/apache/cassandra/cql3/reserved_keywords.txt"/>
                 <exclude NAME="src/resources/org/apache/cassandra/index/sasi/analyzer/filter/*.txt"/>
                 <exclude name="test/conf/cdc.yaml"/>
                 <exclude name="test/conf/commitlog*.yaml"/>
                 <exclude name="test/conf/system_keyspaces_directory.yaml"/>
                 <exclude name="test/conf/sstableloader_with_encryption.yaml"/>
                 <exclude name="test/conf/unit-test-conf/test-native-port.yaml"/>
                 <exclude name="tools/cqlstress-*.yaml"/>
                 <!-- test data -->
                 <exclude name="test/**/cassandra*.conf"/>
                 <exclude name="test/**/*.csv"/>
                 <exclude name="test/**/*.json"/>
                 <exclude name="test/**/*.txt"/>
                 <exclude name="test/data/**/*.adler32"/>
                 <exclude name="test/data/**/*.crc32"/>
                 <exclude name="test/data/**/CommitLog-*.log"/>
                 <exclude name="test/data/**/*.bin"/>
                 <exclude name="test/data/**/*.db"/>
                 <exclude name="test/data/**/*.sha1"/>
                 <exclude name="test/data/CASSANDRA-15313/lz4-jvm-crash-failure.txt"/>
                 <exclude name="test/data/jmxdump/cassandra-*-jmx.yaml"/>
                 <!-- Documentation files -->
                 <exclude name=".github/pull_request_template.md"/>
                 <exclude NAME="doc/modules/**/*"/>
                 <exclude NAME="src/java/**/*.md"/>
                 <exclude NAME="**/README*"/>
                 <exclude NAME="CHANGES.txt"/>
                 <exclude NAME="CASSANDRA-14092.txt"/>
                 <exclude NAME="debian/TODO"/>
                 <!-- legal files -->
                 <exclude NAME="NOTICE.txt"/>
                 <exclude NAME="LICENSE.txt"/>
                 <!-- misc -->
                 <exclude NAME="**/*.patch"/>
                 <exclude NAME="**/*.diff"/>
                 <exclude NAME="debian/cassandra.bash-completion"/>
                 <exclude NAME="debian/cassandra-sysctl.conf"/>
                 <exclude NAME="debian/cassandra.install"/>
                 <exclude NAME="debian/cassandra-tools.install"/>
                 <exclude NAME="debian/compat"/>
                 <exclude NAME="debian/control"/>
                 <exclude NAME="debian/dirs"/>
                 <exclude NAME="debian/patches/series"/>
>>>>>>> aa2494b3
            </fileset>
        </rat:report>
        <exec executable="grep" outputproperty="rat.failed.files" failifexecutionfails="false">
            <arg line="-A5 'Unapproved licenses' ${build.dir}/rat.txt"/>
        </exec>
        <fail message="Some files have missing or incorrect license information. Check RAT report in ${build.dir}/rat.txt for more details! \n ${rat.failed.files}">
            <condition>
                <and>
                    <not>
                        <resourcecontains resource="${build.dir}/rat.txt" substring="0 Unknown Licenses" casesensitive="false" />
                    </not>
                </and>
            </condition>
        </fail>
    </target>

    <target name="_assert_rat_output">
        <fail message="The rat report at build/rat.txt was not generated. Please ensure that the rat-check task is able to run successfully. For dev builds only, touch build/rat.txt to skip this check">
            <condition>
                <not>
                    <available file="${build.dir}/rat.txt" />
                </not>
            </condition>
        </fail>
    </target>

</project><|MERGE_RESOLUTION|>--- conflicted
+++ resolved
@@ -41,46 +41,6 @@
         <rat:report reportFile="${build.dir}/rat.txt">
             <fileset dir="." includesfile="${build.dir}/.ratinclude">
                  <!-- Config files with not much creativity -->
-<<<<<<< HEAD
-                 <exclude name="**/.asf.yaml"/>
-                 <exclude name="**/ide/**/*"/>
-                 <exclude name="**/metrics-reporter-config-sample.yaml"/>
-                 <exclude name="**/cassandra.yaml"/>
-                 <exclude name="**/cassandra-murmur.yaml"/>
-                 <exclude name="**/cassandra-seeds.yaml"/>
-                 <exclude name="**/harry-generic.yaml"/>
-                 <exclude NAME="**/doc/antora.yml"/>
-                 <exclude name="**/test/conf/cassandra.yaml"/>
-                 <exclude name="**/test/conf/cassandra-old.yaml"/>
-                 <exclude name="**/test/conf/cassandra-converters-special-cases-old-names.yaml"/>
-                 <exclude name="**/test/conf/cassandra-converters-special-cases.yaml"/>
-                 <exclude name="**/test/conf/cassandra_encryption.yaml"/>
-                 <exclude name="**/test/conf/cdc.yaml"/>
-                 <exclude name="**/test/conf/commitlog_compression_LZ4.yaml"/>
-                 <exclude name="**/test/conf/commitlog_compression_Zstd.yaml"/>
-                 <exclude name="**/test/conf/system_keyspaces_directory.yaml"/>
-                 <exclude name="**/test/conf/sstableloader_with_encryption.yaml"/>
-                 <exclude name="**/test/conf/unit-test-conf/test-native-port.yaml"/>
-                 <exclude name="**/test/data/jmxdump/cassandra-3.0-jmx.yaml"/>
-                 <exclude name="**/test/data/jmxdump/cassandra-3.11-jmx.yaml"/>
-                 <exclude name="**/test/data/jmxdump/cassandra-4.0-jmx.yaml"/>
-                 <exclude name="**/test/data/jmxdump/cassandra-4.1-jmx.yaml"/>
-                 <exclude name="**/test/data/config/version=3.0.0-alpha1.yml"/>
-                 <exclude name="**/test/data/config/version=3.11.0.yml"/>
-                 <exclude name="**/test/data/config/version=4.0-alpha1.yml"/>
-                 <exclude name="**/test/resources/data/config/YamlConfigurationLoaderTest/shared_client_error_reporting_exclusions.yaml"/>
-                 <exclude name="**/tools/cqlstress-counter-example.yaml"/>
-                 <exclude name="**/tools/cqlstress-example.yaml"/>
-                 <exclude name="**/tools/cqlstress-insanity-example.yaml"/>
-                 <exclude name="**/tools/cqlstress-lwt-example.yaml"/>
-                 <!-- Documentation files -->
-                 <exclude NAME="**/doc/modules/**/*"/>
-                 <exclude NAME="**/src/java/**/*.md"/>
-                 <!-- NOTICE files -->
-                 <exclude NAME="**/NOTICE.md"/>
-                 <!-- LICENSE files -->
-                 <exclude NAME="**/LICENSE.md"/>
-=======
                  <exclude name=".asf.yaml"/>
                  <exclude name="**/cassandra*.yaml"/>
                  <exclude name="conf/metrics-reporter-config-sample.yaml"/>
@@ -94,8 +54,10 @@
                  <exclude name="test/conf/system_keyspaces_directory.yaml"/>
                  <exclude name="test/conf/sstableloader_with_encryption.yaml"/>
                  <exclude name="test/conf/unit-test-conf/test-native-port.yaml"/>
+                 <exclude name="test/resources/data/config/YamlConfigurationLoaderTest/*.yaml"/>
                  <exclude name="tools/cqlstress-*.yaml"/>
                  <!-- test data -->
+                 <exclude name="pylib/cqlshlib/test/test_authproviderhandling_config/*"/>
                  <exclude name="test/**/cassandra*.conf"/>
                  <exclude name="test/**/*.csv"/>
                  <exclude name="test/**/*.json"/>
@@ -130,7 +92,6 @@
                  <exclude NAME="debian/control"/>
                  <exclude NAME="debian/dirs"/>
                  <exclude NAME="debian/patches/series"/>
->>>>>>> aa2494b3
             </fileset>
         </rat:report>
         <exec executable="grep" outputproperty="rat.failed.files" failifexecutionfails="false">
