--- conflicted
+++ resolved
@@ -21,15 +21,6 @@
 -->
 <suppressions xmlns="https://jeremylong.github.io/DependencyCheck/dependency-suppression.1.3.xsd">
     <suppress>
-        <!-- not applicable since 4.0 -->
-        <packageUrl regex="true">^pkg:maven/com\.datastax\.cassandra/cassandra\-driver\-core@.*$</packageUrl>
-        <cve>CVE-2018-8016</cve>
-        <cve>CVE-2019-2684</cve>
-        <cve>CVE-2020-13946</cve>
-        <cve>CVE-2020-17516</cve>
-        <cve>CVE-2021-44521</cve>
-    </suppress>
-    <suppress>
         <!--  https://issues.apache.org/jira/browse/CASSANDRA-17907 -->
         <packageUrl regex="true">^pkg:maven/org\.yaml/snakeyaml@.*$</packageUrl>
         <cve>CVE-2023-2251</cve>
@@ -44,72 +35,13 @@
         <cve>CVE-2021-4235</cve>
         <cve>CVE-2017-18640</cve>
     </suppress>
-<<<<<<< HEAD
-    <suppress>
-        <!-- dependency checker identified this as a completely different package (wire) -->
-        <packageUrl regex="true">^pkg:maven/net\.openhft/chronicle\-wire@.*$</packageUrl>
-        <cpe>cpe:/a:wire:wire</cpe>
-    </suppress>
-=======
-
-    <!-- https://issues.apache.org/jira/browse/CASSANDRA-15417 -->
-    <suppress>
-        <packageUrl regex="true">^pkg:maven/io\.netty/netty\-all@.*$</packageUrl>
-        <cve>CVE-2019-16869</cve>
-        <cve>CVE-2019-20444</cve>
-        <cve>CVE-2019-20445</cve>
-        <cve>CVE-2020-7238</cve>
-        <cve>CVE-2021-21290</cve>
-        <cve>CVE-2021-21295</cve>
-        <cve>CVE-2021-21409</cve>
-        <cve>CVE-2021-37136</cve>
-        <cve>CVE-2021-37137</cve>
-        <cve>CVE-2021-43797</cve>
-        <cve>CVE-2022-24823</cve>
-        <cve>CVE-2022-41881</cve>
-        <cve>CVE-2022-41915</cve>
-        <cve>CVE-2023-34462</cve>
-    </suppress>
-
-    <!-- https://issues.apache.org/jira/browse/CASSANDRA-14760 -->
->>>>>>> 60d04d67
     <suppress>
         <!-- not applicable https://nvd.nist.gov/vuln/detail/CVE-2020-8908 -->
         <packageUrl regex="true">^pkg:maven/com\.google\.guava/guava@.*$</packageUrl>
         <cve>CVE-2020-8908</cve>
         <cve>CVE-2023-2976</cve>
     </suppress>
-<<<<<<< HEAD
-    <!-- https://issues.apache.org/jira/browse/CASSANDRA-18146 -->
-    <suppress>
-        <packageUrl regex="true">^pkg:maven/org\.apache\.commons.*$</packageUrl>
-        <cve>CVE-2021-37533</cve>
-    </suppress>
-    <suppress>
-        <packageUrl regex="true">^pkg:maven/commons-io/.*$</packageUrl>
-        <cve>CVE-2021-37533</cve>
-    </suppress>
-    <suppress>
-        <packageUrl regex="true">^pkg:maven/commons-cli/.*$</packageUrl>
-        <cve>CVE-2021-37533</cve>
-    </suppress>
-    <suppress>
-        <packageUrl regex="true">^pkg:maven/commons-codec/.*$</packageUrl>
-        <cve>CVE-2021-37533</cve>
-    </suppress>
     <!-- netty's http stuff is not applicable here -->
-=======
-
-    <!-- https://issues.apache.org/jira/browse/CASSANDRA-16606 -->
-    <suppress>
-        <packageUrl regex="true">^pkg:maven/org\.apache\.thrift/libthrift@.*$</packageUrl>
-        <cve>CVE-2015-3254</cve>
-        <cve>CVE-2016-5397</cve>
-        <cve>CVE-2018-1320</cve>
-        <cve>CVE-2018-11798</cve>
-        <cve>CVE-2019-0205</cve>
-    </suppress>
->>>>>>> 60d04d67
     <suppress>
         <packageUrl regex="true">^pkg:maven/io\.netty/netty\-all@.*$</packageUrl>
         <cve>CVE-2021-21290</cve>
